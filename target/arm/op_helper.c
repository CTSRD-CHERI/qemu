/*
 *  ARM helper routines
 *
 *  Copyright (c) 2005-2007 CodeSourcery, LLC
 *
 * This library is free software; you can redistribute it and/or
 * modify it under the terms of the GNU Lesser General Public
 * License as published by the Free Software Foundation; either
 * version 2.1 of the License, or (at your option) any later version.
 *
 * This library is distributed in the hope that it will be useful,
 * but WITHOUT ANY WARRANTY; without even the implied warranty of
 * MERCHANTABILITY or FITNESS FOR A PARTICULAR PURPOSE.  See the GNU
 * Lesser General Public License for more details.
 *
 * You should have received a copy of the GNU Lesser General Public
 * License along with this library; if not, see <http://www.gnu.org/licenses/>.
 */
#include "qemu/osdep.h"
#include "qemu/log.h"
#include "qemu/main-loop.h"
#include "cpu.h"
#include "exec/helper-proto.h"
#include "internals.h"
#include "exec/exec-all.h"
#include "exec/cpu_ldst.h"

#define SIGNBIT (uint32_t)0x80000000
#define SIGNBIT64 ((uint64_t)1 << 63)

static CPUState *do_raise_exception(CPUARMState *env, uint32_t excp,
                                    uint32_t syndrome, uint32_t target_el)
{
    CPUState *cs = env_cpu(env);

    if (target_el == 1 && (arm_hcr_el2_eff(env) & HCR_TGE)) {
        /*
         * Redirect NS EL1 exceptions to NS EL2. These are reported with
         * their original syndrome register value, with the exception of
         * SIMD/FP access traps, which are reported as uncategorized
         * (see DDI0478C.a D1.10.4)
         */
        target_el = 2;
        if (syn_get_ec(syndrome) == EC_ADVSIMDFPACCESSTRAP) {
            syndrome = syn_uncategorized();
        }
    }

    assert(!excp_is_internal(excp));
    cs->exception_index = excp;
    env->exception.syndrome = syndrome;
    env->exception.target_el = target_el;

    return cs;
}

void raise_exception(CPUARMState *env, uint32_t excp,
                     uint32_t syndrome, uint32_t target_el)
{
    CPUState *cs = do_raise_exception(env, excp, syndrome, target_el);
    cpu_loop_exit(cs);
}

void raise_exception_ra(CPUARMState *env, uint32_t excp, uint32_t syndrome,
                        uint32_t target_el, uintptr_t ra)
{
    CPUState *cs = do_raise_exception(env, excp, syndrome, target_el);
    cpu_loop_exit_restore(cs, ra);
}

uint64_t HELPER(neon_tbl)(CPUARMState *env, uint32_t desc,
                          uint64_t ireg, uint64_t def)
{
    uint64_t tmp, val = 0;
    uint32_t maxindex = ((desc & 3) + 1) * 8;
    uint32_t base_reg = desc >> 2;
    uint32_t shift, index, reg;

    for (shift = 0; shift < 64; shift += 8) {
        index = (ireg >> shift) & 0xff;
        if (index < maxindex) {
            reg = base_reg + (index >> 3);
            tmp = *aa32_vfp_dreg(env, reg);
            tmp = ((tmp >> ((index & 7) << 3)) & 0xff) << shift;
        } else {
            tmp = def & (0xffull << shift);
        }
        val |= tmp;
    }
    return val;
}

void HELPER(v8m_stackcheck)(CPUARMState *env, uint32_t newvalue)
{
    /*
     * Perform the v8M stack limit check for SP updates from translated code,
     * raising an exception if the limit is breached.
     */
    if (newvalue < v7m_sp_limit(env)) {
        CPUState *cs = env_cpu(env);

        /*
         * Stack limit exceptions are a rare case, so rather than syncing
         * PC/condbits before the call, we use cpu_restore_state() to
         * get them right before raising the exception.
         */
        cpu_restore_state(cs, GETPC(), true);
        raise_exception(env, EXCP_STKOF, 0, 1);
    }
}

uint32_t HELPER(add_setq)(CPUARMState *env, uint32_t a, uint32_t b)
{
    uint32_t res = a + b;
    if (((res ^ a) & SIGNBIT) && !((a ^ b) & SIGNBIT))
        env->QF = 1;
    return res;
}

uint32_t HELPER(add_saturate)(CPUARMState *env, uint32_t a, uint32_t b)
{
    uint32_t res = a + b;
    if (((res ^ a) & SIGNBIT) && !((a ^ b) & SIGNBIT)) {
        env->QF = 1;
        res = ~(((int32_t)a >> 31) ^ SIGNBIT);
    }
    return res;
}

uint32_t HELPER(sub_saturate)(CPUARMState *env, uint32_t a, uint32_t b)
{
    uint32_t res = a - b;
    if (((res ^ a) & SIGNBIT) && ((a ^ b) & SIGNBIT)) {
        env->QF = 1;
        res = ~(((int32_t)a >> 31) ^ SIGNBIT);
    }
    return res;
}

uint32_t HELPER(add_usaturate)(CPUARMState *env, uint32_t a, uint32_t b)
{
    uint32_t res = a + b;
    if (res < a) {
        env->QF = 1;
        res = ~0;
    }
    return res;
}

uint32_t HELPER(sub_usaturate)(CPUARMState *env, uint32_t a, uint32_t b)
{
    uint32_t res = a - b;
    if (res > a) {
        env->QF = 1;
        res = 0;
    }
    return res;
}

/* Signed saturation.  */
static inline uint32_t do_ssat(CPUARMState *env, int32_t val, int shift)
{
    int32_t top;
    uint32_t mask;

    top = val >> shift;
    mask = (1u << shift) - 1;
    if (top > 0) {
        env->QF = 1;
        return mask;
    } else if (top < -1) {
        env->QF = 1;
        return ~mask;
    }
    return val;
}

/* Unsigned saturation.  */
static inline uint32_t do_usat(CPUARMState *env, int32_t val, int shift)
{
    uint32_t max;

    max = (1u << shift) - 1;
    if (val < 0) {
        env->QF = 1;
        return 0;
    } else if (val > max) {
        env->QF = 1;
        return max;
    }
    return val;
}

/* Signed saturate.  */
uint32_t HELPER(ssat)(CPUARMState *env, uint32_t x, uint32_t shift)
{
    return do_ssat(env, x, shift);
}

/* Dual halfword signed saturate.  */
uint32_t HELPER(ssat16)(CPUARMState *env, uint32_t x, uint32_t shift)
{
    uint32_t res;

    res = (uint16_t)do_ssat(env, (int16_t)x, shift);
    res |= do_ssat(env, ((int32_t)x) >> 16, shift) << 16;
    return res;
}

/* Unsigned saturate.  */
uint32_t HELPER(usat)(CPUARMState *env, uint32_t x, uint32_t shift)
{
    return do_usat(env, x, shift);
}

/* Dual halfword unsigned saturate.  */
uint32_t HELPER(usat16)(CPUARMState *env, uint32_t x, uint32_t shift)
{
    uint32_t res;

    res = (uint16_t)do_usat(env, (int16_t)x, shift);
    res |= do_usat(env, ((int32_t)x) >> 16, shift) << 16;
    return res;
}

void HELPER(setend)(CPUARMState *env)
{
    env->uncached_cpsr ^= CPSR_E;
    arm_rebuild_hflags(env);
}

/* Function checks whether WFx (WFI/WFE) instructions are set up to be trapped.
 * The function returns the target EL (1-3) if the instruction is to be trapped;
 * otherwise it returns 0 indicating it is not trapped.
 */
static inline int check_wfx_trap(CPUARMState *env, bool is_wfe)
{
    int cur_el = arm_current_el(env);
    uint64_t mask;

    if (arm_feature(env, ARM_FEATURE_M)) {
        /* M profile cores can never trap WFI/WFE. */
        return 0;
    }

    /* If we are currently in EL0 then we need to check if SCTLR is set up for
     * WFx instructions being trapped to EL1. These trap bits don't exist in v7.
     */
    if (cur_el < 1 && arm_feature(env, ARM_FEATURE_V8)) {
        int target_el;

        mask = is_wfe ? SCTLR_nTWE : SCTLR_nTWI;
        if (arm_is_secure_below_el3(env) && !arm_el_is_aa64(env, 3)) {
            /* Secure EL0 and Secure PL1 is at EL3 */
            target_el = 3;
        } else {
            target_el = 1;
        }

        if (!(env->cp15.sctlr_el[target_el] & mask)) {
            return target_el;
        }
    }

    /* We are not trapping to EL1; trap to EL2 if HCR_EL2 requires it
     * No need for ARM_FEATURE check as if HCR_EL2 doesn't exist the
     * bits will be zero indicating no trap.
     */
    if (cur_el < 2) {
        mask = is_wfe ? HCR_TWE : HCR_TWI;
        if (arm_hcr_el2_eff(env) & mask) {
            return 2;
        }
    }

    /* We are not trapping to EL1 or EL2; trap to EL3 if SCR_EL3 requires it */
    if (cur_el < 3) {
        mask = (is_wfe) ? SCR_TWE : SCR_TWI;
        if (env->cp15.scr_el3 & mask) {
            return 3;
        }
    }

    return 0;
}

void HELPER(wfi)(CPUARMState *env, uint32_t insn_len)
{
    CPUState *cs = env_cpu(env);
    int target_el = check_wfx_trap(env, false);

    if (cpu_has_work(cs)) {
        /* Don't bother to go into our "low power state" if
         * we would just wake up immediately.
         */
        return;
    }

    if (target_el) {
        if (env->aarch64) {
            increment_aarch_reg(&env->pc, -insn_len);
        } else {
            env->regs[15] -= insn_len;
        }

        raise_exception(env, EXCP_UDEF, syn_wfx(1, 0xe, 0, insn_len == 2),
                        target_el);
    }

    cs->exception_index = EXCP_HLT;
    cs->halted = 1;
    cpu_loop_exit(cs);
}

void HELPER(wfe)(CPUARMState *env)
{
    /* This is a hint instruction that is semantically different
     * from YIELD even though we currently implement it identically.
     * Don't actually halt the CPU, just yield back to top
     * level loop. This is not going into a "low power state"
     * (ie halting until some event occurs), so we never take
     * a configurable trap to a different exception level.
     */
    HELPER(yield)(env);
}

void HELPER(yield)(CPUARMState *env)
{
    CPUState *cs = env_cpu(env);

    /* This is a non-trappable hint instruction that generally indicates
     * that the guest is currently busy-looping. Yield control back to the
     * top level loop so that a more deserving VCPU has a chance to run.
     */
    cs->exception_index = EXCP_YIELD;
    cpu_loop_exit(cs);
}

/* Raise an internal-to-QEMU exception. This is limited to only
 * those EXCP values which are special cases for QEMU to interrupt
 * execution and not to be used for exceptions which are passed to
 * the guest (those must all have syndrome information and thus should
 * use exception_with_syndrome).
 */
void HELPER(exception_internal)(CPUARMState *env, uint32_t excp)
{
    CPUState *cs = env_cpu(env);

    assert(excp_is_internal(excp));
    cs->exception_index = excp;
    cpu_loop_exit(cs);
}

/* Raise an exception with the specified syndrome register value */
void HELPER(exception_with_syndrome)(CPUARMState *env, uint32_t excp,
                                     uint32_t syndrome, uint32_t target_el)
{
    raise_exception(env, excp, syndrome, target_el);
}

/* Raise an EXCP_BKPT with the specified syndrome register value,
 * targeting the correct exception level for debug exceptions.
 */
void HELPER(exception_bkpt_insn)(CPUARMState *env, uint32_t syndrome)
{
    int debug_el = arm_debug_target_el(env);
    int cur_el = arm_current_el(env);

    /* FSR will only be used if the debug target EL is AArch32. */
    env->exception.fsr = arm_debug_exception_fsr(env);
    /* FAR is UNKNOWN: clear vaddress to avoid potentially exposing
     * values to the guest that it shouldn't be able to see at its
     * exception/security level.
     */
    env->exception.vaddress = 0;
    /*
     * Other kinds of architectural debug exception are ignored if
     * they target an exception level below the current one (in QEMU
     * this is checked by arm_generate_debug_exceptions()). Breakpoint
     * instructions are special because they always generate an exception
     * to somewhere: if they can't go to the configured debug exception
     * level they are taken to the current exception level.
     */
    if (debug_el < cur_el) {
        debug_el = cur_el;
    }
    raise_exception(env, EXCP_BKPT, syndrome, debug_el);
}

uint32_t HELPER(cpsr_read)(CPUARMState *env)
{
    /*
     * We store the ARMv8 PSTATE.SS bit in env->uncached_cpsr.
     * This is convenient for populating SPSR_ELx, but must be
     * hidden from aarch32 mode, where it is not visible.
     *
     * TODO: ARMv8.4-DIT -- need to move SS somewhere else.
     */
    return cpsr_read(env) & ~(CPSR_EXEC | PSTATE_SS);
}

void HELPER(cpsr_write)(CPUARMState *env, uint32_t val, uint32_t mask)
{
    cpsr_write(env, val, mask, CPSRWriteByInstr);
    /* TODO: Not all cpsr bits are relevant to hflags.  */
    arm_rebuild_hflags(env);
}

/* Write the CPSR for a 32-bit exception return */
void HELPER(cpsr_write_eret)(CPUARMState *env, uint32_t val)
{
    uint32_t mask;

    qemu_mutex_lock_iothread();
    arm_call_pre_el_change_hook(env_archcpu(env));
    qemu_mutex_unlock_iothread();

    mask = aarch32_cpsr_valid_mask(env->features, &env_archcpu(env)->isar);
    cpsr_write(env, val, mask, CPSRWriteExceptionReturn);

    /* Generated code has already stored the new PC value, but
     * without masking out its low bits, because which bits need
     * masking depends on whether we're returning to Thumb or ARM
     * state. Do the masking now.
     */
    env->regs[15] &= (env->thumb ? ~1 : ~3);
    arm_rebuild_hflags(env);

    qemu_mutex_lock_iothread();
    arm_call_el_change_hook(env_archcpu(env));
    qemu_mutex_unlock_iothread();
}

/* Access to user mode registers from privileged modes.  */
uint32_t HELPER(get_user_reg)(CPUARMState *env, uint32_t regno)
{
    uint32_t val;

    if (regno == 13) {
        val = env->banked_r13[BANK_USRSYS];
    } else if (regno == 14) {
        val = env->banked_r14[BANK_USRSYS];
    } else if (regno >= 8
               && (env->uncached_cpsr & 0x1f) == ARM_CPU_MODE_FIQ) {
        val = env->usr_regs[regno - 8];
    } else {
        val = env->regs[regno];
    }
    return val;
}

void HELPER(set_user_reg)(CPUARMState *env, uint32_t regno, uint32_t val)
{
    if (regno == 13) {
        env->banked_r13[BANK_USRSYS] = val;
    } else if (regno == 14) {
        env->banked_r14[BANK_USRSYS] = val;
    } else if (regno >= 8
               && (env->uncached_cpsr & 0x1f) == ARM_CPU_MODE_FIQ) {
        env->usr_regs[regno - 8] = val;
    } else {
        env->regs[regno] = val;
    }
}

void HELPER(set_r13_banked)(CPUARMState *env, uint32_t mode, uint32_t val)
{
    if ((env->uncached_cpsr & CPSR_M) == mode) {
        env->regs[13] = val;
    } else {
        env->banked_r13[bank_number(mode)] = val;
    }
}

uint32_t HELPER(get_r13_banked)(CPUARMState *env, uint32_t mode)
{
    if ((env->uncached_cpsr & CPSR_M) == ARM_CPU_MODE_SYS) {
        /* SRS instruction is UNPREDICTABLE from System mode; we UNDEF.
         * Other UNPREDICTABLE and UNDEF cases were caught at translate time.
         */
        raise_exception(env, EXCP_UDEF, syn_uncategorized(),
                        exception_target_el(env));
    }

    if ((env->uncached_cpsr & CPSR_M) == mode) {
        return env->regs[13];
    } else {
        return env->banked_r13[bank_number(mode)];
    }
}

static void msr_mrs_banked_exc_checks(CPUARMState *env, uint32_t tgtmode,
                                      uint32_t regno)
{
    /* Raise an exception if the requested access is one of the UNPREDICTABLE
     * cases; otherwise return. This broadly corresponds to the pseudocode
     * BankedRegisterAccessValid() and SPSRAccessValid(),
     * except that we have already handled some cases at translate time.
     */
    int curmode = env->uncached_cpsr & CPSR_M;

    if (regno == 17) {
        /* ELR_Hyp: a special case because access from tgtmode is OK */
        if (curmode != ARM_CPU_MODE_HYP && curmode != ARM_CPU_MODE_MON) {
            goto undef;
        }
        return;
    }

    if (curmode == tgtmode) {
        goto undef;
    }

    if (tgtmode == ARM_CPU_MODE_USR) {
        switch (regno) {
        case 8 ... 12:
            if (curmode != ARM_CPU_MODE_FIQ) {
                goto undef;
            }
            break;
        case 13:
            if (curmode == ARM_CPU_MODE_SYS) {
                goto undef;
            }
            break;
        case 14:
            if (curmode == ARM_CPU_MODE_HYP || curmode == ARM_CPU_MODE_SYS) {
                goto undef;
            }
            break;
        default:
            break;
        }
    }

    if (tgtmode == ARM_CPU_MODE_HYP) {
        /* SPSR_Hyp, r13_hyp: accessible from Monitor mode only */
        if (curmode != ARM_CPU_MODE_MON) {
            goto undef;
        }
    }

    return;

undef:
    raise_exception(env, EXCP_UDEF, syn_uncategorized(),
                    exception_target_el(env));
}

void HELPER(msr_banked)(CPUARMState *env, uint32_t value, uint32_t tgtmode,
                        uint32_t regno)
{
    msr_mrs_banked_exc_checks(env, tgtmode, regno);

    switch (regno) {
    case 16: /* SPSRs */
        env->banked_spsr[bank_number(tgtmode)] = value;
        break;
<<<<<<< HEAD
    case 17: /* ELR_Hyp */ set_aarch_reg_to_x(&env->elr_el[2], value); break;
=======
    case 17: /* ELR_Hyp */
        set_aarch_reg_to_x(&env->elr_el[2], value);
        break;
>>>>>>> bfbf8bb6
    case 13:
        env->banked_r13[bank_number(tgtmode)] = value;
        break;
    case 14:
        env->banked_r14[r14_bank_number(tgtmode)] = value;
        break;
    case 8 ... 12:
        switch (tgtmode) {
        case ARM_CPU_MODE_USR:
            env->usr_regs[regno - 8] = value;
            break;
        case ARM_CPU_MODE_FIQ:
            env->fiq_regs[regno - 8] = value;
            break;
        default:
            g_assert_not_reached();
        }
        break;
    default:
        g_assert_not_reached();
    }
}

uint32_t HELPER(mrs_banked)(CPUARMState *env, uint32_t tgtmode, uint32_t regno)
{
    msr_mrs_banked_exc_checks(env, tgtmode, regno);

    switch (regno) {
    case 16: /* SPSRs */
        return env->banked_spsr[bank_number(tgtmode)];
<<<<<<< HEAD
    case 17: /* ELR_Hyp */ return get_aarch_reg_as_x(&env->elr_el[2]);
=======
    case 17: /* ELR_Hyp */
        return get_aarch_reg_as_x(&env->elr_el[2]);
>>>>>>> bfbf8bb6
    case 13:
        return env->banked_r13[bank_number(tgtmode)];
    case 14:
        return env->banked_r14[r14_bank_number(tgtmode)];
    case 8 ... 12:
        switch (tgtmode) {
        case ARM_CPU_MODE_USR:
            return env->usr_regs[regno - 8];
        case ARM_CPU_MODE_FIQ:
            return env->fiq_regs[regno - 8];
        default:
            g_assert_not_reached();
        }
    default:
        g_assert_not_reached();
    }
}

void HELPER(access_check_cp_reg)(CPUARMState *env, void *rip, uint32_t syndrome,
                                 uint32_t isread)
{
    const ARMCPRegInfo *ri = rip;
    int target_el;

    if (arm_feature(env, ARM_FEATURE_XSCALE) && ri->cp < 14
        && extract32(env->cp15.c15_cpar, ri->cp, 1) == 0) {
        raise_exception(env, EXCP_UDEF, syndrome, exception_target_el(env));
    }

    /*
     * Check for an EL2 trap due to HSTR_EL2. We expect EL0 accesses
     * to sysregs non accessible at EL0 to have UNDEF-ed already.
     */
    if (!is_a64(env) && arm_current_el(env) < 2 && ri->cp == 15 &&
        (arm_hcr_el2_eff(env) & (HCR_E2H | HCR_TGE)) != (HCR_E2H | HCR_TGE)) {
        uint32_t mask = 1 << ri->crn;

        if (ri->type & ARM_CP_64BIT) {
            mask = 1 << ri->crm;
        }

        /* T4 and T14 are RES0 */
        mask &= ~((1 << 4) | (1 << 14));

        if (env->cp15.hstr_el2 & mask) {
            target_el = 2;
            goto exept;
        }
    }

    if (!ri->accessfn) {
        return;
    }

    switch (ri->accessfn(env, ri, isread)) {
    case CP_ACCESS_OK:
        return;
    case CP_ACCESS_TRAP:
        target_el = exception_target_el(env);
        break;
    case CP_ACCESS_TRAP_EL2:
        /* Requesting a trap to EL2 when we're in EL3 or S-EL0/1 is
         * a bug in the access function.
         */
        assert(!arm_is_secure(env) && arm_current_el(env) != 3);
        target_el = 2;
        break;
    case CP_ACCESS_TRAP_EL3:
        target_el = 3;
        break;
    case CP_ACCESS_TRAP_UNCATEGORIZED:
        target_el = exception_target_el(env);
        syndrome = syn_uncategorized();
        break;
    case CP_ACCESS_TRAP_UNCATEGORIZED_EL2:
        target_el = 2;
        syndrome = syn_uncategorized();
        break;
    case CP_ACCESS_TRAP_UNCATEGORIZED_EL3:
        target_el = 3;
        syndrome = syn_uncategorized();
        break;
    case CP_ACCESS_TRAP_FP_EL2:
        target_el = 2;
        /* Since we are an implementation that takes exceptions on a trapped
         * conditional insn only if the insn has passed its condition code
         * check, we take the IMPDEF choice to always report CV=1 COND=0xe
         * (which is also the required value for AArch64 traps).
         */
        syndrome = syn_fp_access_trap(1, 0xe, false);
        break;
    case CP_ACCESS_TRAP_FP_EL3:
        target_el = 3;
        syndrome = syn_fp_access_trap(1, 0xe, false);
        break;
    default:
        g_assert_not_reached();
    }

exept:
    raise_exception(env, EXCP_UDEF, syndrome, target_el);
}

void HELPER(set_cp_reg)(CPUARMState *env, void *rip, uint32_t value)
{
    const ARMCPRegInfo *ri = rip;

    if (ri->type & ARM_CP_IO) {
        qemu_mutex_lock_iothread();
        ri->writefn(env, ri, value);
        qemu_mutex_unlock_iothread();
    } else {
        ri->writefn(env, ri, value);
    }
}

uint32_t HELPER(get_cp_reg)(CPUARMState *env, void *rip)
{
    const ARMCPRegInfo *ri = rip;
    uint32_t res;

    if (ri->type & ARM_CP_IO) {
        qemu_mutex_lock_iothread();
        res = ri->readfn(env, ri);
        qemu_mutex_unlock_iothread();
    } else {
        res = ri->readfn(env, ri);
    }

    return res;
}

void HELPER(set_cp_reg64)(CPUARMState *env, void *rip, uint64_t value)
{
    const ARMCPRegInfo *ri = rip;

    if (ri->type & ARM_CP_IO) {
        qemu_mutex_lock_iothread();
        ri->writefn(env, ri, value);
        qemu_mutex_unlock_iothread();
    } else {
        ri->writefn(env, ri, value);
    }
}

#ifdef TARGET_CHERI

void HELPER(set_cp_cap)(CPUARMState *env, void *rip, uint64_t value,
                        uint32_t src_reg)
{
    const ARMCPRegInfo *ri = rip;
    assert(cpreg_field_is_cap(ri));
    const cap_register_t *cap = get_readonly_capreg(env, src_reg);
    if (ri->type & ARM_CP_IO) {
        qemu_mutex_lock_iothread();
        ri->writefn_cap(env, ri, value, cap);
        qemu_mutex_unlock_iothread();
    } else {
        ri->writefn_cap(env, ri, value, cap);
    }
}

uint64_t HELPER(get_cp_cap)(CPUARMState *env, void *rip, uint32_t dest_reg)
{
    const ARMCPRegInfo *ri = rip;
    assert(cpreg_field_is_cap(ri));
    cap_register_t result;

    if (ri->type & ARM_CP_IO) {
        qemu_mutex_lock_iothread();
        ri->readfn_cap(env, ri, &result);
        qemu_mutex_unlock_iothread();
    } else {
        ri->readfn_cap(env, ri, &result);
    }

    update_capreg(env, dest_reg, &result);
    return result._cr_cursor;
}

#endif

uint64_t HELPER(get_cp_reg64)(CPUARMState *env, void *rip)
{
    const ARMCPRegInfo *ri = rip;
    uint64_t res;

    if (ri->type & ARM_CP_IO) {
        qemu_mutex_lock_iothread();
        res = ri->readfn(env, ri);
        qemu_mutex_unlock_iothread();
    } else {
        res = ri->readfn(env, ri);
    }

    return res;
}

void HELPER(pre_hvc)(CPUARMState *env)
{
    ARMCPU *cpu = env_archcpu(env);
    int cur_el = arm_current_el(env);
    /* FIXME: Use actual secure state.  */
    bool secure = false;
    bool undef;

    if (arm_is_psci_call(cpu, EXCP_HVC)) {
        /* If PSCI is enabled and this looks like a valid PSCI call then
         * that overrides the architecturally mandated HVC behaviour.
         */
        return;
    }

    if (!arm_feature(env, ARM_FEATURE_EL2)) {
        /* If EL2 doesn't exist, HVC always UNDEFs */
        undef = true;
    } else if (arm_feature(env, ARM_FEATURE_EL3)) {
        /* EL3.HCE has priority over EL2.HCD. */
        undef = !(env->cp15.scr_el3 & SCR_HCE);
    } else {
        undef = env->cp15.hcr_el2 & HCR_HCD;
    }

    /* In ARMv7 and ARMv8/AArch32, HVC is undef in secure state.
     * For ARMv8/AArch64, HVC is allowed in EL3.
     * Note that we've already trapped HVC from EL0 at translation
     * time.
     */
    if (secure && (!is_a64(env) || cur_el == 1)) {
        undef = true;
    }

    if (undef) {
        raise_exception(env, EXCP_UDEF, syn_uncategorized(),
                        exception_target_el(env));
    }
}

void HELPER(pre_smc)(CPUARMState *env, uint32_t syndrome)
{
    ARMCPU *cpu = env_archcpu(env);
    int cur_el = arm_current_el(env);
    bool secure = arm_is_secure(env);
    bool smd_flag = env->cp15.scr_el3 & SCR_SMD;

    /*
     * SMC behaviour is summarized in the following table.
     * This helper handles the "Trap to EL2" and "Undef insn" cases.
     * The "Trap to EL3" and "PSCI call" cases are handled in the exception
     * helper.
     *
     *  -> ARM_FEATURE_EL3 and !SMD
     *                           HCR_TSC && NS EL1   !HCR_TSC || !NS EL1
     *
     *  Conduit SMC, valid call  Trap to EL2         PSCI Call
     *  Conduit SMC, inval call  Trap to EL2         Trap to EL3
     *  Conduit not SMC          Trap to EL2         Trap to EL3
     *
     *
     *  -> ARM_FEATURE_EL3 and SMD
     *                           HCR_TSC && NS EL1   !HCR_TSC || !NS EL1
     *
     *  Conduit SMC, valid call  Trap to EL2         PSCI Call
     *  Conduit SMC, inval call  Trap to EL2         Undef insn
     *  Conduit not SMC          Trap to EL2         Undef insn
     *
     *
     *  -> !ARM_FEATURE_EL3
     *                           HCR_TSC && NS EL1   !HCR_TSC || !NS EL1
     *
     *  Conduit SMC, valid call  Trap to EL2         PSCI Call
     *  Conduit SMC, inval call  Trap to EL2         Undef insn
     *  Conduit not SMC          Undef insn          Undef insn
     */

    /* On ARMv8 with EL3 AArch64, SMD applies to both S and NS state.
     * On ARMv8 with EL3 AArch32, or ARMv7 with the Virtualization
     *  extensions, SMD only applies to NS state.
     * On ARMv7 without the Virtualization extensions, the SMD bit
     * doesn't exist, but we forbid the guest to set it to 1 in scr_write(),
     * so we need not special case this here.
     */
    bool smd = arm_feature(env, ARM_FEATURE_AARCH64) ? smd_flag
                                                     : smd_flag && !secure;

    if (!arm_feature(env, ARM_FEATURE_EL3) &&
        cpu->psci_conduit != QEMU_PSCI_CONDUIT_SMC) {
        /* If we have no EL3 then SMC always UNDEFs and can't be
         * trapped to EL2. PSCI-via-SMC is a sort of ersatz EL3
         * firmware within QEMU, and we want an EL2 guest to be able
         * to forbid its EL1 from making PSCI calls into QEMU's
         * "firmware" via HCR.TSC, so for these purposes treat
         * PSCI-via-SMC as implying an EL3.
         * This handles the very last line of the previous table.
         */
        raise_exception(env, EXCP_UDEF, syn_uncategorized(),
                        exception_target_el(env));
    }

    if (cur_el == 1 && (arm_hcr_el2_eff(env) & HCR_TSC)) {
        /* In NS EL1, HCR controlled routing to EL2 has priority over SMD.
         * We also want an EL2 guest to be able to forbid its EL1 from
         * making PSCI calls into QEMU's "firmware" via HCR.TSC.
         * This handles all the "Trap to EL2" cases of the previous table.
         */
        raise_exception(env, EXCP_HYP_TRAP, syndrome, 2);
    }

    /* Catch the two remaining "Undef insn" cases of the previous table:
     *    - PSCI conduit is SMC but we don't have a valid PCSI call,
     *    - We don't have EL3 or SMD is set.
     */
    if (!arm_is_psci_call(cpu, EXCP_SMC) &&
        (smd || !arm_feature(env, ARM_FEATURE_EL3))) {
        raise_exception(env, EXCP_UDEF, syn_uncategorized(),
                        exception_target_el(env));
    }
}

/* ??? Flag setting arithmetic is awkward because we need to do comparisons.
   The only way to do that in TCG is a conditional branch, which clobbers
   all our temporaries.  For now implement these as helper functions.  */

/* Similarly for variable shift instructions.  */

uint32_t HELPER(shl_cc)(CPUARMState *env, uint32_t x, uint32_t i)
{
    int shift = i & 0xff;
    if (shift >= 32) {
        if (shift == 32)
            env->CF = x & 1;
        else
            env->CF = 0;
        return 0;
    } else if (shift != 0) {
        env->CF = (x >> (32 - shift)) & 1;
        return x << shift;
    }
    return x;
}

uint32_t HELPER(shr_cc)(CPUARMState *env, uint32_t x, uint32_t i)
{
    int shift = i & 0xff;
    if (shift >= 32) {
        if (shift == 32)
            env->CF = (x >> 31) & 1;
        else
            env->CF = 0;
        return 0;
    } else if (shift != 0) {
        env->CF = (x >> (shift - 1)) & 1;
        return x >> shift;
    }
    return x;
}

uint32_t HELPER(sar_cc)(CPUARMState *env, uint32_t x, uint32_t i)
{
    int shift = i & 0xff;
    if (shift >= 32) {
        env->CF = (x >> 31) & 1;
        return (int32_t)x >> 31;
    } else if (shift != 0) {
        env->CF = (x >> (shift - 1)) & 1;
        return (int32_t)x >> shift;
    }
    return x;
}

uint32_t HELPER(ror_cc)(CPUARMState *env, uint32_t x, uint32_t i)
{
    int shift1, shift;
    shift1 = i & 0xff;
    shift = shift1 & 0x1f;
    if (shift == 0) {
        if (shift1 != 0)
            env->CF = (x >> 31) & 1;
        return x;
    } else {
        env->CF = (x >> (shift - 1)) & 1;
        return ((uint32_t)x >> shift) | (x << (32 - shift));
    }
}

void HELPER(probe_access)(CPUARMState *env, target_ulong ptr,
                          uint32_t access_type, uint32_t mmu_idx,
                          uint32_t size)
{
    uint32_t in_page = -((uint32_t)ptr | TARGET_PAGE_SIZE);
    uintptr_t ra = GETPC();

    if (likely(size <= in_page)) {
        probe_access(env, ptr, size, access_type, mmu_idx, ra);
    } else {
        probe_access(env, ptr, in_page, access_type, mmu_idx, ra);
        probe_access(env, ptr + in_page, size - in_page,
                     access_type, mmu_idx, ra);
    }
}<|MERGE_RESOLUTION|>--- conflicted
+++ resolved
@@ -556,13 +556,9 @@
     case 16: /* SPSRs */
         env->banked_spsr[bank_number(tgtmode)] = value;
         break;
-<<<<<<< HEAD
-    case 17: /* ELR_Hyp */ set_aarch_reg_to_x(&env->elr_el[2], value); break;
-=======
     case 17: /* ELR_Hyp */
         set_aarch_reg_to_x(&env->elr_el[2], value);
         break;
->>>>>>> bfbf8bb6
     case 13:
         env->banked_r13[bank_number(tgtmode)] = value;
         break;
@@ -593,12 +589,8 @@
     switch (regno) {
     case 16: /* SPSRs */
         return env->banked_spsr[bank_number(tgtmode)];
-<<<<<<< HEAD
-    case 17: /* ELR_Hyp */ return get_aarch_reg_as_x(&env->elr_el[2]);
-=======
     case 17: /* ELR_Hyp */
         return get_aarch_reg_as_x(&env->elr_el[2]);
->>>>>>> bfbf8bb6
     case 13:
         return env->banked_r13[bank_number(tgtmode)];
     case 14:
