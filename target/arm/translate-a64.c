--- conflicted
+++ resolved
@@ -98,28 +98,20 @@
 
 // These really should be available to non-cheri as well. See comment in cpu.h.
 
-<<<<<<< HEAD
-static inline MemOp memop_align_sctlr(DisasContext *ctx) { return 0; }
-=======
 static inline MemOp memop_align_sctlr(DisasContext *ctx)
 {
     return 0;
 }
->>>>>>> bfbf8bb6
 
 static inline MemOp memop_align_sctlr_size(DisasContext *ctx, int size)
 {
     return 0;
 }
 
-<<<<<<< HEAD
-static inline bool get_sctlr_sa(DisasContext *ctx) { return false; }
-=======
 static inline bool get_sctlr_sa(DisasContext *ctx)
 {
     return false;
 }
->>>>>>> bfbf8bb6
 
 #endif
 
@@ -252,42 +244,6 @@
 void gen_a64_set_pc_im(uint64_t val)
 {
     tcg_gen_movi_i64(cpu_pc, val);
-}
-
-// Set the link register (30) to point the next instruction
-static void gen_a64_set_link_register(DisasContext *s)
-{
-
-#ifdef TARGET_CHERI
-
-    uint64_t addr = s->base.pc_next;
-
-    bool c64 = IS_C64(s);
-
-    if (c64) {
-        // Move PCC to 30
-        gen_move_cap_gp_sp(s, 30, offsetof(struct CPUARMState, pc));
-        if (cctlr_set(s, CCTLR_SBL)) {
-            // Need to seal as well
-            gen_cap_set_type_const(s, 30, CC128_OTYPE_SENTRY, false);
-        }
-        // Low bit set because of C64 mode
-        addr |= 1;
-        if (cc128_cap_sign_change(addr, s->pc_curr)) {
-            assert(0); // Only if cap_bounds_uses_value does this need untagging
-            gen_cap_clear_tag(s, 30);
-        }
-    } else {
-        if (cctlr_set(s, CCTLR_PCCBO))
-            addr -= s->base.pcc_base;
-    }
-    // Need to correct address
-    tcg_gen_movi_i64(cpu_reg(s, 30), addr);
-    if (!c64)
-        gen_lazy_cap_set_int(s, 30);
-#else
-    tcg_gen_movi_i64(cpu_reg(s, 30), s->base.pc_next);
-#endif
 }
 
 /*
@@ -498,11 +454,7 @@
     if (regnum == NULL_CAPREG_INDEX)
         return;
     if (capability_base) {
-<<<<<<< HEAD
-        gen_cap_set_cursor(s, regnum, new_value, false);
-=======
         gen_cap_set_cursor_fast(s, regnum, new_value);
->>>>>>> bfbf8bb6
         gen_reg_modified_cap(s, regnum);
     } else {
         tcg_gen_mov_i64(cpu_reg_sp(s, regnum), new_value);
@@ -559,12 +511,8 @@
 }
 
 #else
-<<<<<<< HEAD
-#define clean_data_tbi_and_cheri(s, addr, ...) (TCGv_cap_checked_ptr)clean_data_tbi(s, addr)
-=======
 #define clean_data_tbi_and_cheri(s, addr, ...)                                 \
     (TCGv_cap_checked_ptr) clean_data_tbi(s, addr)
->>>>>>> bfbf8bb6
 #endif
 
 /* Insert a zero tag into src, with the result at dst. */
@@ -642,18 +590,11 @@
                                               bool alternate_base,
                                               bool ddc_base)
 {
-<<<<<<< HEAD
-    if (tag_checked && s->mte_active[0] && total_size != (1 << log2_esize)) {
-        TCGv_i32 tcg_desc;
-        TCGv_i64 ret;
-        int desc = 0;
-=======
     if (total_size != (1 << log2_esize)) {
         if (tag_checked && s->mte_active[0]) {
             TCGv_i32 tcg_desc;
             TCGv_i64 ret;
             int desc = 0;
->>>>>>> bfbf8bb6
 
             desc = FIELD_DP32(desc, MTEDESC, MIDX, get_mem_index(s));
             desc = FIELD_DP32(desc, MTEDESC, TBI, s->tbid);
@@ -667,17 +608,12 @@
             gen_helper_mte_checkN(ret, cpu_env, tcg_desc, addr);
             tcg_temp_free_i32(tcg_desc);
 
-<<<<<<< HEAD
-        return arm_bounds_checked(s, ret, total_size, base_reg, is_read,
-                                  is_write, alternate_base, ddc_base);
-=======
             return arm_bounds_checked(s, ret, total_size, base_reg, is_read,
                                       is_write, alternate_base, ddc_base);
         } else {
             clean_data_tbi_and_cheri(s, addr, is_read, is_write, total_size,
                                      base_reg, alternate_base, ddc_base);
         }
->>>>>>> bfbf8bb6
     }
     return gen_mte_and_cheri_check1(s, addr, is_read, is_write, tag_checked,
                                     log2_esize, base_reg, alternate_base,
@@ -1669,10 +1605,7 @@
         TCGv_i64 align = tcg_const_i64(16 - 1);
         tcg_gen_and_i64(align, align, cpu_reg_sp(s, 31));
         tcg_gen_brcondi_i64(TCG_COND_EQ, align, 0, label_aligned);
-<<<<<<< HEAD
-=======
         gen_a64_set_pc_im(s->pc_curr);
->>>>>>> bfbf8bb6
         gen_helper_sp_alignment_exception(cpu_env);
         gen_set_label(label_aligned);
         tcg_temp_free_i64(align);
@@ -2226,22 +2159,6 @@
 }
 
 #ifdef TARGET_CHERI
-<<<<<<< HEAD
-static inline bool cheri_is_executive_ctx(DisasContext *s)
-{
-    return FIELD_EX32(s->base.cheri_flags >> TB_FLAG_CHERI_SPARE_INDEX_START,
-                      TBFLAG_CHERI, EXECUTIVE) != 0;
-}
-
-static inline bool cheri_is_system_ctx(DisasContext *s)
-{
-    return FIELD_EX32(s->base.cheri_flags >> TB_FLAG_CHERI_SPARE_INDEX_START,
-                      TBFLAG_CHERI, SYSTEM) != 0;
-}
-#define sp_modified(val) gen_reg_modified_int_base(s, ri->name, val)
-#else
-#define sp_modified(...)
-=======
 static inline bool capabilities_enabled_exception(DisasContext *ctx)
 {
     // Flag bits only encode an exception is needed, not which one. The helper
@@ -2289,7 +2206,6 @@
 #else
 #define ZVA_SIZE                            0
 #define bounds_check_cache_op(s, addr, ...) addr
->>>>>>> bfbf8bb6
 #endif
 
 /* MRS - move from system register
@@ -2337,19 +2253,6 @@
         return;
     }
 
-<<<<<<< HEAD
-    if ((ri->access & PL_SYSREG) && !cheri_is_system_ctx(s)) {
-        assert(0); // should throw code EC_SYSTEMREGISTERTRAP or
-                   // EC_CAPABILITY_SYSREGTRAP
-    }
-
-#define ZVA_SIZE ((1 << CAP_TAG_GET_MANY_SHFT) * CHERI_CAP_SIZE)
-
-#else
-
-#define ZVA_SIZE 0
-
-=======
     if (is_morello) {
         if (!cpreg_field_is_cap(ri)) {
             // Morello encodings might target non-cap registers
@@ -2377,7 +2280,6 @@
     }
 #else
     bool is_morello = false;
->>>>>>> bfbf8bb6
 #endif
 
     if (ri->accessfn) {
@@ -2432,19 +2334,6 @@
         tcg_rt = cpu_reg(s, rt);
         tcg_gen_movi_i64(tcg_rt, s->current_el << 2);
         gpr_reg_modified(s, rt, false);
-<<<<<<< HEAD
-        return;
-#ifdef TARGET_CHERI
-    case ARM_CP_IC_OR_DC:
-        // Although we have no caches, we still need to do permission checks
-        // FIXME: This currently checks for both load AND store. This may
-        // FIXME: be more than real morello checks for.
-        clean_addr = clean_data_tbi_and_cheri(s, cpu_reg(s, rt), true, true, ZVA_SIZE, rt, false, true);
-        // Consts still need to return the appropriate value
-        if (ri->type & ARM_CP_CONST)
-            break;
-        return;
-=======
         return;
 #ifdef TARGET_CHERI
     case ARM_CP_IC_OR_DC_STORE:
@@ -2461,7 +2350,6 @@
 
             return;
         }
->>>>>>> bfbf8bb6
 #endif
 
     case ARM_CP_DC_ZVA:
@@ -2476,19 +2364,12 @@
             t_desc = tcg_const_i32(desc);
 
             clean_addr = (TCGv_cap_checked_ptr)new_tmp_a64(s);
-<<<<<<< HEAD
-            gen_helper_mte_check_zva(clean_addr, cpu_env, t_desc, cpu_reg(s, rt));
-            tcg_temp_free_i32(t_desc);
-        } else {
-            clean_addr = clean_data_tbi_and_cheri(s, cpu_reg(s, rt), false, true, ZVA_SIZE, rt, false, true);
-=======
             gen_helper_mte_check_zva(clean_addr, cpu_env, t_desc,
                                      cpu_reg(s, rt));
             tcg_temp_free_i32(t_desc);
         } else {
             clean_addr =
                 bounds_check_cache_op(s, cpu_reg(s, rt), rt, false, true, true);
->>>>>>> bfbf8bb6
         }
         gen_helper_dc_zva(cpu_env, clean_addr);
         return;
@@ -2501,12 +2382,8 @@
              * pointer for an invalid page.  Probe that address first.
              */
             tcg_rt = cpu_reg(s, rt);
-<<<<<<< HEAD
-            clean_addr = clean_data_tbi_and_cheri(s, tcg_rt, false, true, ZVA_SIZE, rt, false, true);
-=======
             clean_addr = clean_data_tbi_and_cheri(s, tcg_rt, false, true,
                                                   ZVA_SIZE, rt, false, true);
->>>>>>> bfbf8bb6
             gen_probe_access(s, clean_addr, MMU_DATA_STORE, MO_8);
 
             if (s->ata) {
@@ -2524,12 +2401,8 @@
 
             /* For DC_GZVA, we can rely on DC_ZVA for the proper fault. */
             tcg_rt = cpu_reg(s, rt);
-<<<<<<< HEAD
-            clean_addr = clean_data_tbi_and_cheri(s, tcg_rt, false, true, ZVA_SIZE, rt, false, true);
-=======
             clean_addr = clean_data_tbi_and_cheri(s, tcg_rt, false, true,
                                                   ZVA_SIZE, rt, false, true);
->>>>>>> bfbf8bb6
             gen_helper_dc_zva(cpu_env, clean_addr);
 
             if (s->ata) {
@@ -2564,12 +2437,6 @@
     }
 
     if (is_morello) {
-<<<<<<< HEAD
-        // Morello instructions might be able to modify non-cap registers. But I
-        // don't know of any.
-        assert(cpreg_field_is_cap(ri));
-=======
->>>>>>> bfbf8bb6
         // Existing readfn/writefn functions only apply to the cursor,
         // it should be ensured they do not cause out of bounds.
         if (isread) {
@@ -2627,7 +2494,6 @@
             tcg_temp_free_ptr(tmpptr);
         } else {
             tcg_gen_st_i64(tcg_rt, cpu_env, fieldoffset);
-<<<<<<< HEAD
         }
 #ifdef TARGET_CHERI
         // Writes should zero the rest of the cap register (done lazily)
@@ -2635,15 +2501,6 @@
         if (cpreg_field_is_cap(ri)) {
             gen_sp_set_decompressed_int(s, fieldoffset);
         }
-=======
-        }
-#ifdef TARGET_CHERI
-        // Writes should zero the rest of the cap register (done lazily)
-        _Static_assert(offsetof(cap_register_t, _cr_cursor) == 0, "");
-        if (cpreg_field_is_cap(ri)) {
-            gen_sp_set_decompressed_int(s, fieldoffset);
-        }
->>>>>>> bfbf8bb6
 #endif
         sp_modified(tcg_rt);
     }
@@ -3317,17 +3174,10 @@
         /* If compare equal, write back new data, else write back old data.  */
         tcg_gen_movcond_i64(TCG_COND_NE, c1, c2, zero, t1, d1);
         tcg_gen_movcond_i64(TCG_COND_NE, c2, c2, zero, t2, d2);
-<<<<<<< HEAD
-        tcg_gen_qemu_st_i64_with_checked_addr(c1, clean_addr, memidx,
-                                              MO_64 | s->be_data);
-        tcg_gen_qemu_st_i64_with_checked_addr(c2, (TCGv_cap_checked_ptr)a2,
-                                              memidx, MO_64 | s->be_data);
-=======
         tcg_gen_qemu_st_i64_with_checked_addr_cond_invalidate(
             c1, clean_addr, memidx, MO_64 | s->be_data, false);
         tcg_gen_qemu_st_i64_with_checked_addr_cond_invalidate(
             c2, (TCGv_cap_checked_ptr)a2, memidx, MO_64 | s->be_data, false);
->>>>>>> bfbf8bb6
         tcg_temp_free_i64(a2);
         tcg_temp_free_i64(c1);
         tcg_temp_free_i64(c2);
@@ -3461,11 +3311,7 @@
             }
             clean_addr =
                 gen_mte_and_cheri_check1(s, cpu_reg_sp(s, rn), false, true,
-<<<<<<< HEAD
-                                         rn != 31, size, rn, false, true);
-=======
                                          rn != 31, size + 1, rn, false, true);
->>>>>>> bfbf8bb6
             gen_store_exclusive(s, rs, rt, rt2, clean_addr, size, true);
             return;
         }
@@ -3485,11 +3331,7 @@
             }
             clean_addr =
                 gen_mte_and_cheri_check1(s, cpu_reg_sp(s, rn), true, false,
-<<<<<<< HEAD
-                                         rn != 31, size, rn, false, true);
-=======
                                          rn != 31, size + 1, rn, false, true);
->>>>>>> bfbf8bb6
             s->is_ldex = true;
             gen_load_exclusive(s, rt, rt2, clean_addr, size, true);
             if (is_lasr) {
@@ -4792,12 +4634,8 @@
                 tcg_gen_andi_i64(addr, addr, -size);
             }
 
-<<<<<<< HEAD
-            clean_addr = clean_data_tbi_and_cheri(s, addr, is_load, !is_load, size, rt, false, true);
-=======
             clean_addr = clean_data_tbi_and_cheri(s, addr, is_load, !is_load,
                                                   size, rt, false, true);
->>>>>>> bfbf8bb6
 
             if (s->ata) {
                 gen_helper_stzgm_tags(cpu_env, clean_addr, tcg_rt);
@@ -4818,12 +4656,8 @@
             int size = 4 << GMID_EL1_BS;
 
             tcg_gen_andi_i64(addr, addr, -size);
-<<<<<<< HEAD
-            clean_addr = clean_data_tbi_and_cheri(s, addr, is_load, !is_load, size, rt, false, true);
-=======
             clean_addr = clean_data_tbi_and_cheri(s, addr, is_load, !is_load,
                                                   size, rt, false, true);
->>>>>>> bfbf8bb6
             gen_probe_access(s, clean_addr, acc, size);
 
             if (is_load) {
@@ -4840,12 +4674,8 @@
         if (s->ata) {
             gen_helper_ldg(tcg_rt, cpu_env, addr, tcg_rt);
         } else {
-<<<<<<< HEAD
-            clean_addr = clean_data_tbi_and_cheri(s, addr, is_load, !is_load, TAG_GRANULE, rt, false, true);
-=======
             clean_addr = clean_data_tbi_and_cheri(s, addr, is_load, !is_load,
                                                   TAG_GRANULE, rt, false, true);
->>>>>>> bfbf8bb6
             gen_probe_access(s, clean_addr, MMU_DATA_LOAD, MO_8);
             gen_address_with_allocation_tag0(tcg_rt, addr);
         }
@@ -4879,15 +4709,6 @@
 
     if (is_zero) {
         int i, n = (1 + is_pair) << LOG2_TAG_GRANULE;
-<<<<<<< HEAD
-        TCGv_cap_checked_ptr clean_addr = clean_data_tbi_and_cheri(s, addr, is_load, !is_load, n, rt, false, true);
-        TCGv_i64 tcg_zero = tcg_const_i64(0);
-        int mem_index = get_mem_index(s);
-
-        tcg_gen_qemu_st_i64_with_checked_addr(tcg_zero,
-                                              clean_addr,
-                                              mem_index, MO_Q | MO_ALIGN_16);
-=======
         TCGv_cap_checked_ptr clean_addr = clean_data_tbi_and_cheri(
             s, addr, is_load, !is_load, n, rt, false, true);
         TCGv_i64 tcg_zero = tcg_const_i64(0);
@@ -4895,7 +4716,6 @@
 
         tcg_gen_qemu_st_i64_with_checked_addr(tcg_zero, clean_addr, mem_index,
                                               MO_Q | MO_ALIGN_16);
->>>>>>> bfbf8bb6
         for (i = 8; i < n; i += 8) {
             tcg_gen_addi_i64((TCGv_i64)clean_addr, (TCGv_i64)clean_addr, 8);
             tcg_gen_qemu_st_i64_with_checked_addr(
@@ -15547,14 +15367,6 @@
     switch (extract32(insn, 25, 4)) {
     case 0x1: /* Morello Instructions */
 #ifdef TARGET_CHERI
-<<<<<<< HEAD
-        // FIXME: This reverses the priority of exceptions in restricted mode.
-        if (!capabilities_enabled_exception(s)) {
-            if (!disas_cheri(s, insn)) {
-                unallocated_encoding(s);
-            }
-        }
-=======
         if (!disas_cheri(s, insn)) {
             unallocated_encoding(s);
         }
@@ -15563,11 +15375,7 @@
     case 0x0:
     case 0x3: /* UNALLOCATED */
         unallocated_encoding(s);
->>>>>>> bfbf8bb6
-        break;
-#endif
-    case 0x0:
-    case 0x3: /* UNALLOCATED */ unallocated_encoding(s); break;
+        break;
     case 0x2:
         if (!dc_isar_feature(aa64_sve, s) || !disas_sve(s, insn)) {
             unallocated_encoding(s);
@@ -15845,14 +15653,10 @@
     }
 }
 
-<<<<<<< HEAD
-void cheri_tcg_save_pc(DisasContextBase *db) { gen_a64_set_pc_im(db->pc_next); }
-=======
 void cheri_tcg_save_pc(DisasContextBase *db)
 {
     gen_a64_set_pc_im(db->pc_next);
 }
->>>>>>> bfbf8bb6
 
 void cheri_tcg_prepare_for_unconditional_exception(DisasContextBase *db)
 {
