/*
 * ARM gdb server stub: AArch64 specific functions.
 *
 * Copyright (c) 2013 SUSE LINUX Products GmbH
 *
 * This library is free software; you can redistribute it and/or
 * modify it under the terms of the GNU Lesser General Public
 * License as published by the Free Software Foundation; either
 * version 2.1 of the License, or (at your option) any later version.
 *
 * This library is distributed in the hope that it will be useful,
 * but WITHOUT ANY WARRANTY; without even the implied warranty of
 * MERCHANTABILITY or FITNESS FOR A PARTICULAR PURPOSE.  See the GNU
 * Lesser General Public License for more details.
 *
 * You should have received a copy of the GNU Lesser General Public
 * License along with this library; if not, see <http://www.gnu.org/licenses/>.
 */
#include "qemu/osdep.h"
#include "cpu.h"
#include "exec/gdbstub.h"

int aarch64_cpu_gdb_read_register(CPUState *cs, GByteArray *mem_buf, int n)
{
    ARMCPU *cpu = ARM_CPU(cs);
    CPUARMState *env = &cpu->env;

    if (n < 31) {
        /* Core integer register.  */
        return gdb_get_reg64(mem_buf, arm_get_xreg(env, n));
    }
    switch (n) {
<<<<<<< HEAD
    case 31: return gdb_get_reg64(mem_buf, arm_get_xreg(env, n));
    case 32: return gdb_get_reg64(mem_buf, get_aarch_reg_as_x(&env->pc));
=======
    case 31:
        return gdb_get_reg64(mem_buf, arm_get_xreg(env, n));
    case 32:
        return gdb_get_reg64(mem_buf, get_aarch_reg_as_x(&env->pc));
>>>>>>> bfbf8bb6
    case 33:
        return gdb_get_reg32(mem_buf, pstate_read(env));
    }
    /* Unknown register.  */
    return 0;
}

int aarch64_cpu_gdb_write_register(CPUState *cs, uint8_t *mem_buf, int n)
{
    ARMCPU *cpu = ARM_CPU(cs);
    CPUARMState *env = &cpu->env;
    uint64_t tmp;

    tmp = ldq_p(mem_buf);

    if (n < 31) {
        /* Core integer register.  */
        arm_set_xreg(env, n, tmp);
        return 8;
    }
    switch (n) {
<<<<<<< HEAD
    case 31: arm_set_xreg(env, n, tmp); return 8;
    case 32: set_aarch_reg_to_x(&env->pc, tmp); return 8;
=======
    case 31:
        arm_set_xreg(env, n, tmp);
        return 8;
    case 32:
        set_aarch_reg_to_x(&env->pc, tmp);
        return 8;
>>>>>>> bfbf8bb6
    case 33:
        /* CPSR */
        pstate_write(env, tmp);
        return 4;
    }
    /* Unknown register.  */
    return 0;
}<|MERGE_RESOLUTION|>--- conflicted
+++ resolved
@@ -30,15 +30,10 @@
         return gdb_get_reg64(mem_buf, arm_get_xreg(env, n));
     }
     switch (n) {
-<<<<<<< HEAD
-    case 31: return gdb_get_reg64(mem_buf, arm_get_xreg(env, n));
-    case 32: return gdb_get_reg64(mem_buf, get_aarch_reg_as_x(&env->pc));
-=======
     case 31:
         return gdb_get_reg64(mem_buf, arm_get_xreg(env, n));
     case 32:
         return gdb_get_reg64(mem_buf, get_aarch_reg_as_x(&env->pc));
->>>>>>> bfbf8bb6
     case 33:
         return gdb_get_reg32(mem_buf, pstate_read(env));
     }
@@ -60,17 +55,12 @@
         return 8;
     }
     switch (n) {
-<<<<<<< HEAD
-    case 31: arm_set_xreg(env, n, tmp); return 8;
-    case 32: set_aarch_reg_to_x(&env->pc, tmp); return 8;
-=======
     case 31:
         arm_set_xreg(env, n, tmp);
         return 8;
     case 32:
         set_aarch_reg_to_x(&env->pc, tmp);
         return 8;
->>>>>>> bfbf8bb6
     case 33:
         /* CPSR */
         pstate_write(env, tmp);
