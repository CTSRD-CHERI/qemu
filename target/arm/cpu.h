/*
 * ARM virtual CPU header
 *
 *  Copyright (c) 2003 Fabrice Bellard
 *
 * This library is free software; you can redistribute it and/or
 * modify it under the terms of the GNU Lesser General Public
 * License as published by the Free Software Foundation; either
 * version 2.1 of the License, or (at your option) any later version.
 *
 * This library is distributed in the hope that it will be useful,
 * but WITHOUT ANY WARRANTY; without even the implied warranty of
 * MERCHANTABILITY or FITNESS FOR A PARTICULAR PURPOSE.  See the GNU
 * Lesser General Public License for more details.
 *
 * You should have received a copy of the GNU Lesser General Public
 * License along with this library; if not, see <http://www.gnu.org/licenses/>.
 */

#ifndef ARM_CPU_H
#define ARM_CPU_H

#ifdef TARGET_CHERI
<<<<<<< HEAD
#ifndef TARGET_IS_MORELLO
=======
#ifndef TARGET_MORELLO
>>>>>>> bfbf8bb6
#error "Morello should be the only arm CHERI"
#endif
#endif

#include "kvm-consts.h"
#include "hw/registerfields.h"
#include "cpu-qom.h"
#include "exec/cpu-defs.h"
#include "exec/log_instr_early.h"
#include "qapi/qapi-types-common.h"

/* ARM processors have a weak memory model */
#define TCG_GUEST_DEFAULT_MO      (0)

#ifdef TARGET_AARCH64
#define KVM_HAVE_MCE_INJECTION 1
#endif

#define EXCP_UDEF            1   /* undefined instruction */
#define EXCP_SWI             2   /* software interrupt */
#define EXCP_PREFETCH_ABORT  3
#define EXCP_DATA_ABORT      4
#define EXCP_IRQ             5
#define EXCP_FIQ             6
#define EXCP_BKPT            7
#define EXCP_EXCEPTION_EXIT  8   /* Return from v7M exception.  */
#define EXCP_KERNEL_TRAP     9   /* Jumped to kernel code page.  */
#define EXCP_HVC            11   /* HyperVisor Call */
#define EXCP_HYP_TRAP       12
#define EXCP_SMC            13   /* Secure Monitor Call */
#define EXCP_VIRQ           14
#define EXCP_VFIQ           15
#define EXCP_SEMIHOST       16   /* semihosting call */
#define EXCP_NOCP           17   /* v7M NOCP UsageFault */
#define EXCP_INVSTATE       18   /* v7M INVSTATE UsageFault */
#define EXCP_STKOF          19   /* v8M STKOF UsageFault */
#define EXCP_LAZYFP         20   /* v7M fault during lazy FP stacking */
#define EXCP_LSERR          21   /* v8M LSERR SecureFault */
#define EXCP_UNALIGNED      22   /* v7M UNALIGNED UsageFault */
/* NB: add new EXCP_ defines to the array in arm_log_exception() too */

#define ARMV7M_EXCP_RESET   1
#define ARMV7M_EXCP_NMI     2
#define ARMV7M_EXCP_HARD    3
#define ARMV7M_EXCP_MEM     4
#define ARMV7M_EXCP_BUS     5
#define ARMV7M_EXCP_USAGE   6
#define ARMV7M_EXCP_SECURE  7
#define ARMV7M_EXCP_SVC     11
#define ARMV7M_EXCP_DEBUG   12
#define ARMV7M_EXCP_PENDSV  14
#define ARMV7M_EXCP_SYSTICK 15

/* For M profile, some registers are banked secure vs non-secure;
 * these are represented as a 2-element array where the first element
 * is the non-secure copy and the second is the secure copy.
 * When the CPU does not have implement the security extension then
 * only the first element is used.
 * This means that the copy for the current security state can be
 * accessed via env->registerfield[env->v7m.secure] (whether the security
 * extension is implemented or not).
 */
enum {
    M_REG_NS = 0,
    M_REG_S = 1,
    M_REG_NUM_BANKS = 2,
};

/* ARM-specific interrupt pending bits.  */
#define CPU_INTERRUPT_FIQ   CPU_INTERRUPT_TGT_EXT_1
#define CPU_INTERRUPT_VIRQ  CPU_INTERRUPT_TGT_EXT_2
#define CPU_INTERRUPT_VFIQ  CPU_INTERRUPT_TGT_EXT_3

/* The usual mapping for an AArch64 system register to its AArch32
 * counterpart is for the 32 bit world to have access to the lower
 * half only (with writes leaving the upper half untouched). It's
 * therefore useful to be able to pass TCG the offset of the least
 * significant half of a uint64_t struct member.
 */
#ifdef HOST_WORDS_BIGENDIAN
#define offsetoflow32(S, M) (offsetof(S, M) + sizeof(uint32_t))
#define offsetofhigh32(S, M) offsetof(S, M)
#else
#define offsetoflow32(S, M) offsetof(S, M)
#define offsetofhigh32(S, M) (offsetof(S, M) + sizeof(uint32_t))
#endif

/* Meanings of the ARMCPU object's four inbound GPIO lines */
#define ARM_CPU_IRQ 0
#define ARM_CPU_FIQ 1
#define ARM_CPU_VIRQ 2
#define ARM_CPU_VFIQ 3

/* ARM-specific extra insn start words:
 * 1: Conditional execution bits
 * 2: Partial exception syndrome for data aborts
 */
#define TARGET_INSN_START_EXTRA_WORDS 2

/* The 2nd extra word holding syndrome info for data aborts does not use
 * the upper 6 bits nor the lower 14 bits. We mask and shift it down to
 * help the sleb128 encoder do a better job.
 * When restoring the CPU state, we shift it back up.
 */
#define ARM_INSN_START_WORD2_MASK ((1 << 26) - 1)
#define ARM_INSN_START_WORD2_SHIFT 14

/* We currently assume float and double are IEEE single and double
   precision respectively.
   Doing runtime conversions is tricky because VFP registers may contain
   integer values (eg. as the result of a FTOSI instruction).
   s<2n> maps to the least significant half of d<n>
   s<2n+1> maps to the most significant half of d<n>
 */

/**
 * DynamicGDBXMLInfo:
 * @desc: Contains the XML descriptions.
 * @num: Number of the registers in this XML seen by GDB.
 * @data: A union with data specific to the set of registers
 *    @cpregs_keys: Array that contains the corresponding Key of
 *                  a given cpreg with the same order of the cpreg
 *                  in the XML description.
 */
typedef struct DynamicGDBXMLInfo {
    char *desc;
    int num;
    union {
        struct {
            uint32_t *keys;
        } cpregs;
    } data;
} DynamicGDBXMLInfo;

/* CPU state for each instance of a generic timer (in cp15 c14) */
typedef struct ARMGenericTimer {
    uint64_t cval; /* Timer CompareValue register */
    uint64_t ctl; /* Timer Control register */
} ARMGenericTimer;

#define GTIMER_PHYS     0
#define GTIMER_VIRT     1
#define GTIMER_HYP      2
#define GTIMER_SEC      3
#define GTIMER_HYPVIRT  4
#define NUM_GTIMERS     5

typedef struct {
    uint64_t raw_tcr;
    uint32_t mask;
    uint32_t base_mask;
} TCR;

/* Define a maximum sized vector register.
 * For 32-bit, this is a 128-bit NEON/AdvSIMD register.
 * For 64-bit, this is a 2048-bit SVE register.
 *
 * Note that the mapping between S, D, and Q views of the register bank
 * differs between AArch64 and AArch32.
 * In AArch32:
 *  Qn = regs[n].d[1]:regs[n].d[0]
 *  Dn = regs[n / 2].d[n & 1]
 *  Sn = regs[n / 4].d[n % 4 / 2],
 *       bits 31..0 for even n, and bits 63..32 for odd n
 *       (and regs[16] to regs[31] are inaccessible)
 * In AArch64:
 *  Zn = regs[n].d[*]
 *  Qn = regs[n].d[1]:regs[n].d[0]
 *  Dn = regs[n].d[0]
 *  Sn = regs[n].d[0] bits 31..0
 *  Hn = regs[n].d[0] bits 15..0
 *
 * This corresponds to the architecturally defined mapping between
 * the two execution states, and means we do not need to explicitly
 * map these registers when changing states.
 *
 * Align the data for use with TCG host vector operations.
 */

#ifdef TARGET_AARCH64
# define ARM_MAX_VQ    16
void arm_cpu_sve_finalize(ARMCPU *cpu, Error **errp);
#else
# define ARM_MAX_VQ    1
static inline void arm_cpu_sve_finalize(ARMCPU *cpu, Error **errp) { }
#endif

typedef struct ARMVectorReg {
    uint64_t d[2 * ARM_MAX_VQ] QEMU_ALIGNED(16);
} ARMVectorReg;

#ifdef TARGET_AARCH64
/* In AArch32 mode, predicate registers do not exist at all.  */
typedef struct ARMPredicateReg {
    uint64_t p[DIV_ROUND_UP(2 * ARM_MAX_VQ, 8)] QEMU_ALIGNED(16);
} ARMPredicateReg;

/* In AArch32 mode, PAC keys do not exist at all.  */
typedef struct ARMPACKey {
    uint64_t lo, hi;
} ARMPACKey;
#endif

#ifdef TARGET_CHERI
#include "cheri-lazy-capregs-types.h"
<<<<<<< HEAD
#define AARCH_REG_TYPE aligned_cap_register_t
#else
#define AARCH_REG_TYPE uint64_t
=======
typedef aligned_cap_register_t AARCH_REG_TYPE;
#else
typedef uint64_t AARCH_REG_TYPE;
>>>>>>> bfbf8bb6
#endif

#ifdef TARGET_CHERI
#define N_BANK_WITH_RESTRICTED 5
#else
#define N_BANK_WITH_RESTRICTED 4
#endif

typedef struct CPUARMState {
    /* Regs for current mode.  */
    uint32_t regs[16];

    /* 32/64 switch only happens when taking and returning from
     * exceptions so the overlap semantics are taken care of then
     * instead of having a complicated union.
     */
    /* Regs for A64 mode.  */
#ifdef TARGET_CHERI
    struct GPCapRegs gpcapregs;
    /* There was a choice here as to whether users of DDC should be indexing
     * DDCs, or we should cache the current one and change it on exception. SP
     * is swapped on exception, and doing so requires fewer global TCG vars, so
     * is what we are doing here. */
    AARCH_REG_TYPE DDC_current;
    // Holds DDCs 0 through 3 then restricted 0
    AARCH_REG_TYPE DDCs[N_BANK_WITH_RESTRICTED];
#else
    uint64_t xregs[32];
#endif

#ifdef CONFIG_DEBUG_TCG
    target_ulong _pc_is_current;
#endif

    AARCH_REG_TYPE pc;
    /* PSTATE isn't an architectural register for ARMv8. However, it is
     * convenient for us to assemble the underlying state into a 32 bit format
     * identical to the architectural format used for the SPSR. (This is also
     * what the Linux kernel's 'pstate' field in signal handlers and KVM's
     * 'pstate' register are.) Of the PSTATE bits:
     *  NZCV are kept in the split out env->CF/VF/NF/ZF, (which have the same
     *    semantics as for AArch32, as described in the comments on each field)
     *  nRW (also known as M[4]) is kept, inverted, in env->aarch64
     *  DAIF (exception masks) are kept in env->daif
     *  BTYPE is kept in env->btype
     *  all other bits are stored in their correct places in env->pstate
     */
    uint32_t pstate;
    uint32_t aarch64; /* 1 if CPU is in aarch64 state; inverse of PSTATE.nRW */

    /* Cached TBFLAGS state.  See below for which bits are included.  */
#ifdef TARGET_CHERI
    /* On CHERI, we have another set of 32 flags, which will cache some of as
     * well */
    uint32_t chflags;
#endif
    uint32_t hflags;

    /* Frequently accessed CPSR bits are stored separately for efficiency.
       This contains all the other bits.  Use cpsr_{read,write} to access
       the whole CPSR.  */
    uint32_t uncached_cpsr;
    uint32_t spsr;

    /* Banked registers.  */
    uint64_t banked_spsr[8];
    uint32_t banked_r13[8];
    uint32_t banked_r14[8];

    /* These hold r8-r12.  */
    uint32_t usr_regs[5];
    uint32_t fiq_regs[5];

    /* cpsr flag cache for faster execution */
    uint32_t CF; /* 0 or 1 */
    uint32_t VF; /* V is the bit 31. All other bits are undefined */
    uint32_t NF; /* N is bit 31. All other bits are undefined.  */
    uint32_t ZF; /* Z set if zero.  */
    uint32_t QF; /* 0 or 1 */
    uint32_t GE; /* cpsr[19:16] */
    uint32_t thumb; /* cpsr[5]. 0 = arm mode, 1 = thumb mode. */
    uint32_t condexec_bits; /* IT bits.  cpsr[15:10,26:25].  */
    uint32_t btype;  /* BTI branch type.  spsr[11:10].  */
    uint64_t daif; /* exception masks, in the bits they are in PSTATE */

    AARCH_REG_TYPE elr_el[4]; /* AArch64 exception link regs  */
    AARCH_REG_TYPE sp_el[N_BANK_WITH_RESTRICTED];  /* AArch64 banked stack pointers */

#ifdef TARGET_CHERI
    uint64_t CCTLR_el[4];
    AARCH_REG_TYPE cid_el0;
#endif

    /* System control coprocessor (cp15) */
    struct {
        uint32_t c0_cpuid;
        union { /* Cache size selection */
            struct {
                uint64_t _unused_csselr0;
                uint64_t csselr_ns;
                uint64_t _unused_csselr1;
                uint64_t csselr_s;
            };
            uint64_t csselr_el[4];
        };
        union { /* System control register. */
            struct {
                uint64_t _unused_sctlr;
                uint64_t sctlr_ns;
                uint64_t hsctlr;
                uint64_t sctlr_s;
            };
            uint64_t sctlr_el[4];
        };
        uint64_t cpacr_el1; /* Architectural feature access control register */
        uint64_t cptr_el[4];  /* ARMv8 feature trap registers */
        uint32_t c1_xscaleauxcr; /* XScale auxiliary control register.  */
        uint64_t sder; /* Secure debug enable register. */
        uint32_t nsacr; /* Non-secure access control register. */
        union { /* MMU translation table base 0. */
            struct {
                uint64_t _unused_ttbr0_0;
                uint64_t ttbr0_ns;
                uint64_t _unused_ttbr0_1;
                uint64_t ttbr0_s;
            };
            uint64_t ttbr0_el[4];
        };
        union { /* MMU translation table base 1. */
            struct {
                uint64_t _unused_ttbr1_0;
                uint64_t ttbr1_ns;
                uint64_t _unused_ttbr1_1;
                uint64_t ttbr1_s;
            };
            uint64_t ttbr1_el[4];
        };
        uint64_t vttbr_el2; /* Virtualization Translation Table Base.  */
        /* MMU translation table base control. */
        TCR tcr_el[4];
        TCR vtcr_el2; /* Virtualization Translation Control.  */
        uint32_t c2_data; /* MPU data cacheable bits.  */
        uint32_t c2_insn; /* MPU instruction cacheable bits.  */
        union { /* MMU domain access control register
                 * MPU write buffer control.
                 */
            struct {
                uint64_t dacr_ns;
                uint64_t dacr_s;
            };
            struct {
                uint64_t dacr32_el2;
            };
        };
        uint32_t pmsav5_data_ap; /* PMSAv5 MPU data access permissions */
        uint32_t pmsav5_insn_ap; /* PMSAv5 MPU insn access permissions */
        uint64_t hcr_el2; /* Hypervisor configuration register */
        uint64_t scr_el3; /* Secure configuration register.  */
        union { /* Fault status registers.  */
            struct {
                uint64_t ifsr_ns;
                uint64_t ifsr_s;
            };
            struct {
                uint64_t ifsr32_el2;
            };
        };
        union {
            struct {
                uint64_t _unused_dfsr;
                uint64_t dfsr_ns;
                uint64_t hsr;
                uint64_t dfsr_s;
            };
            uint64_t esr_el[4];
        };
        uint32_t c6_region[8]; /* MPU base/size registers.  */
        union { /* Fault address registers. */
            struct {
                uint64_t _unused_far0;
#ifdef HOST_WORDS_BIGENDIAN
                uint32_t ifar_ns;
                uint32_t dfar_ns;
                uint32_t ifar_s;
                uint32_t dfar_s;
#else
                uint32_t dfar_ns;
                uint32_t ifar_ns;
                uint32_t dfar_s;
                uint32_t ifar_s;
#endif
                uint64_t _unused_far3;
            };
            uint64_t far_el[4];
        };
        uint64_t hpfar_el2;
        uint64_t hstr_el2;
        union { /* Translation result. */
            struct {
                uint64_t _unused_par_0;
                uint64_t par_ns;
                uint64_t _unused_par_1;
                uint64_t par_s;
            };
            uint64_t par_el[4];
        };

        uint32_t c9_insn; /* Cache lockdown registers.  */
        uint32_t c9_data;
        uint64_t c9_pmcr; /* performance monitor control register */
        uint64_t c9_pmcnten; /* perf monitor counter enables */
        uint64_t c9_pmovsr; /* perf monitor overflow status */
        uint64_t c9_pmuserenr; /* perf monitor user enable */
        uint64_t c9_pmselr; /* perf monitor counter selection register */
        uint64_t c9_pminten; /* perf monitor interrupt enables */
        union { /* Memory attribute redirection */
            struct {
#ifdef HOST_WORDS_BIGENDIAN
                uint64_t _unused_mair_0;
                uint32_t mair1_ns;
                uint32_t mair0_ns;
                uint64_t _unused_mair_1;
                uint32_t mair1_s;
                uint32_t mair0_s;
#else
                uint64_t _unused_mair_0;
                uint32_t mair0_ns;
                uint32_t mair1_ns;
                uint64_t _unused_mair_1;
                uint32_t mair0_s;
                uint32_t mair1_s;
#endif
            };
            uint64_t mair_el[4];
        };
        union { /* vector base address register */
            struct {
                AARCH_REG_TYPE _unused_vbar;
                AARCH_REG_TYPE vbar_ns;
                AARCH_REG_TYPE hvbar;
                AARCH_REG_TYPE vbar_s;
            };
            // cvbar on cheri platforms. vbar corresponds to the cursor.
            AARCH_REG_TYPE vbar_el[4];
        };
        uint32_t mvbar; /* (monitor) vector base address register */
        struct { /* FCSE PID. */
            uint32_t fcseidr_ns;
            uint32_t fcseidr_s;
        };
        union { /* Context ID. */
            struct {
                uint64_t _unused_contextidr_0;
                uint64_t contextidr_ns;
                uint64_t _unused_contextidr_1;
                uint64_t contextidr_s;
            };
            uint64_t contextidr_el[4];
        };
        union { /* User RW Thread register. */
            struct {
                AARCH_REG_TYPE tpidrurw_ns;
                AARCH_REG_TYPE tpidrprw_ns;
                AARCH_REG_TYPE htpidr;
                AARCH_REG_TYPE _tpidr_el3;
#ifdef TARGET_CHERI
                AARCH_REG_TYPE rtpidr_el0;
#endif
            };
            AARCH_REG_TYPE tpidr_el[N_BANK_WITH_RESTRICTED];
        };
        /* The secure banks of these registers don't map anywhere */
        AARCH_REG_TYPE tpidrurw_s;
        AARCH_REG_TYPE tpidrprw_s;
        AARCH_REG_TYPE tpidruro_s;

        union { /* User RO Thread register. */
            AARCH_REG_TYPE tpidruro_ns;
            AARCH_REG_TYPE tpidrro_el[1];
        };
        uint64_t c14_cntfrq; /* Counter Frequency register */
        uint64_t c14_cntkctl; /* Timer Control register */
        uint32_t cnthctl_el2; /* Counter/Timer Hyp Control register */
        uint64_t cntvoff_el2; /* Counter Virtual Offset register */
        ARMGenericTimer c14_timer[NUM_GTIMERS];
        uint32_t c15_cpar; /* XScale Coprocessor Access Register */
        uint32_t c15_ticonfig; /* TI925T configuration byte.  */
        uint32_t c15_i_max; /* Maximum D-cache dirty line index.  */
        uint32_t c15_i_min; /* Minimum D-cache dirty line index.  */
        uint32_t c15_threadid; /* TI debugger thread-ID.  */
        uint32_t c15_config_base_address; /* SCU base address.  */
        uint32_t c15_diagnostic; /* diagnostic register */
        uint32_t c15_power_diagnostic;
        uint32_t c15_power_control; /* power control */
        uint64_t dbgbvr[16]; /* breakpoint value registers */
        uint64_t dbgbcr[16]; /* breakpoint control registers */
        uint64_t dbgwvr[16]; /* watchpoint value registers */
        uint64_t dbgwcr[16]; /* watchpoint control registers */
        uint64_t mdscr_el1;
        uint64_t oslsr_el1; /* OS Lock Status */
        uint64_t mdcr_el2;
        uint64_t mdcr_el3;
        /* Stores the architectural value of the counter *the last time it was
         * updated* by pmccntr_op_start. Accesses should always be surrounded
         * by pmccntr_op_start/pmccntr_op_finish to guarantee the latest
         * architecturally-correct value is being read/set.
         */
        uint64_t c15_ccnt;
        /* Stores the delta between the architectural value and the underlying
         * cycle count during normal operation. It is used to update c15_ccnt
         * to be the correct architectural value before accesses. During
         * accesses, c15_ccnt_delta contains the underlying count being used
         * for the access, after which it reverts to the delta value in
         * pmccntr_op_finish.
         */
        uint64_t c15_ccnt_delta;
        uint64_t c14_pmevcntr[31];
        uint64_t c14_pmevcntr_delta[31];
        uint64_t c14_pmevtyper[31];
        uint64_t pmccfiltr_el0; /* Performance Monitor Filter Register */
        uint64_t vpidr_el2; /* Virtualization Processor ID Register */
        uint64_t vmpidr_el2; /* Virtualization Multiprocessor ID Register */
        uint64_t tfsr_el[4]; /* tfsre0_el1 is index 0.  */
        uint64_t gcr_el1;
        uint64_t rgsr_el1;
    } cp15;

    struct {
        /* M profile has up to 4 stack pointers:
         * a Main Stack Pointer and a Process Stack Pointer for each
         * of the Secure and Non-Secure states. (If the CPU doesn't support
         * the security extension then it has only two SPs.)
         * In QEMU we always store the currently active SP in regs[13],
         * and the non-active SP for the current security state in
         * v7m.other_sp. The stack pointers for the inactive security state
         * are stored in other_ss_msp and other_ss_psp.
         * switch_v7m_security_state() is responsible for rearranging them
         * when we change security state.
         */
        uint32_t other_sp;
        uint32_t other_ss_msp;
        uint32_t other_ss_psp;
        uint32_t vecbase[M_REG_NUM_BANKS];
        uint32_t basepri[M_REG_NUM_BANKS];
        uint32_t control[M_REG_NUM_BANKS];
        uint32_t ccr[M_REG_NUM_BANKS]; /* Configuration and Control */
        uint32_t cfsr[M_REG_NUM_BANKS]; /* Configurable Fault Status */
        uint32_t hfsr; /* HardFault Status */
        uint32_t dfsr; /* Debug Fault Status Register */
        uint32_t sfsr; /* Secure Fault Status Register */
        uint32_t mmfar[M_REG_NUM_BANKS]; /* MemManage Fault Address */
        uint32_t bfar; /* BusFault Address */
        uint32_t sfar; /* Secure Fault Address Register */
        unsigned mpu_ctrl[M_REG_NUM_BANKS]; /* MPU_CTRL */
        int exception;
        uint32_t primask[M_REG_NUM_BANKS];
        uint32_t faultmask[M_REG_NUM_BANKS];
        uint32_t aircr; /* only holds r/w state if security extn implemented */
        uint32_t secure; /* Is CPU in Secure state? (not guest visible) */
        uint32_t csselr[M_REG_NUM_BANKS];
        uint32_t scr[M_REG_NUM_BANKS];
        uint32_t msplim[M_REG_NUM_BANKS];
        uint32_t psplim[M_REG_NUM_BANKS];
        uint32_t fpcar[M_REG_NUM_BANKS];
        uint32_t fpccr[M_REG_NUM_BANKS];
        uint32_t fpdscr[M_REG_NUM_BANKS];
        uint32_t cpacr[M_REG_NUM_BANKS];
        uint32_t nsacr;
        int ltpsize;
    } v7m;

    /* Information associated with an exception about to be taken:
     * code which raises an exception must set cs->exception_index and
     * the relevant parts of this structure; the cpu_do_interrupt function
     * will then set the guest-visible registers as part of the exception
     * entry process.
     */
    struct {
        uint32_t syndrome; /* AArch64 format syndrome register */
        uint32_t fsr; /* AArch32 format fault status register info */
        uint64_t vaddress; /* virtual addr associated with exception, if any */
        uint32_t target_el; /* EL the exception should be targeted for */
        /* If we implement EL2 we will also need to store information
         * about the intermediate physical address for stage 2 faults.
         */
#ifdef TARGET_CHERI
        // Set if a capabilty fault was caused by a cache instruction
        uint8_t cm;
#endif
    } exception;

    /* Information associated with an SError */
    struct {
        uint8_t pending;
        uint8_t has_esr;
        uint64_t esr;
    } serror;

    uint8_t ext_dabt_raised; /* Tracking/verifying injection of ext DABT */

    /* State of our input IRQ/FIQ/VIRQ/VFIQ lines */
    uint32_t irq_line_state;

    /* Thumb-2 EE state.  */
    uint32_t teecr;
    uint32_t teehbr;

    /* VFP coprocessor state.  */
    struct {
        ARMVectorReg zregs[32];

#ifdef TARGET_AARCH64
        /* Store FFR as pregs[16] to make it easier to treat as any other.  */
#define FFR_PRED_NUM 16
        ARMPredicateReg pregs[17];
        /* Scratch space for aa64 sve predicate temporary.  */
        ARMPredicateReg preg_tmp;
#endif

        /* We store these fpcsr fields separately for convenience.  */
        uint32_t qc[4] QEMU_ALIGNED(16);
        int vec_len;
        int vec_stride;

        uint32_t xregs[16];

        /* Scratch space for aa32 neon expansion.  */
        uint32_t scratch[8];

        /* There are a number of distinct float control structures:
         *
         *  fp_status: is the "normal" fp status.
         *  fp_status_fp16: used for half-precision calculations
         *  standard_fp_status : the ARM "Standard FPSCR Value"
         *  standard_fp_status_fp16 : used for half-precision
         *       calculations with the ARM "Standard FPSCR Value"
         *
         * Half-precision operations are governed by a separate
         * flush-to-zero control bit in FPSCR:FZ16. We pass a separate
         * status structure to control this.
         *
         * The "Standard FPSCR", ie default-NaN, flush-to-zero,
         * round-to-nearest and is used by any operations (generally
         * Neon) which the architecture defines as controlled by the
         * standard FPSCR value rather than the FPSCR.
         *
         * The "standard FPSCR but for fp16 ops" is needed because
         * the "standard FPSCR" tracks the FPSCR.FZ16 bit rather than
         * using a fixed value for it.
         *
         * To avoid having to transfer exception bits around, we simply
         * say that the FPSCR cumulative exception flags are the logical
         * OR of the flags in the four fp statuses. This relies on the
         * only thing which needs to read the exception flags being
         * an explicit FPSCR read.
         */
        float_status fp_status;
        float_status fp_status_f16;
        float_status standard_fp_status;
        float_status standard_fp_status_f16;

        /* ZCR_EL[1-3] */
        uint64_t zcr_el[4];
    } vfp;
    uint64_t exclusive_addr;
    uint64_t exclusive_val;
    uint64_t exclusive_high;
#ifdef TARGET_CHERI
    // For CAP sized atomics exclusive_high is used as a pesbt, but we also need
    // a tag. We need a second set for store/load pair. None of these are
    // currently need as globals because they are only used by helpers.
    uint32_t exclusive_tag;
    uint64_t exclusive_val2;
    uint64_t exclusive_high2;
    uint32_t exclusive_tag2;
#endif

    /* iwMMXt coprocessor state.  */
    struct {
        uint64_t regs[16];
        uint64_t val;

        uint32_t cregs[16];
    } iwmmxt;

#ifdef TARGET_AARCH64
    struct {
        ARMPACKey apia;
        ARMPACKey apib;
        ARMPACKey apda;
        ARMPACKey apdb;
        ARMPACKey apga;
    } keys;
#endif

#if defined(CONFIG_USER_ONLY)
    /* For usermode syscall translation.  */
    int eabi;
#endif

    struct CPUBreakpoint *cpu_breakpoint[16];
    struct CPUWatchpoint *cpu_watchpoint[16];

    /* Fields up to this point are cleared by a CPU reset */
    struct {} end_reset_fields;

    /* Fields after this point are preserved across CPU reset. */

    /* Internal CPU feature flags.  */
    uint64_t features;

    /* PMSAv7 MPU */
    struct {
        uint32_t *drbar;
        uint32_t *drsr;
        uint32_t *dracr;
        uint32_t rnr[M_REG_NUM_BANKS];
    } pmsav7;

    /* PMSAv8 MPU */
    struct {
        /* The PMSAv8 implementation also shares some PMSAv7 config
         * and state:
         *  pmsav7.rnr (region number register)
         *  pmsav7_dregion (number of configured regions)
         */
        uint32_t *rbar[M_REG_NUM_BANKS];
        uint32_t *rlar[M_REG_NUM_BANKS];
        uint32_t mair0[M_REG_NUM_BANKS];
        uint32_t mair1[M_REG_NUM_BANKS];
    } pmsav8;

    /* v8M SAU */
    struct {
        uint32_t *rbar;
        uint32_t *rlar;
        uint32_t rnr;
        uint32_t ctrl;
    } sau;

    void *nvic;
    const struct arm_boot_info *boot_info;
    /* Store GICv3CPUState to access from this struct */
    void *gicv3state;

<<<<<<< HEAD
=======
    // Debug CLAIM tag bits
    uint64_t claim;

>>>>>>> bfbf8bb6
#ifdef TARGET_CHERI
    uint64_t chcr_el2;
    uint64_t cscr_el3;

    // Some statcounters:
    uint64_t statcounters_cap_read;
    uint64_t statcounters_cap_read_tagged;
    uint64_t statcounters_cap_write;
    uint64_t statcounters_cap_write_tagged;

    uint64_t statcounters_imprecise_setbounds;
    uint64_t statcounters_unrepresentable_caps;

#endif
<<<<<<< HEAD

#ifdef CONFIG_TCG_LOG_INSTR
    qemu_log_printf_buf_t qemu_log_printf_buf;
#endif
=======
>>>>>>> bfbf8bb6
} CPUARMState;

static inline void set_feature(CPUARMState *env, int feature)
{
    env->features |= 1ULL << feature;
}

static inline void unset_feature(CPUARMState *env, int feature)
{
    env->features &= ~(1ULL << feature);
}

/**
 * ARMELChangeHookFn:
 * type of a function which can be registered via arm_register_el_change_hook()
 * to get callbacks when the CPU changes its exception level or mode.
 */
typedef void ARMELChangeHookFn(ARMCPU *cpu, void *opaque);
typedef struct ARMELChangeHook ARMELChangeHook;
struct ARMELChangeHook {
    ARMELChangeHookFn *hook;
    void *opaque;
    QLIST_ENTRY(ARMELChangeHook) node;
};

/* These values map onto the return values for
 * QEMU_PSCI_0_2_FN_AFFINITY_INFO */
typedef enum ARMPSCIState {
    PSCI_ON = 0,
    PSCI_OFF = 1,
    PSCI_ON_PENDING = 2
} ARMPSCIState;

typedef struct ARMISARegisters ARMISARegisters;

/**
 * ARMCPU:
 * @env: #CPUARMState
 *
 * An ARM CPU core.
 */
struct ARMCPU {
    /*< private >*/
    CPUState parent_obj;
    /*< public >*/

    CPUNegativeOffsetState neg;
    CPUARMState env;

    /* Coprocessor information */
    GHashTable *cp_regs;
    /* For marshalling (mostly coprocessor) register state between the
     * kernel and QEMU (for KVM) and between two QEMUs (for migration),
     * we use these arrays.
     */
    /* List of register indexes managed via these arrays; (full KVM style
     * 64 bit indexes, not CPRegInfo 32 bit indexes)
     */
    uint64_t *cpreg_indexes;
    /* Values of the registers (cpreg_indexes[i]'s value is cpreg_values[i]) */
    uint64_t *cpreg_values;
    /* Length of the indexes, values, reset_values arrays */
    int32_t cpreg_array_len;
    /* These are used only for migration: incoming data arrives in
     * these fields and is sanity checked in post_load before copying
     * to the working data structures above.
     */
    uint64_t *cpreg_vmstate_indexes;
    uint64_t *cpreg_vmstate_values;
    int32_t cpreg_vmstate_array_len;

    DynamicGDBXMLInfo dyn_sysreg_xml;
    DynamicGDBXMLInfo dyn_svereg_xml;

    /* Timers used by the generic (architected) timer */
    QEMUTimer *gt_timer[NUM_GTIMERS];
    /*
     * Timer used by the PMU. Its state is restored after migration by
     * pmu_op_finish() - it does not need other handling during migration
     */
    QEMUTimer *pmu_timer;
    /* GPIO outputs for generic timer */
    qemu_irq gt_timer_outputs[NUM_GTIMERS];
    /* GPIO output for GICv3 maintenance interrupt signal */
    qemu_irq gicv3_maintenance_interrupt;
    /* GPIO output for the PMU interrupt */
    qemu_irq pmu_interrupt;

    /* MemoryRegion to use for secure physical accesses */
    MemoryRegion *secure_memory;

    /* MemoryRegion to use for allocation tag accesses */
    MemoryRegion *tag_memory;
    MemoryRegion *secure_tag_memory;

    /* For v8M, pointer to the IDAU interface provided by board/SoC */
    Object *idau;

    /* 'compatible' string for this CPU for Linux device trees */
    const char *dtb_compatible;

    /* PSCI version for this CPU
     * Bits[31:16] = Major Version
     * Bits[15:0] = Minor Version
     */
    uint32_t psci_version;

    /* Current power state, access guarded by BQL */
    ARMPSCIState power_state;

    /* CPU has virtualization extension */
    bool has_el2;
    /* CPU has security extension */
    bool has_el3;
    /* CPU has PMU (Performance Monitor Unit) */
    bool has_pmu;
    /* CPU has VFP */
    bool has_vfp;
    /* CPU has Neon */
    bool has_neon;
    /* CPU has M-profile DSP extension */
    bool has_dsp;

    /* CPU has memory protection unit */
    bool has_mpu;
    /* PMSAv7 MPU number of supported regions */
    uint32_t pmsav7_dregion;
    /* v8M SAU number of supported regions */
    uint32_t sau_sregion;

    /* PSCI conduit used to invoke PSCI methods
     * 0 - disabled, 1 - smc, 2 - hvc
     */
    uint32_t psci_conduit;

    /* For v8M, initial value of the Secure VTOR */
    uint32_t init_svtor;

    /* [QEMU_]KVM_ARM_TARGET_* constant for this CPU, or
     * QEMU_KVM_ARM_TARGET_NONE if the kernel doesn't support this CPU type.
     */
    uint32_t kvm_target;

    /* KVM init features for this CPU */
    uint32_t kvm_init_features[7];

    /* KVM CPU state */

    /* KVM virtual time adjustment */
    bool kvm_adjvtime;
    bool kvm_vtime_dirty;
    uint64_t kvm_vtime;

    /* KVM steal time */
    OnOffAuto kvm_steal_time;

    /* Uniprocessor system with MP extensions */
    bool mp_is_up;

    /* Performance of processors at the lowest affinity level is
     * very interdependent.
     */
    bool mpidr_mt;

    /* True if we tried kvm_arm_host_cpu_features() during CPU instance_init
     * and the probe failed (so we need to report the error in realize)
     */
    bool host_cpu_probe_failed;

    /* Specify the number of cores in this CPU cluster. Used for the L2CTLR
     * register.
     */
    int32_t core_count;

    /* The instance init functions for implementation-specific subclasses
     * set these fields to specify the implementation-dependent values of
     * various constant registers and reset values of non-constant
     * registers.
     * Some of these might become QOM properties eventually.
     * Field names match the official register names as defined in the
     * ARMv7AR ARM Architecture Reference Manual. A reset_ prefix
     * is used for reset values of non-constant registers; no reset_
     * prefix means a constant register.
     * Some of these registers are split out into a substructure that
     * is shared with the translators to control the ISA.
     *
     * Note that if you add an ID register to the ARMISARegisters struct
     * you need to also update the 32-bit and 64-bit versions of the
     * kvm_arm_get_host_cpu_features() function to correctly populate the
     * field by reading the value from the KVM vCPU.
     */
    struct ARMISARegisters {
        uint32_t id_isar0;
        uint32_t id_isar1;
        uint32_t id_isar2;
        uint32_t id_isar3;
        uint32_t id_isar4;
        uint32_t id_isar5;
        uint32_t id_isar6;
        uint32_t id_mmfr0;
        uint32_t id_mmfr1;
        uint32_t id_mmfr2;
        uint32_t id_mmfr3;
        uint32_t id_mmfr4;
        uint32_t id_pfr0;
        uint32_t id_pfr1;
        uint32_t mvfr0;
        uint32_t mvfr1;
        uint32_t mvfr2;
        uint32_t id_dfr0;
        uint32_t dbgdidr;
        uint64_t id_aa64isar0;
        uint64_t id_aa64isar1;
        uint64_t id_aa64pfr0;
        uint64_t id_aa64pfr1;
        uint64_t id_aa64mmfr0;
        uint64_t id_aa64mmfr1;
        uint64_t id_aa64mmfr2;
        uint64_t id_aa64dfr0;
        uint64_t id_aa64dfr1;
    } isar;
    uint64_t midr;
    uint32_t revidr;
    uint32_t reset_fpsid;
    uint32_t ctr;
    uint32_t reset_sctlr;
    uint64_t pmceid0;
    uint64_t pmceid1;
    uint32_t id_afr0;
    uint64_t id_aa64afr0;
    uint64_t id_aa64afr1;
    uint32_t clidr;
    uint64_t mp_affinity; /* MP ID without feature bits */
    /* The elements of this array are the CCSIDR values for each cache,
     * in the order L1DCache, L1ICache, L2DCache, L2ICache, etc.
     */
    uint64_t ccsidr[16];
    uint64_t reset_cbar;
    uint32_t reset_auxcr;
    bool reset_hivecs;
    /* DCZ blocksize, in log_2(words), ie low 4 bits of DCZID_EL0 */
    uint32_t dcz_blocksize;
    uint64_t rvbar;

    /* Configurable aspects of GIC cpu interface (which is part of the CPU) */
    int gic_num_lrs; /* number of list registers */
    int gic_vpribits; /* number of virtual priority bits */
    int gic_vprebits; /* number of virtual preemption bits */

    /* Whether the cfgend input is high (i.e. this CPU should reset into
     * big-endian mode).  This setting isn't used directly: instead it modifies
     * the reset_sctlr value to have SCTLR_B or SCTLR_EE set, depending on the
     * architecture version.
     */
    bool cfgend;

    QLIST_HEAD(, ARMELChangeHook) pre_el_change_hooks;
    QLIST_HEAD(, ARMELChangeHook) el_change_hooks;

    int32_t node_id; /* NUMA node this CPU belongs to */

    /* Used to synchronize KVM and QEMU in-kernel device levels */
    uint8_t device_irq_level;

    /* Used to set the maximum vector length the cpu will support.  */
    uint32_t sve_max_vq;

    /*
     * In sve_vq_map each set bit is a supported vector length of
     * (bit-number + 1) * 16 bytes, i.e. each bit number + 1 is the vector
     * length in quadwords.
     *
     * While processing properties during initialization, corresponding
     * sve_vq_init bits are set for bits in sve_vq_map that have been
     * set by properties.
     */
    DECLARE_BITMAP(sve_vq_map, ARM_MAX_VQ);
    DECLARE_BITMAP(sve_vq_init, ARM_MAX_VQ);

    /* Generic timer counter frequency, in Hz */
    uint64_t gt_cntfrq_hz;
};

unsigned int gt_cntfrq_period_ns(ARMCPU *cpu);

void arm_cpu_post_init(Object *obj);

uint64_t arm_cpu_mp_affinity(int idx, uint8_t clustersz);

#ifndef CONFIG_USER_ONLY
extern const VMStateDescription vmstate_arm_cpu;
#endif

void arm_cpu_do_interrupt(CPUState *cpu);
void arm_v7m_cpu_do_interrupt(CPUState *cpu);
bool arm_cpu_exec_interrupt(CPUState *cpu, int int_req);

hwaddr arm_cpu_get_phys_page_attrs_debug(CPUState *cpu, vaddr addr,
                                         MemTxAttrs *attrs);

int arm_cpu_gdb_read_register(CPUState *cpu, GByteArray *buf, int reg);
int arm_cpu_gdb_write_register(CPUState *cpu, uint8_t *buf, int reg);

/*
 * Helpers to dynamically generates XML descriptions of the sysregs
 * and SVE registers. Returns the number of registers in each set.
 */
int arm_gen_dynamic_sysreg_xml(CPUState *cpu, int base_reg);
int arm_gen_dynamic_svereg_xml(CPUState *cpu, int base_reg);

/* Returns the dynamically generated XML for the gdb stub.
 * Returns a pointer to the XML contents for the specified XML file or NULL
 * if the XML name doesn't match the predefined one.
 */
const char *arm_gdb_get_dynamic_xml(CPUState *cpu, const char *xmlname);

int arm_cpu_write_elf64_note(WriteCoreDumpFunction f, CPUState *cs,
                             int cpuid, void *opaque);
int arm_cpu_write_elf32_note(WriteCoreDumpFunction f, CPUState *cs,
                             int cpuid, void *opaque);

#ifdef TARGET_AARCH64
int aarch64_cpu_gdb_read_register(CPUState *cpu, GByteArray *buf, int reg);
int aarch64_cpu_gdb_write_register(CPUState *cpu, uint8_t *buf, int reg);
void aarch64_sve_narrow_vq(CPUARMState *env, unsigned vq);
void aarch64_sve_change_el(CPUARMState *env, int old_el,
                           int new_el, bool el0_a64);
void aarch64_add_sve_properties(Object *obj);

/*
 * SVE registers are encoded in KVM's memory in an endianness-invariant format.
 * The byte at offset i from the start of the in-memory representation contains
 * the bits [(7 + 8 * i) : (8 * i)] of the register value. As this means the
 * lowest offsets are stored in the lowest memory addresses, then that nearly
 * matches QEMU's representation, which is to use an array of host-endian
 * uint64_t's, where the lower offsets are at the lower indices. To complete
 * the translation we just need to byte swap the uint64_t's on big-endian hosts.
 */
static inline uint64_t *sve_bswap64(uint64_t *dst, uint64_t *src, int nr)
{
#ifdef HOST_WORDS_BIGENDIAN
    int i;

    for (i = 0; i < nr; ++i) {
        dst[i] = bswap64(src[i]);
    }

    return dst;
#else
    return src;
#endif
}

#else
static inline void aarch64_sve_narrow_vq(CPUARMState *env, unsigned vq) { }
static inline void aarch64_sve_change_el(CPUARMState *env, int o,
                                         int n, bool a)
{ }
static inline void aarch64_add_sve_properties(Object *obj) { }
#endif

#if !defined(CONFIG_TCG)
static inline target_ulong do_arm_semihosting(CPUARMState *env)
{
    g_assert_not_reached();
}
#else
target_ulong do_arm_semihosting(CPUARMState *env);
#endif
void aarch64_sync_32_to_64(CPUARMState *env);
void aarch64_sync_64_to_32(CPUARMState *env);

int fp_exception_el(CPUARMState *env, int cur_el);
int sve_exception_el(CPUARMState *env, int cur_el);
uint32_t sve_zcr_len_for_el(CPUARMState *env, int el);

#ifdef TARGET_CHERI
// Morello does not support 32-bit, so might as well optimise everything away
#define is_a64(env) 1
#else

static inline bool is_a64(CPUARMState *env)
{
#ifdef TARGET_CHERI
    // Morello does not support 32-bit, so might as well optimise everything away
    return 1;
#else
    return env->aarch64;
#endif
}

#endif

/* you can call this signal handler from your SIGBUS and SIGSEGV
   signal handlers to inform the virtual CPU of exceptions. non zero
   is returned if the signal was handled by the virtual CPU.  */
int cpu_arm_signal_handler(int host_signum, void *pinfo,
                           void *puc);

/**
 * pmu_op_start/finish
 * @env: CPUARMState
 *
 * Convert all PMU counters between their delta form (the typical mode when
 * they are enabled) and the guest-visible values. These two calls must
 * surround any action which might affect the counters.
 */
void pmu_op_start(CPUARMState *env);
void pmu_op_finish(CPUARMState *env);

/*
 * Called when a PMU counter is due to overflow
 */
void arm_pmu_timer_cb(void *opaque);

/**
 * Functions to register as EL change hooks for PMU mode filtering
 */
void pmu_pre_el_change(ARMCPU *cpu, void *ignored);
void pmu_post_el_change(ARMCPU *cpu, void *ignored);

/*
 * pmu_init
 * @cpu: ARMCPU
 *
 * Initialize the CPU's PMCEID[01]_EL0 registers and associated internal state
 * for the current configuration
 */
void pmu_init(ARMCPU *cpu);

/* SCTLR bit meanings. Several bits have been reused in newer
 * versions of the architecture; in that case we define constants
 * for both old and new bit meanings. Code which tests against those
 * bits should probably check or otherwise arrange that the CPU
 * is the architectural version it expects.
 */
#define SCTLR_M       (1U << 0)
#define SCTLR_A       (1U << 1)
#define SCTLR_C       (1U << 2)
#define SCTLR_W       (1U << 3) /* up to v6; RAO in v7 */
#define SCTLR_nTLSMD_32 (1U << 3) /* v8.2-LSMAOC, AArch32 only */
#define SCTLR_SA      (1U << 3) /* AArch64 only */
#define SCTLR_P       (1U << 4) /* up to v5; RAO in v6 and v7 */
#define SCTLR_LSMAOE_32 (1U << 4) /* v8.2-LSMAOC, AArch32 only */
#define SCTLR_SA0     (1U << 4) /* v8 onward, AArch64 only */
#define SCTLR_D       (1U << 5) /* up to v5; RAO in v6 */
#define SCTLR_CP15BEN (1U << 5) /* v7 onward */
#define SCTLR_L       (1U << 6) /* up to v5; RAO in v6 and v7; RAZ in v8 */
#define SCTLR_nAA     (1U << 6) /* when v8.4-LSE is implemented */
#define SCTLR_B       (1U << 7) /* up to v6; RAZ in v7 */
#define SCTLR_ITD     (1U << 7) /* v8 onward */
#define SCTLR_S       (1U << 8) /* up to v6; RAZ in v7 */
#define SCTLR_SED     (1U << 8) /* v8 onward */
#define SCTLR_R       (1U << 9) /* up to v6; RAZ in v7 */
#define SCTLR_UMA     (1U << 9) /* v8 onward, AArch64 only */
#define SCTLR_F       (1U << 10) /* up to v6 */
#define SCTLR_SW      (1U << 10) /* v7 */
#define SCTLR_EnRCTX  (1U << 10) /* in v8.0-PredInv */
#define SCTLR_Z       (1U << 11) /* in v7, RES1 in v8 */
#define SCTLR_EOS     (1U << 11) /* v8.5-ExS */
#define SCTLR_I       (1U << 12)
#define SCTLR_V       (1U << 13) /* AArch32 only */
#define SCTLR_EnDB    (1U << 13) /* v8.3, AArch64 only */
#define SCTLR_RR      (1U << 14) /* up to v7 */
#define SCTLR_DZE     (1U << 14) /* v8 onward, AArch64 only */
#define SCTLR_L4      (1U << 15) /* up to v6; RAZ in v7 */
#define SCTLR_UCT     (1U << 15) /* v8 onward, AArch64 only */
#define SCTLR_DT      (1U << 16) /* up to ??, RAO in v6 and v7 */
#define SCTLR_nTWI    (1U << 16) /* v8 onward */
#define SCTLR_HA      (1U << 17) /* up to v7, RES0 in v8 */
#define SCTLR_BR      (1U << 17) /* PMSA only */
#define SCTLR_IT      (1U << 18) /* up to ??, RAO in v6 and v7 */
#define SCTLR_nTWE    (1U << 18) /* v8 onward */
#define SCTLR_WXN     (1U << 19)
#define SCTLR_ST      (1U << 20) /* up to ??, RAZ in v6 */
#define SCTLR_UWXN    (1U << 20) /* v7 onward, AArch32 only */
#define SCTLR_FI      (1U << 21) /* up to v7, v8 RES0 */
#define SCTLR_IESB    (1U << 21) /* v8.2-IESB, AArch64 only */
#define SCTLR_U       (1U << 22) /* up to v6, RAO in v7 */
#define SCTLR_EIS     (1U << 22) /* v8.5-ExS */
#define SCTLR_XP      (1U << 23) /* up to v6; v7 onward RAO */
#define SCTLR_SPAN    (1U << 23) /* v8.1-PAN */
#define SCTLR_VE      (1U << 24) /* up to v7 */
#define SCTLR_E0E     (1U << 24) /* v8 onward, AArch64 only */
#define SCTLR_EE      (1U << 25)
#define SCTLR_L2      (1U << 26) /* up to v6, RAZ in v7 */
#define SCTLR_UCI     (1U << 26) /* v8 onward, AArch64 only */
#define SCTLR_NMFI    (1U << 27) /* up to v7, RAZ in v7VE and v8 */
#define SCTLR_EnDA    (1U << 27) /* v8.3, AArch64 only */
#define SCTLR_TRE     (1U << 28) /* AArch32 only */
#define SCTLR_nTLSMD_64 (1U << 28) /* v8.2-LSMAOC, AArch64 only */
#define SCTLR_AFE     (1U << 29) /* AArch32 only */
#define SCTLR_LSMAOE_64 (1U << 29) /* v8.2-LSMAOC, AArch64 only */
#define SCTLR_TE      (1U << 30) /* AArch32 only */
#define SCTLR_EnIB    (1U << 30) /* v8.3, AArch64 only */
#define SCTLR_EnIA    (1U << 31) /* v8.3, AArch64 only */
#define SCTLR_BT0     (1ULL << 35) /* v8.5-BTI */
#define SCTLR_BT1     (1ULL << 36) /* v8.5-BTI */
#define SCTLR_ITFSB   (1ULL << 37) /* v8.5-MemTag */
#define SCTLR_TCF0    (3ULL << 38) /* v8.5-MemTag */
#define SCTLR_TCF     (3ULL << 40) /* v8.5-MemTag */
#define SCTLR_ATA0    (1ULL << 42) /* v8.5-MemTag */
#define SCTLR_ATA     (1ULL << 43) /* v8.5-MemTag */
#define SCTLR_DSSBS   (1ULL << 44) /* v8.5 */

#define CPTR_TCPAC    (1U << 31)
<<<<<<< HEAD
#define CPTR_TTA (1U << 20) /* CPTR_EL3 */
=======
#define CPTR_TTA      (1U << 20) /* CPTR_EL3 */
>>>>>>> bfbf8bb6
#define CPTR_TFP      (1U << 10)
#define CPTR_TZ       (1U << 8)   /* CPTR_EL2 */
#define CPTR_EZ       (1U << 8)   /* CPTR_EL3 */

<<<<<<< HEAD
#define CPTR_TCPAC (1U << 31)
#define CPTR_TTA_EL2 (1U << 28)
#define CPTR_FPEN (0b11U << 20)
#define CPTR_FPEN_LO (1U << 20)
#define CPTR_FPEN_HI (1U << 21)
#define CPTR_CEN (0b11U << 18)
#define CPTR_CEN_LO (1U << 18)
#define CPTR_CEN_HI (1U << 19)
#define CPTR_ZEN (0b11U << 16)
#define CPTR_ZEN_LO (1U << 16)
#define CPTR_ZEN_HI (1U << 17)
#define CPTR_EC (1U << 9)
=======
#define CPTR_TTA_EL2  (1U << 28)
#define CPTR_FPEN     (0b11U << 20)
#define CPTR_FPEN_LO  (1U << 20)
#define CPTR_FPEN_HI  (1U << 21)
#define CPTR_CEN      (0b11U << 18)
#define CPTR_CEN_LO   (1U << 18)
#define CPTR_CEN_HI   (1U << 19)
#define CPTR_ZEN      (0b11U << 16)
#define CPTR_ZEN_LO   (1U << 16)
#define CPTR_ZEN_HI   (1U << 17)
#define CPTR_EC       (1U << 9)
#define CPTR_TC       (1U << 9)
>>>>>>> bfbf8bb6

#define MDCR_EPMAD    (1U << 21)
#define MDCR_EDAD     (1U << 20)
#define MDCR_SPME     (1U << 17)  /* MDCR_EL3 */
#define MDCR_HPMD     (1U << 17)  /* MDCR_EL2 */
#define MDCR_SDD      (1U << 16)
#define MDCR_SPD      (3U << 14)
#define MDCR_TDRA     (1U << 11)
#define MDCR_TDOSA    (1U << 10)
#define MDCR_TDA      (1U << 9)
#define MDCR_TDE      (1U << 8)
#define MDCR_HPME     (1U << 7)
#define MDCR_TPM      (1U << 6)
#define MDCR_TPMCR    (1U << 5)
#define MDCR_HPMN     (0x1fU)

/* Not all of the MDCR_EL3 bits are present in the 32-bit SDCR */
#define SDCR_VALID_MASK (MDCR_EPMAD | MDCR_EDAD | MDCR_SPME | MDCR_SPD)

#define CPSR_M (0x1fU)
#define CPSR_T (1U << 5)
#define CPSR_F (1U << 6)
#define CPSR_I (1U << 7)
#define CPSR_A (1U << 8)
#define CPSR_E (1U << 9)
#define CPSR_IT_2_7 (0xfc00U)
#define CPSR_GE (0xfU << 16)
#define CPSR_IL (1U << 20)
#define CPSR_PAN (1U << 22)
#define CPSR_J (1U << 24)
#define CPSR_IT_0_1 (3U << 25)
#define CPSR_Q (1U << 27)
#define CPSR_V (1U << 28)
#define CPSR_C (1U << 29)
#define CPSR_Z (1U << 30)
#define CPSR_N (1U << 31)
#define CPSR_NZCV (CPSR_N | CPSR_Z | CPSR_C | CPSR_V)
#define CPSR_AIF (CPSR_A | CPSR_I | CPSR_F)

#define CPSR_IT (CPSR_IT_0_1 | CPSR_IT_2_7)
#define CACHED_CPSR_BITS (CPSR_T | CPSR_AIF | CPSR_GE | CPSR_IT | CPSR_Q \
    | CPSR_NZCV)
/* Bits writable in user mode.  */
#define CPSR_USER (CPSR_NZCV | CPSR_Q | CPSR_GE | CPSR_E)
/* Execution state bits.  MRS read as zero, MSR writes ignored.  */
#define CPSR_EXEC (CPSR_T | CPSR_IT | CPSR_J | CPSR_IL)

/* Bit definitions for M profile XPSR. Most are the same as CPSR. */
#define XPSR_EXCP 0x1ffU
#define XPSR_SPREALIGN (1U << 9) /* Only set in exception stack frames */
#define XPSR_IT_2_7 CPSR_IT_2_7
#define XPSR_GE CPSR_GE
#define XPSR_SFPA (1U << 20) /* Only set in exception stack frames */
#define XPSR_T (1U << 24) /* Not the same as CPSR_T ! */
#define XPSR_IT_0_1 CPSR_IT_0_1
#define XPSR_Q CPSR_Q
#define XPSR_V CPSR_V
#define XPSR_C CPSR_C
#define XPSR_Z CPSR_Z
#define XPSR_N CPSR_N
#define XPSR_NZCV CPSR_NZCV
#define XPSR_IT CPSR_IT

#define TTBCR_N      (7U << 0) /* TTBCR.EAE==0 */
#define TTBCR_T0SZ   (7U << 0) /* TTBCR.EAE==1 */
#define TTBCR_PD0    (1U << 4)
#define TTBCR_PD1    (1U << 5)
#define TTBCR_EPD0   (1U << 7)
#define TTBCR_IRGN0  (3U << 8)
#define TTBCR_ORGN0  (3U << 10)
#define TTBCR_SH0    (3U << 12)
#define TTBCR_T1SZ   (3U << 16)
#define TTBCR_A1     (1U << 22)
#define TTBCR_EPD1   (1U << 23)
#define TTBCR_IRGN1  (3U << 24)
#define TTBCR_ORGN1  (3U << 26)
#define TTBCR_SH1    (1U << 28)
#define TTBCR_EAE    (1U << 31)

/* Bit definitions for ARMv8 SPSR (PSTATE) format.
 * Only these are valid when in AArch64 mode; in
 * AArch32 mode SPSRs are basically CPSR-format.
 */
#define PSTATE_SP (1U)
#define PSTATE_M (0xFU)
#define PSTATE_nRW (1U << 4)
#define PSTATE_F (1U << 6)
#define PSTATE_I (1U << 7)
#define PSTATE_A (1U << 8)
#define PSTATE_D (1U << 9)
#define PSTATE_BTYPE (3U << 10)
#define PSTATE_IL (1U << 20)
#define PSTATE_SS (1U << 21)
#define PSTATE_PAN (1U << 22)
#define PSTATE_UAO (1U << 23)
#define PSTATE_TCO (1U << 25)
<<<<<<< HEAD
// Morello documentation seems to indicate this was the correct bit in SPSR for
// PSTATE.C64
=======
>>>>>>> bfbf8bb6
#define PSTATE_C64 (1U << 26)
#define PSTATE_V (1U << 28)
#define PSTATE_C (1U << 29)
#define PSTATE_Z (1U << 30)
#define PSTATE_N (1U << 31)
#define PSTATE_NZCV (PSTATE_N | PSTATE_Z | PSTATE_C | PSTATE_V)
#define PSTATE_DAIF (PSTATE_D | PSTATE_A | PSTATE_I | PSTATE_F)
#define CACHED_PSTATE_BITS (PSTATE_NZCV | PSTATE_DAIF | PSTATE_BTYPE)
/* Mode values for AArch64 */
#define PSTATE_MODE_EL3h 13
#define PSTATE_MODE_EL3t 12
#define PSTATE_MODE_EL2h 9
#define PSTATE_MODE_EL2t 8
#define PSTATE_MODE_EL1h 5
#define PSTATE_MODE_EL1t 4
#define PSTATE_MODE_EL0t 0

/* Write a new value to v7m.exception, thus transitioning into or out
 * of Handler mode; this may result in a change of active stack pointer.
 */
void write_v7m_exception(CPUARMState *env, uint32_t new_exc);

/* Map EL and handler into a PSTATE_MODE.  */
static inline unsigned int aarch64_pstate_mode(unsigned int el, bool handler)
{
    return (el << 2) | handler;
}

/* Return the current PSTATE value. For the moment we don't support 32<->64 bit
 * interprocessing, so we don't attempt to sync with the cpsr state used by
 * the 32 bit decoder.
 */
static inline uint32_t pstate_read(CPUARMState *env)
{
    int ZF;

    ZF = (env->ZF == 0);
    return (env->NF & 0x80000000) | (ZF << 30)
        | (env->CF << 29) | ((env->VF & 0x80000000) >> 3)
        | env->pstate | env->daif | (env->btype << 10);
}

static inline void pstate_write(CPUARMState *env, uint32_t val)
{
    env->ZF = (~val) & PSTATE_Z;
    env->NF = val;
    env->CF = (val >> 29) & 1;
    env->VF = (val << 3) & 0x80000000;
    env->daif = val & PSTATE_DAIF;
    env->btype = (val >> 10) & 3;
    env->pstate = val & ~CACHED_PSTATE_BITS;
}

/* Return the current CPSR value.  */
uint32_t cpsr_read(CPUARMState *env);

typedef enum CPSRWriteType {
    CPSRWriteByInstr = 0,         /* from guest MSR or CPS */
    CPSRWriteExceptionReturn = 1, /* from guest exception return insn */
    CPSRWriteRaw = 2,             /* trust values, do not switch reg banks */
    CPSRWriteByGDBStub = 3,       /* from the GDB stub */
} CPSRWriteType;

/* Set the CPSR.  Note that some bits of mask must be all-set or all-clear.*/
void cpsr_write(CPUARMState *env, uint32_t val, uint32_t mask,
                CPSRWriteType write_type);

/* Return the current xPSR value.  */
static inline uint32_t xpsr_read(CPUARMState *env)
{
    int ZF;
    ZF = (env->ZF == 0);
    return (env->NF & 0x80000000) | (ZF << 30)
        | (env->CF << 29) | ((env->VF & 0x80000000) >> 3) | (env->QF << 27)
        | (env->thumb << 24) | ((env->condexec_bits & 3) << 25)
        | ((env->condexec_bits & 0xfc) << 8)
        | (env->GE << 16)
        | env->v7m.exception;
}

/* Set the xPSR.  Note that some bits of mask must be all-set or all-clear.  */
static inline void xpsr_write(CPUARMState *env, uint32_t val, uint32_t mask)
{
    if (mask & XPSR_NZCV) {
        env->ZF = (~val) & XPSR_Z;
        env->NF = val;
        env->CF = (val >> 29) & 1;
        env->VF = (val << 3) & 0x80000000;
    }
    if (mask & XPSR_Q) {
        env->QF = ((val & XPSR_Q) != 0);
    }
    if (mask & XPSR_GE) {
        env->GE = (val & XPSR_GE) >> 16;
    }
#ifndef CONFIG_USER_ONLY
    if (mask & XPSR_T) {
        env->thumb = ((val & XPSR_T) != 0);
    }
    if (mask & XPSR_IT_0_1) {
        env->condexec_bits &= ~3;
        env->condexec_bits |= (val >> 25) & 3;
    }
    if (mask & XPSR_IT_2_7) {
        env->condexec_bits &= 3;
        env->condexec_bits |= (val >> 8) & 0xfc;
    }
    if (mask & XPSR_EXCP) {
        /* Note that this only happens on exception exit */
        write_v7m_exception(env, val & XPSR_EXCP);
    }
#endif
}

#define HCR_VM        (1ULL << 0)
#define HCR_SWIO      (1ULL << 1)
#define HCR_PTW       (1ULL << 2)
#define HCR_FMO       (1ULL << 3)
#define HCR_IMO       (1ULL << 4)
#define HCR_AMO       (1ULL << 5)
#define HCR_VF        (1ULL << 6)
#define HCR_VI        (1ULL << 7)
#define HCR_VSE       (1ULL << 8)
#define HCR_FB        (1ULL << 9)
#define HCR_BSU_MASK  (3ULL << 10)
#define HCR_DC        (1ULL << 12)
#define HCR_TWI       (1ULL << 13)
#define HCR_TWE       (1ULL << 14)
#define HCR_TID0      (1ULL << 15)
#define HCR_TID1      (1ULL << 16)
#define HCR_TID2      (1ULL << 17)
#define HCR_TID3      (1ULL << 18)
#define HCR_TSC       (1ULL << 19)
#define HCR_TIDCP     (1ULL << 20)
#define HCR_TACR      (1ULL << 21)
#define HCR_TSW       (1ULL << 22)
#define HCR_TPCP      (1ULL << 23)
#define HCR_TPU       (1ULL << 24)
#define HCR_TTLB      (1ULL << 25)
#define HCR_TVM       (1ULL << 26)
#define HCR_TGE       (1ULL << 27)
#define HCR_TDZ       (1ULL << 28)
#define HCR_HCD       (1ULL << 29)
#define HCR_TRVM      (1ULL << 30)
#define HCR_RW        (1ULL << 31)
#define HCR_CD        (1ULL << 32)
#define HCR_ID        (1ULL << 33)
#define HCR_E2H       (1ULL << 34)
#define HCR_TLOR      (1ULL << 35)
#define HCR_TERR      (1ULL << 36)
#define HCR_TEA       (1ULL << 37)
#define HCR_MIOCNCE   (1ULL << 38)
/* RES0 bit 39 */
#define HCR_APK       (1ULL << 40)
#define HCR_API       (1ULL << 41)
#define HCR_NV        (1ULL << 42)
#define HCR_NV1       (1ULL << 43)
#define HCR_AT        (1ULL << 44)
#define HCR_NV2       (1ULL << 45)
#define HCR_FWB       (1ULL << 46)
#define HCR_FIEN      (1ULL << 47)
/* RES0 bit 48 */
#define HCR_TID4      (1ULL << 49)
#define HCR_TICAB     (1ULL << 50)
#define HCR_AMVOFFEN  (1ULL << 51)
#define HCR_TOCU      (1ULL << 52)
#define HCR_ENSCXT    (1ULL << 53)
#define HCR_TTLBIS    (1ULL << 54)
#define HCR_TTLBOS    (1ULL << 55)
#define HCR_ATA       (1ULL << 56)
#define HCR_DCT       (1ULL << 57)
#define HCR_TID5      (1ULL << 58)
#define HCR_TWEDEN    (1ULL << 59)
#define HCR_TWEDEL    MAKE_64BIT_MASK(60, 4)

#define SCR_NS                (1U << 0)
#define SCR_IRQ               (1U << 1)
#define SCR_FIQ               (1U << 2)
#define SCR_EA                (1U << 3)
#define SCR_FW                (1U << 4)
#define SCR_AW                (1U << 5)
#define SCR_NET               (1U << 6)
#define SCR_SMD               (1U << 7)
#define SCR_HCE               (1U << 8)
#define SCR_SIF               (1U << 9)
#define SCR_RW                (1U << 10)
#define SCR_ST                (1U << 11)
#define SCR_TWI               (1U << 12)
#define SCR_TWE               (1U << 13)
#define SCR_TLOR              (1U << 14)
#define SCR_TERR              (1U << 15)
#define SCR_APK               (1U << 16)
#define SCR_API               (1U << 17)
#define SCR_EEL2              (1U << 18)
#define SCR_EASE              (1U << 19)
#define SCR_NMEA              (1U << 20)
#define SCR_FIEN              (1U << 21)
#define SCR_ENSCXT            (1U << 25)
#define SCR_ATA               (1U << 26)

/* Return the current FPSCR value.  */
uint32_t vfp_get_fpscr(CPUARMState *env);
void vfp_set_fpscr(CPUARMState *env, uint32_t val);

/* FPCR, Floating Point Control Register
 * FPSR, Floating Poiht Status Register
 *
 * For A64 the FPSCR is split into two logically distinct registers,
 * FPCR and FPSR. However since they still use non-overlapping bits
 * we store the underlying state in fpscr and just mask on read/write.
 */
#define FPSR_MASK 0xf800009f
#define FPCR_MASK 0x07ff9f00

#define FPCR_IOE    (1 << 8)    /* Invalid Operation exception trap enable */
#define FPCR_DZE    (1 << 9)    /* Divide by Zero exception trap enable */
#define FPCR_OFE    (1 << 10)   /* Overflow exception trap enable */
#define FPCR_UFE    (1 << 11)   /* Underflow exception trap enable */
#define FPCR_IXE    (1 << 12)   /* Inexact exception trap enable */
#define FPCR_IDE    (1 << 15)   /* Input Denormal exception trap enable */
#define FPCR_FZ16   (1 << 19)   /* ARMv8.2+, FP16 flush-to-zero */
#define FPCR_FZ     (1 << 24)   /* Flush-to-zero enable bit */
#define FPCR_DN     (1 << 25)   /* Default NaN enable bit */
#define FPCR_QC     (1 << 27)   /* Cumulative saturation bit */

static inline uint32_t vfp_get_fpsr(CPUARMState *env)
{
    return vfp_get_fpscr(env) & FPSR_MASK;
}

static inline void vfp_set_fpsr(CPUARMState *env, uint32_t val)
{
    uint32_t new_fpscr = (vfp_get_fpscr(env) & ~FPSR_MASK) | (val & FPSR_MASK);
    vfp_set_fpscr(env, new_fpscr);
}

static inline uint32_t vfp_get_fpcr(CPUARMState *env)
{
    return vfp_get_fpscr(env) & FPCR_MASK;
}

static inline void vfp_set_fpcr(CPUARMState *env, uint32_t val)
{
    uint32_t new_fpscr = (vfp_get_fpscr(env) & ~FPCR_MASK) | (val & FPCR_MASK);
    vfp_set_fpscr(env, new_fpscr);
}

enum arm_cpu_mode {
  ARM_CPU_MODE_USR = 0x10,
  ARM_CPU_MODE_FIQ = 0x11,
  ARM_CPU_MODE_IRQ = 0x12,
  ARM_CPU_MODE_SVC = 0x13,
  ARM_CPU_MODE_MON = 0x16,
  ARM_CPU_MODE_ABT = 0x17,
  ARM_CPU_MODE_HYP = 0x1a,
  ARM_CPU_MODE_UND = 0x1b,
  ARM_CPU_MODE_SYS = 0x1f
};

/* VFP system registers.  */
#define ARM_VFP_FPSID   0
#define ARM_VFP_FPSCR   1
#define ARM_VFP_MVFR2   5
#define ARM_VFP_MVFR1   6
#define ARM_VFP_MVFR0   7
#define ARM_VFP_FPEXC   8
#define ARM_VFP_FPINST  9
#define ARM_VFP_FPINST2 10

/* iwMMXt coprocessor control registers.  */
#define ARM_IWMMXT_wCID  0
#define ARM_IWMMXT_wCon  1
#define ARM_IWMMXT_wCSSF 2
#define ARM_IWMMXT_wCASF 3
#define ARM_IWMMXT_wCGR0 8
#define ARM_IWMMXT_wCGR1 9
#define ARM_IWMMXT_wCGR2 10
#define ARM_IWMMXT_wCGR3 11

/* V7M CCR bits */
FIELD(V7M_CCR, NONBASETHRDENA, 0, 1)
FIELD(V7M_CCR, USERSETMPEND, 1, 1)
FIELD(V7M_CCR, UNALIGN_TRP, 3, 1)
FIELD(V7M_CCR, DIV_0_TRP, 4, 1)
FIELD(V7M_CCR, BFHFNMIGN, 8, 1)
FIELD(V7M_CCR, STKALIGN, 9, 1)
FIELD(V7M_CCR, STKOFHFNMIGN, 10, 1)
FIELD(V7M_CCR, DC, 16, 1)
FIELD(V7M_CCR, IC, 17, 1)
FIELD(V7M_CCR, BP, 18, 1)

/* V7M SCR bits */
FIELD(V7M_SCR, SLEEPONEXIT, 1, 1)
FIELD(V7M_SCR, SLEEPDEEP, 2, 1)
FIELD(V7M_SCR, SLEEPDEEPS, 3, 1)
FIELD(V7M_SCR, SEVONPEND, 4, 1)

/* V7M AIRCR bits */
FIELD(V7M_AIRCR, VECTRESET, 0, 1)
FIELD(V7M_AIRCR, VECTCLRACTIVE, 1, 1)
FIELD(V7M_AIRCR, SYSRESETREQ, 2, 1)
FIELD(V7M_AIRCR, SYSRESETREQS, 3, 1)
FIELD(V7M_AIRCR, PRIGROUP, 8, 3)
FIELD(V7M_AIRCR, BFHFNMINS, 13, 1)
FIELD(V7M_AIRCR, PRIS, 14, 1)
FIELD(V7M_AIRCR, ENDIANNESS, 15, 1)
FIELD(V7M_AIRCR, VECTKEY, 16, 16)

/* V7M CFSR bits for MMFSR */
FIELD(V7M_CFSR, IACCVIOL, 0, 1)
FIELD(V7M_CFSR, DACCVIOL, 1, 1)
FIELD(V7M_CFSR, MUNSTKERR, 3, 1)
FIELD(V7M_CFSR, MSTKERR, 4, 1)
FIELD(V7M_CFSR, MLSPERR, 5, 1)
FIELD(V7M_CFSR, MMARVALID, 7, 1)

/* V7M CFSR bits for BFSR */
FIELD(V7M_CFSR, IBUSERR, 8 + 0, 1)
FIELD(V7M_CFSR, PRECISERR, 8 + 1, 1)
FIELD(V7M_CFSR, IMPRECISERR, 8 + 2, 1)
FIELD(V7M_CFSR, UNSTKERR, 8 + 3, 1)
FIELD(V7M_CFSR, STKERR, 8 + 4, 1)
FIELD(V7M_CFSR, LSPERR, 8 + 5, 1)
FIELD(V7M_CFSR, BFARVALID, 8 + 7, 1)

/* V7M CFSR bits for UFSR */
FIELD(V7M_CFSR, UNDEFINSTR, 16 + 0, 1)
FIELD(V7M_CFSR, INVSTATE, 16 + 1, 1)
FIELD(V7M_CFSR, INVPC, 16 + 2, 1)
FIELD(V7M_CFSR, NOCP, 16 + 3, 1)
FIELD(V7M_CFSR, STKOF, 16 + 4, 1)
FIELD(V7M_CFSR, UNALIGNED, 16 + 8, 1)
FIELD(V7M_CFSR, DIVBYZERO, 16 + 9, 1)

/* V7M CFSR bit masks covering all of the subregister bits */
FIELD(V7M_CFSR, MMFSR, 0, 8)
FIELD(V7M_CFSR, BFSR, 8, 8)
FIELD(V7M_CFSR, UFSR, 16, 16)

/* V7M HFSR bits */
FIELD(V7M_HFSR, VECTTBL, 1, 1)
FIELD(V7M_HFSR, FORCED, 30, 1)
FIELD(V7M_HFSR, DEBUGEVT, 31, 1)

/* V7M DFSR bits */
FIELD(V7M_DFSR, HALTED, 0, 1)
FIELD(V7M_DFSR, BKPT, 1, 1)
FIELD(V7M_DFSR, DWTTRAP, 2, 1)
FIELD(V7M_DFSR, VCATCH, 3, 1)
FIELD(V7M_DFSR, EXTERNAL, 4, 1)

/* V7M SFSR bits */
FIELD(V7M_SFSR, INVEP, 0, 1)
FIELD(V7M_SFSR, INVIS, 1, 1)
FIELD(V7M_SFSR, INVER, 2, 1)
FIELD(V7M_SFSR, AUVIOL, 3, 1)
FIELD(V7M_SFSR, INVTRAN, 4, 1)
FIELD(V7M_SFSR, LSPERR, 5, 1)
FIELD(V7M_SFSR, SFARVALID, 6, 1)
FIELD(V7M_SFSR, LSERR, 7, 1)

/* v7M MPU_CTRL bits */
FIELD(V7M_MPU_CTRL, ENABLE, 0, 1)
FIELD(V7M_MPU_CTRL, HFNMIENA, 1, 1)
FIELD(V7M_MPU_CTRL, PRIVDEFENA, 2, 1)

/* v7M CLIDR bits */
FIELD(V7M_CLIDR, CTYPE_ALL, 0, 21)
FIELD(V7M_CLIDR, LOUIS, 21, 3)
FIELD(V7M_CLIDR, LOC, 24, 3)
FIELD(V7M_CLIDR, LOUU, 27, 3)
FIELD(V7M_CLIDR, ICB, 30, 2)

FIELD(V7M_CSSELR, IND, 0, 1)
FIELD(V7M_CSSELR, LEVEL, 1, 3)
/* We use the combination of InD and Level to index into cpu->ccsidr[];
 * define a mask for this and check that it doesn't permit running off
 * the end of the array.
 */
FIELD(V7M_CSSELR, INDEX, 0, 4)

/* v7M FPCCR bits */
FIELD(V7M_FPCCR, LSPACT, 0, 1)
FIELD(V7M_FPCCR, USER, 1, 1)
FIELD(V7M_FPCCR, S, 2, 1)
FIELD(V7M_FPCCR, THREAD, 3, 1)
FIELD(V7M_FPCCR, HFRDY, 4, 1)
FIELD(V7M_FPCCR, MMRDY, 5, 1)
FIELD(V7M_FPCCR, BFRDY, 6, 1)
FIELD(V7M_FPCCR, SFRDY, 7, 1)
FIELD(V7M_FPCCR, MONRDY, 8, 1)
FIELD(V7M_FPCCR, SPLIMVIOL, 9, 1)
FIELD(V7M_FPCCR, UFRDY, 10, 1)
FIELD(V7M_FPCCR, RES0, 11, 15)
FIELD(V7M_FPCCR, TS, 26, 1)
FIELD(V7M_FPCCR, CLRONRETS, 27, 1)
FIELD(V7M_FPCCR, CLRONRET, 28, 1)
FIELD(V7M_FPCCR, LSPENS, 29, 1)
FIELD(V7M_FPCCR, LSPEN, 30, 1)
FIELD(V7M_FPCCR, ASPEN, 31, 1)
/* These bits are banked. Others are non-banked and live in the M_REG_S bank */
#define R_V7M_FPCCR_BANKED_MASK                 \
    (R_V7M_FPCCR_LSPACT_MASK |                  \
     R_V7M_FPCCR_USER_MASK |                    \
     R_V7M_FPCCR_THREAD_MASK |                  \
     R_V7M_FPCCR_MMRDY_MASK |                   \
     R_V7M_FPCCR_SPLIMVIOL_MASK |               \
     R_V7M_FPCCR_UFRDY_MASK |                   \
     R_V7M_FPCCR_ASPEN_MASK)

/*
 * System register ID fields.
 */
FIELD(MIDR_EL1, REVISION, 0, 4)
FIELD(MIDR_EL1, PARTNUM, 4, 12)
FIELD(MIDR_EL1, ARCHITECTURE, 16, 4)
FIELD(MIDR_EL1, VARIANT, 20, 4)
FIELD(MIDR_EL1, IMPLEMENTER, 24, 8)

FIELD(ID_ISAR0, SWAP, 0, 4)
FIELD(ID_ISAR0, BITCOUNT, 4, 4)
FIELD(ID_ISAR0, BITFIELD, 8, 4)
FIELD(ID_ISAR0, CMPBRANCH, 12, 4)
FIELD(ID_ISAR0, COPROC, 16, 4)
FIELD(ID_ISAR0, DEBUG, 20, 4)
FIELD(ID_ISAR0, DIVIDE, 24, 4)

FIELD(ID_ISAR1, ENDIAN, 0, 4)
FIELD(ID_ISAR1, EXCEPT, 4, 4)
FIELD(ID_ISAR1, EXCEPT_AR, 8, 4)
FIELD(ID_ISAR1, EXTEND, 12, 4)
FIELD(ID_ISAR1, IFTHEN, 16, 4)
FIELD(ID_ISAR1, IMMEDIATE, 20, 4)
FIELD(ID_ISAR1, INTERWORK, 24, 4)
FIELD(ID_ISAR1, JAZELLE, 28, 4)

FIELD(ID_ISAR2, LOADSTORE, 0, 4)
FIELD(ID_ISAR2, MEMHINT, 4, 4)
FIELD(ID_ISAR2, MULTIACCESSINT, 8, 4)
FIELD(ID_ISAR2, MULT, 12, 4)
FIELD(ID_ISAR2, MULTS, 16, 4)
FIELD(ID_ISAR2, MULTU, 20, 4)
FIELD(ID_ISAR2, PSR_AR, 24, 4)
FIELD(ID_ISAR2, REVERSAL, 28, 4)

FIELD(ID_ISAR3, SATURATE, 0, 4)
FIELD(ID_ISAR3, SIMD, 4, 4)
FIELD(ID_ISAR3, SVC, 8, 4)
FIELD(ID_ISAR3, SYNCHPRIM, 12, 4)
FIELD(ID_ISAR3, TABBRANCH, 16, 4)
FIELD(ID_ISAR3, T32COPY, 20, 4)
FIELD(ID_ISAR3, TRUENOP, 24, 4)
FIELD(ID_ISAR3, T32EE, 28, 4)

FIELD(ID_ISAR4, UNPRIV, 0, 4)
FIELD(ID_ISAR4, WITHSHIFTS, 4, 4)
FIELD(ID_ISAR4, WRITEBACK, 8, 4)
FIELD(ID_ISAR4, SMC, 12, 4)
FIELD(ID_ISAR4, BARRIER, 16, 4)
FIELD(ID_ISAR4, SYNCHPRIM_FRAC, 20, 4)
FIELD(ID_ISAR4, PSR_M, 24, 4)
FIELD(ID_ISAR4, SWP_FRAC, 28, 4)

FIELD(ID_ISAR5, SEVL, 0, 4)
FIELD(ID_ISAR5, AES, 4, 4)
FIELD(ID_ISAR5, SHA1, 8, 4)
FIELD(ID_ISAR5, SHA2, 12, 4)
FIELD(ID_ISAR5, CRC32, 16, 4)
FIELD(ID_ISAR5, RDM, 24, 4)
FIELD(ID_ISAR5, VCMA, 28, 4)

FIELD(ID_ISAR6, JSCVT, 0, 4)
FIELD(ID_ISAR6, DP, 4, 4)
FIELD(ID_ISAR6, FHM, 8, 4)
FIELD(ID_ISAR6, SB, 12, 4)
FIELD(ID_ISAR6, SPECRES, 16, 4)

FIELD(ID_MMFR0, VMSA, 0, 4)
FIELD(ID_MMFR0, PMSA, 4, 4)
FIELD(ID_MMFR0, OUTERSHR, 8, 4)
FIELD(ID_MMFR0, SHARELVL, 12, 4)
FIELD(ID_MMFR0, TCM, 16, 4)
FIELD(ID_MMFR0, AUXREG, 20, 4)
FIELD(ID_MMFR0, FCSE, 24, 4)
FIELD(ID_MMFR0, INNERSHR, 28, 4)

FIELD(ID_MMFR3, CMAINTVA, 0, 4)
FIELD(ID_MMFR3, CMAINTSW, 4, 4)
FIELD(ID_MMFR3, BPMAINT, 8, 4)
FIELD(ID_MMFR3, MAINTBCST, 12, 4)
FIELD(ID_MMFR3, PAN, 16, 4)
FIELD(ID_MMFR3, COHWALK, 20, 4)
FIELD(ID_MMFR3, CMEMSZ, 24, 4)
FIELD(ID_MMFR3, SUPERSEC, 28, 4)

FIELD(ID_MMFR4, SPECSEI, 0, 4)
FIELD(ID_MMFR4, AC2, 4, 4)
FIELD(ID_MMFR4, XNX, 8, 4)
FIELD(ID_MMFR4, CNP, 12, 4)
FIELD(ID_MMFR4, HPDS, 16, 4)
FIELD(ID_MMFR4, LSM, 20, 4)
FIELD(ID_MMFR4, CCIDX, 24, 4)
FIELD(ID_MMFR4, EVT, 28, 4)

FIELD(ID_PFR1, PROGMOD, 0, 4)
FIELD(ID_PFR1, SECURITY, 4, 4)
FIELD(ID_PFR1, MPROGMOD, 8, 4)
FIELD(ID_PFR1, VIRTUALIZATION, 12, 4)
FIELD(ID_PFR1, GENTIMER, 16, 4)
FIELD(ID_PFR1, SEC_FRAC, 20, 4)
FIELD(ID_PFR1, VIRT_FRAC, 24, 4)
FIELD(ID_PFR1, GIC, 28, 4)

FIELD(ID_AA64ISAR0, AES, 4, 4)
FIELD(ID_AA64ISAR0, SHA1, 8, 4)
FIELD(ID_AA64ISAR0, SHA2, 12, 4)
FIELD(ID_AA64ISAR0, CRC32, 16, 4)
FIELD(ID_AA64ISAR0, ATOMIC, 20, 4)
FIELD(ID_AA64ISAR0, RDM, 28, 4)
FIELD(ID_AA64ISAR0, SHA3, 32, 4)
FIELD(ID_AA64ISAR0, SM3, 36, 4)
FIELD(ID_AA64ISAR0, SM4, 40, 4)
FIELD(ID_AA64ISAR0, DP, 44, 4)
FIELD(ID_AA64ISAR0, FHM, 48, 4)
FIELD(ID_AA64ISAR0, TS, 52, 4)
FIELD(ID_AA64ISAR0, TLB, 56, 4)
FIELD(ID_AA64ISAR0, RNDR, 60, 4)

FIELD(ID_AA64ISAR1, DPB, 0, 4)
FIELD(ID_AA64ISAR1, APA, 4, 4)
FIELD(ID_AA64ISAR1, API, 8, 4)
FIELD(ID_AA64ISAR1, JSCVT, 12, 4)
FIELD(ID_AA64ISAR1, FCMA, 16, 4)
FIELD(ID_AA64ISAR1, LRCPC, 20, 4)
FIELD(ID_AA64ISAR1, GPA, 24, 4)
FIELD(ID_AA64ISAR1, GPI, 28, 4)
FIELD(ID_AA64ISAR1, FRINTTS, 32, 4)
FIELD(ID_AA64ISAR1, SB, 36, 4)
FIELD(ID_AA64ISAR1, SPECRES, 40, 4)

FIELD(ID_AA64PFR0, EL0, 0, 4)
FIELD(ID_AA64PFR0, EL1, 4, 4)
FIELD(ID_AA64PFR0, EL2, 8, 4)
FIELD(ID_AA64PFR0, EL3, 12, 4)
FIELD(ID_AA64PFR0, FP, 16, 4)
FIELD(ID_AA64PFR0, ADVSIMD, 20, 4)
FIELD(ID_AA64PFR0, GIC, 24, 4)
FIELD(ID_AA64PFR0, RAS, 28, 4)
FIELD(ID_AA64PFR0, SVE, 32, 4)
FIELD(ID_AA64PFR0, CSV2, 56, 4)
FIELD(ID_AA64PFR0, CSV3, 60, 4)

FIELD(ID_AA64PFR1, BT, 0, 4)
FIELD(ID_AA64PFR1, SBSS, 4, 4)
FIELD(ID_AA64PFR1, MTE, 8, 4)
FIELD(ID_AA64PFR1, RAS_FRAC, 12, 4)
FIELD(ID_AA64PFR1, CE, 20, 4)

FIELD(ID_AA64MMFR0, PARANGE, 0, 4)
FIELD(ID_AA64MMFR0, ASIDBITS, 4, 4)
FIELD(ID_AA64MMFR0, BIGEND, 8, 4)
FIELD(ID_AA64MMFR0, SNSMEM, 12, 4)
FIELD(ID_AA64MMFR0, BIGENDEL0, 16, 4)
FIELD(ID_AA64MMFR0, TGRAN16, 20, 4)
FIELD(ID_AA64MMFR0, TGRAN64, 24, 4)
FIELD(ID_AA64MMFR0, TGRAN4, 28, 4)
FIELD(ID_AA64MMFR0, TGRAN16_2, 32, 4)
FIELD(ID_AA64MMFR0, TGRAN64_2, 36, 4)
FIELD(ID_AA64MMFR0, TGRAN4_2, 40, 4)
FIELD(ID_AA64MMFR0, EXS, 44, 4)

FIELD(ID_AA64MMFR1, HAFDBS, 0, 4)
FIELD(ID_AA64MMFR1, VMIDBITS, 4, 4)
FIELD(ID_AA64MMFR1, VH, 8, 4)
FIELD(ID_AA64MMFR1, HPDS, 12, 4)
FIELD(ID_AA64MMFR1, LO, 16, 4)
FIELD(ID_AA64MMFR1, PAN, 20, 4)
FIELD(ID_AA64MMFR1, SPECSEI, 24, 4)
FIELD(ID_AA64MMFR1, XNX, 28, 4)

FIELD(ID_AA64MMFR2, CNP, 0, 4)
FIELD(ID_AA64MMFR2, UAO, 4, 4)
FIELD(ID_AA64MMFR2, LSM, 8, 4)
FIELD(ID_AA64MMFR2, IESB, 12, 4)
FIELD(ID_AA64MMFR2, VARANGE, 16, 4)
FIELD(ID_AA64MMFR2, CCIDX, 20, 4)
FIELD(ID_AA64MMFR2, NV, 24, 4)
FIELD(ID_AA64MMFR2, ST, 28, 4)
FIELD(ID_AA64MMFR2, AT, 32, 4)
FIELD(ID_AA64MMFR2, IDS, 36, 4)
FIELD(ID_AA64MMFR2, FWB, 40, 4)
FIELD(ID_AA64MMFR2, TTL, 48, 4)
FIELD(ID_AA64MMFR2, BBM, 52, 4)
FIELD(ID_AA64MMFR2, EVT, 56, 4)
FIELD(ID_AA64MMFR2, E0PD, 60, 4)

FIELD(ID_AA64DFR0, DEBUGVER, 0, 4)
FIELD(ID_AA64DFR0, TRACEVER, 4, 4)
FIELD(ID_AA64DFR0, PMUVER, 8, 4)
FIELD(ID_AA64DFR0, BRPS, 12, 4)
FIELD(ID_AA64DFR0, WRPS, 20, 4)
FIELD(ID_AA64DFR0, CTX_CMPS, 28, 4)
FIELD(ID_AA64DFR0, PMSVER, 32, 4)
FIELD(ID_AA64DFR0, DOUBLELOCK, 36, 4)
FIELD(ID_AA64DFR0, TRACEFILT, 40, 4)

FIELD(ID_DFR0, COPDBG, 0, 4)
FIELD(ID_DFR0, COPSDBG, 4, 4)
FIELD(ID_DFR0, MMAPDBG, 8, 4)
FIELD(ID_DFR0, COPTRC, 12, 4)
FIELD(ID_DFR0, MMAPTRC, 16, 4)
FIELD(ID_DFR0, MPROFDBG, 20, 4)
FIELD(ID_DFR0, PERFMON, 24, 4)
FIELD(ID_DFR0, TRACEFILT, 28, 4)

FIELD(DBGDIDR, SE_IMP, 12, 1)
FIELD(DBGDIDR, NSUHD_IMP, 14, 1)
FIELD(DBGDIDR, VERSION, 16, 4)
FIELD(DBGDIDR, CTX_CMPS, 20, 4)
FIELD(DBGDIDR, BRPS, 24, 4)
FIELD(DBGDIDR, WRPS, 28, 4)

FIELD(MVFR0, SIMDREG, 0, 4)
FIELD(MVFR0, FPSP, 4, 4)
FIELD(MVFR0, FPDP, 8, 4)
FIELD(MVFR0, FPTRAP, 12, 4)
FIELD(MVFR0, FPDIVIDE, 16, 4)
FIELD(MVFR0, FPSQRT, 20, 4)
FIELD(MVFR0, FPSHVEC, 24, 4)
FIELD(MVFR0, FPROUND, 28, 4)

FIELD(MVFR1, FPFTZ, 0, 4)
FIELD(MVFR1, FPDNAN, 4, 4)
FIELD(MVFR1, SIMDLS, 8, 4) /* A-profile only */
FIELD(MVFR1, SIMDINT, 12, 4) /* A-profile only */
FIELD(MVFR1, SIMDSP, 16, 4) /* A-profile only */
FIELD(MVFR1, SIMDHP, 20, 4) /* A-profile only */
FIELD(MVFR1, MVE, 8, 4) /* M-profile only */
FIELD(MVFR1, FP16, 20, 4) /* M-profile only */
FIELD(MVFR1, FPHP, 24, 4)
FIELD(MVFR1, SIMDFMAC, 28, 4)

FIELD(MVFR2, SIMDMISC, 0, 4)
FIELD(MVFR2, FPMISC, 4, 4)

QEMU_BUILD_BUG_ON(ARRAY_SIZE(((ARMCPU *)0)->ccsidr) <= R_V7M_CSSELR_INDEX_MASK);

/* If adding a feature bit which corresponds to a Linux ELF
 * HWCAP bit, remember to update the feature-bit-to-hwcap
 * mapping in linux-user/elfload.c:get_elf_hwcap().
 */
enum arm_features {
    ARM_FEATURE_AUXCR,  /* ARM1026 Auxiliary control register.  */
    ARM_FEATURE_XSCALE, /* Intel XScale extensions.  */
    ARM_FEATURE_IWMMXT, /* Intel iwMMXt extension.  */
    ARM_FEATURE_V6,
    ARM_FEATURE_V6K,
    ARM_FEATURE_V7,
    ARM_FEATURE_THUMB2,
    ARM_FEATURE_PMSA,   /* no MMU; may have Memory Protection Unit */
    ARM_FEATURE_NEON,
    ARM_FEATURE_M, /* Microcontroller profile.  */
    ARM_FEATURE_OMAPCP, /* OMAP specific CP15 ops handling.  */
    ARM_FEATURE_THUMB2EE,
    ARM_FEATURE_V7MP,    /* v7 Multiprocessing Extensions */
    ARM_FEATURE_V7VE, /* v7 Virtualization Extensions (non-EL2 parts) */
    ARM_FEATURE_V4T,
    ARM_FEATURE_V5,
    ARM_FEATURE_STRONGARM,
    ARM_FEATURE_VAPA, /* cp15 VA to PA lookups */
    ARM_FEATURE_GENERIC_TIMER,
    ARM_FEATURE_MVFR, /* Media and VFP Feature Registers 0 and 1 */
    ARM_FEATURE_DUMMY_C15_REGS, /* RAZ/WI all of cp15 crn=15 */
    ARM_FEATURE_CACHE_TEST_CLEAN, /* 926/1026 style test-and-clean ops */
    ARM_FEATURE_CACHE_DIRTY_REG, /* 1136/1176 cache dirty status register */
    ARM_FEATURE_CACHE_BLOCK_OPS, /* v6 optional cache block operations */
    ARM_FEATURE_MPIDR, /* has cp15 MPIDR */
    ARM_FEATURE_LPAE, /* has Large Physical Address Extension */
    ARM_FEATURE_V8,
    ARM_FEATURE_AARCH64, /* supports 64 bit mode */
    ARM_FEATURE_CBAR, /* has cp15 CBAR */
    ARM_FEATURE_CBAR_RO, /* has cp15 CBAR and it is read-only */
    ARM_FEATURE_EL2, /* has EL2 Virtualization support */
    ARM_FEATURE_EL3, /* has EL3 Secure monitor support */
    ARM_FEATURE_THUMB_DSP, /* DSP insns supported in the Thumb encodings */
    ARM_FEATURE_PMU, /* has PMU support */
    ARM_FEATURE_VBAR, /* has cp15 VBAR */
    ARM_FEATURE_M_SECURITY, /* M profile Security Extension */
    ARM_FEATURE_M_MAIN, /* M profile Main Extension */
    ARM_FEATURE_V8_1M, /* M profile extras only in v8.1M and later */
};

static inline int arm_feature(CPUARMState *env, int feature)
{
    return (env->features & (1ULL << feature)) != 0;
}

void arm_cpu_finalize_features(ARMCPU *cpu, Error **errp);

#if !defined(CONFIG_USER_ONLY)
/* Return true if exception levels below EL3 are in secure state,
 * or would be following an exception return to that level.
 * Unlike arm_is_secure() (which is always a question about the
 * _current_ state of the CPU) this doesn't care about the current
 * EL or mode.
 */
static inline bool arm_is_secure_below_el3(CPUARMState *env)
{
    if (arm_feature(env, ARM_FEATURE_EL3)) {
        return !(env->cp15.scr_el3 & SCR_NS);
    } else {
        /* If EL3 is not supported then the secure state is implementation
         * defined, in which case QEMU defaults to non-secure.
         */
        return false;
    }
}

/* Return true if the CPU is AArch64 EL3 or AArch32 Mon */
static inline bool arm_is_el3_or_mon(CPUARMState *env)
{
    if (arm_feature(env, ARM_FEATURE_EL3)) {
        if (is_a64(env) && extract32(env->pstate, 2, 2) == 3) {
            /* CPU currently in AArch64 state and EL3 */
            return true;
        } else if (!is_a64(env) &&
                (env->uncached_cpsr & CPSR_M) == ARM_CPU_MODE_MON) {
            /* CPU currently in AArch32 state and monitor mode */
            return true;
        }
    }
    return false;
}

/* Return true if the processor is in secure state */
static inline bool arm_is_secure(CPUARMState *env)
{
    if (arm_is_el3_or_mon(env)) {
        return true;
    }
    return arm_is_secure_below_el3(env);
}

#else
static inline bool arm_is_secure_below_el3(CPUARMState *env)
{
    return false;
}

static inline bool arm_is_secure(CPUARMState *env)
{
    return false;
}
#endif

/**
 * arm_hcr_el2_eff(): Return the effective value of HCR_EL2.
 * E.g. when in secure state, fields in HCR_EL2 are suppressed,
 * "for all purposes other than a direct read or write access of HCR_EL2."
 * Not included here is HCR_RW.
 */
uint64_t arm_hcr_el2_eff(CPUARMState *env);

/* Return true if the specified exception level is running in AArch64 state. */
static inline bool arm_el_is_aa64(CPUARMState *env, int el)
{
#ifdef TARGET_CHERI
    // Morello always a64
    return true;
<<<<<<< HEAD
#endif
=======
#else
>>>>>>> bfbf8bb6
    /* This isn't valid for EL0 (if we're in EL0, is_a64() is what you want,
     * and if we're not in EL0 then the state of EL0 isn't well defined.)
     */
    assert(el >= 1 && el <= 3);
    bool aa64 = arm_feature(env, ARM_FEATURE_AARCH64);

    /* The highest exception level is always at the maximum supported
     * register width, and then lower levels have a register width controlled
     * by bits in the SCR or HCR registers.
     */
    if (el == 3) {
        return aa64;
    }

    if (arm_feature(env, ARM_FEATURE_EL3)) {
        aa64 = aa64 && (env->cp15.scr_el3 & SCR_RW);
    }

    if (el == 2) {
        return aa64;
    }

    if (arm_feature(env, ARM_FEATURE_EL2) && !arm_is_secure_below_el3(env)) {
        aa64 = aa64 && (env->cp15.hcr_el2 & HCR_RW);
    }

    return aa64;
#endif
}

/* Function for determing whether guest cp register reads and writes should
 * access the secure or non-secure bank of a cp register.  When EL3 is
 * operating in AArch32 state, the NS-bit determines whether the secure
 * instance of a cp register should be used. When EL3 is AArch64 (or if
 * it doesn't exist at all) then there is no register banking, and all
 * accesses are to the non-secure version.
 */
static inline bool access_secure_reg(CPUARMState *env)
{
    bool ret = (arm_feature(env, ARM_FEATURE_EL3) &&
                !arm_el_is_aa64(env, 3) &&
                !(env->cp15.scr_el3 & SCR_NS));

    return ret;
}

/* Macros for accessing a specified CP register bank */
#define A32_BANKED_REG_GET(_env, _regname, _secure)    \
    ((_secure) ? (_env)->cp15._regname##_s : (_env)->cp15._regname##_ns)

#define A32_BANKED_REG_SET(_env, _regname, _secure, _val)   \
    do {                                                \
        if (_secure) {                                   \
            (_env)->cp15._regname##_s = (_val);            \
        } else {                                        \
            (_env)->cp15._regname##_ns = (_val);           \
        }                                               \
    } while (0)

/* Macros for automatically accessing a specific CP register bank depending on
 * the current secure state of the system.  These macros are not intended for
 * supporting instruction translation reads/writes as these are dependent
 * solely on the SCR.NS bit and not the mode.
 */
#define A32_BANKED_CURRENT_REG_GET(_env, _regname)        \
    A32_BANKED_REG_GET((_env), _regname,                \
                       (arm_is_secure(_env) && !arm_el_is_aa64((_env), 3)))

#define A32_BANKED_CURRENT_REG_SET(_env, _regname, _val)                       \
    A32_BANKED_REG_SET((_env), _regname,                                    \
                       (arm_is_secure(_env) && !arm_el_is_aa64((_env), 3)), \
                       (_val))

void arm_cpu_list(void);
uint32_t arm_phys_excp_target_el(CPUState *cs, uint32_t excp_idx,
                                 uint32_t cur_el, bool secure);

/* Interface between CPU and Interrupt controller.  */
#ifndef CONFIG_USER_ONLY
bool armv7m_nvic_can_take_pending_exception(void *opaque);
#else
static inline bool armv7m_nvic_can_take_pending_exception(void *opaque)
{
    return true;
}
#endif
/**
 * armv7m_nvic_set_pending: mark the specified exception as pending
 * @opaque: the NVIC
 * @irq: the exception number to mark pending
 * @secure: false for non-banked exceptions or for the nonsecure
 * version of a banked exception, true for the secure version of a banked
 * exception.
 *
 * Marks the specified exception as pending. Note that we will assert()
 * if @secure is true and @irq does not specify one of the fixed set
 * of architecturally banked exceptions.
 */
void armv7m_nvic_set_pending(void *opaque, int irq, bool secure);
/**
 * armv7m_nvic_set_pending_derived: mark this derived exception as pending
 * @opaque: the NVIC
 * @irq: the exception number to mark pending
 * @secure: false for non-banked exceptions or for the nonsecure
 * version of a banked exception, true for the secure version of a banked
 * exception.
 *
 * Similar to armv7m_nvic_set_pending(), but specifically for derived
 * exceptions (exceptions generated in the course of trying to take
 * a different exception).
 */
void armv7m_nvic_set_pending_derived(void *opaque, int irq, bool secure);
/**
 * armv7m_nvic_set_pending_lazyfp: mark this lazy FP exception as pending
 * @opaque: the NVIC
 * @irq: the exception number to mark pending
 * @secure: false for non-banked exceptions or for the nonsecure
 * version of a banked exception, true for the secure version of a banked
 * exception.
 *
 * Similar to armv7m_nvic_set_pending(), but specifically for exceptions
 * generated in the course of lazy stacking of FP registers.
 */
void armv7m_nvic_set_pending_lazyfp(void *opaque, int irq, bool secure);
/**
 * armv7m_nvic_get_pending_irq_info: return highest priority pending
 *    exception, and whether it targets Secure state
 * @opaque: the NVIC
 * @pirq: set to pending exception number
 * @ptargets_secure: set to whether pending exception targets Secure
 *
 * This function writes the number of the highest priority pending
 * exception (the one which would be made active by
 * armv7m_nvic_acknowledge_irq()) to @pirq, and sets @ptargets_secure
 * to true if the current highest priority pending exception should
 * be taken to Secure state, false for NS.
 */
void armv7m_nvic_get_pending_irq_info(void *opaque, int *pirq,
                                      bool *ptargets_secure);
/**
 * armv7m_nvic_acknowledge_irq: make highest priority pending exception active
 * @opaque: the NVIC
 *
 * Move the current highest priority pending exception from the pending
 * state to the active state, and update v7m.exception to indicate that
 * it is the exception currently being handled.
 */
void armv7m_nvic_acknowledge_irq(void *opaque);
/**
 * armv7m_nvic_complete_irq: complete specified interrupt or exception
 * @opaque: the NVIC
 * @irq: the exception number to complete
 * @secure: true if this exception was secure
 *
 * Returns: -1 if the irq was not active
 *           1 if completing this irq brought us back to base (no active irqs)
 *           0 if there is still an irq active after this one was completed
 * (Ignoring -1, this is the same as the RETTOBASE value before completion.)
 */
int armv7m_nvic_complete_irq(void *opaque, int irq, bool secure);
/**
 * armv7m_nvic_get_ready_status(void *opaque, int irq, bool secure)
 * @opaque: the NVIC
 * @irq: the exception number to mark pending
 * @secure: false for non-banked exceptions or for the nonsecure
 * version of a banked exception, true for the secure version of a banked
 * exception.
 *
 * Return whether an exception is "ready", i.e. whether the exception is
 * enabled and is configured at a priority which would allow it to
 * interrupt the current execution priority. This controls whether the
 * RDY bit for it in the FPCCR is set.
 */
bool armv7m_nvic_get_ready_status(void *opaque, int irq, bool secure);
/**
 * armv7m_nvic_raw_execution_priority: return the raw execution priority
 * @opaque: the NVIC
 *
 * Returns: the raw execution priority as defined by the v8M architecture.
 * This is the execution priority minus the effects of AIRCR.PRIS,
 * and minus any PRIMASK/FAULTMASK/BASEPRI priority boosting.
 * (v8M ARM ARM I_PKLD.)
 */
int armv7m_nvic_raw_execution_priority(void *opaque);
/**
 * armv7m_nvic_neg_prio_requested: return true if the requested execution
 * priority is negative for the specified security state.
 * @opaque: the NVIC
 * @secure: the security state to test
 * This corresponds to the pseudocode IsReqExecPriNeg().
 */
#ifndef CONFIG_USER_ONLY
bool armv7m_nvic_neg_prio_requested(void *opaque, bool secure);
#else
static inline bool armv7m_nvic_neg_prio_requested(void *opaque, bool secure)
{
    return false;
}
#endif

/* Interface for defining coprocessor registers.
 * Registers are defined in tables of arm_cp_reginfo structs
 * which are passed to define_arm_cp_regs().
 */

/* When looking up a coprocessor register we look for it
 * via an integer which encodes all of:
 *  coprocessor number
 *  Crn, Crm, opc1, opc2 fields
 *  32 or 64 bit register (ie is it accessed via MRC/MCR
 *    or via MRRC/MCRR?)
 *  non-secure/secure bank (AArch32 only)
 * We allow 4 bits for opc1 because MRRC/MCRR have a 4 bit field.
 * (In this case crn and opc2 should be zero.)
 * For AArch64, there is no 32/64 bit size distinction;
 * instead all registers have a 2 bit op0, 3 bit op1 and op2,
 * and 4 bit CRn and CRm. The encoding patterns are chosen
 * to be easy to convert to and from the KVM encodings, and also
 * so that the hashtable can contain both AArch32 and AArch64
 * registers (to allow for interprocessing where we might run
 * 32 bit code on a 64 bit core).
 */
/* This bit is private to our hashtable cpreg; in KVM register
 * IDs the AArch64/32 distinction is the KVM_REG_ARM/ARM64
 * in the upper bits of the 64 bit ID.
 */
#define CP_REG_AA64_SHIFT 28
#define CP_REG_AA64_MASK (1 << CP_REG_AA64_SHIFT)

/* To enable banking of coprocessor registers depending on ns-bit we
 * add a bit to distinguish between secure and non-secure cpregs in the
 * hashtable.
 */
#define CP_REG_NS_SHIFT 29
#define CP_REG_NS_MASK (1 << CP_REG_NS_SHIFT)

#define ENCODE_CP_REG(cp, is64, ns, crn, crm, opc1, opc2)   \
    ((ns) << CP_REG_NS_SHIFT | ((cp) << 16) | ((is64) << 15) |   \
     ((crn) << 11) | ((crm) << 7) | ((opc1) << 3) | (opc2))

#define ENCODE_AA64_CP_REG(cp, crn, crm, op0, op1, op2) \
    (CP_REG_AA64_MASK |                                 \
     ((cp) << CP_REG_ARM_COPROC_SHIFT) |                \
     ((op0) << CP_REG_ARM64_SYSREG_OP0_SHIFT) |         \
     ((op1) << CP_REG_ARM64_SYSREG_OP1_SHIFT) |         \
     ((crn) << CP_REG_ARM64_SYSREG_CRN_SHIFT) |         \
     ((crm) << CP_REG_ARM64_SYSREG_CRM_SHIFT) |         \
     ((op2) << CP_REG_ARM64_SYSREG_OP2_SHIFT))

/* Convert a full 64 bit KVM register ID to the truncated 32 bit
 * version used as a key for the coprocessor register hashtable
 */
static inline uint32_t kvm_to_cpreg_id(uint64_t kvmid)
{
    uint32_t cpregid = kvmid;
    if ((kvmid & CP_REG_ARCH_MASK) == CP_REG_ARM64) {
        cpregid |= CP_REG_AA64_MASK;
    } else {
        if ((kvmid & CP_REG_SIZE_MASK) == CP_REG_SIZE_U64) {
            cpregid |= (1 << 15);
        }

        /* KVM is always non-secure so add the NS flag on AArch32 register
         * entries.
         */
         cpregid |= 1 << CP_REG_NS_SHIFT;
    }
    return cpregid;
}

/* Convert a truncated 32 bit hashtable key into the full
 * 64 bit KVM register ID.
 */
static inline uint64_t cpreg_to_kvm_id(uint32_t cpregid)
{
    uint64_t kvmid;

    if (cpregid & CP_REG_AA64_MASK) {
        kvmid = cpregid & ~CP_REG_AA64_MASK;
        kvmid |= CP_REG_SIZE_U64 | CP_REG_ARM64;
    } else {
        kvmid = cpregid & ~(1 << 15);
        if (cpregid & (1 << 15)) {
            kvmid |= CP_REG_SIZE_U64 | CP_REG_ARM;
        } else {
            kvmid |= CP_REG_SIZE_U32 | CP_REG_ARM;
        }
    }
    return kvmid;
}

/* ARMCPRegInfo type field bits. If the SPECIAL bit is set this is a
 * special-behaviour cp reg and bits [11..8] indicate what behaviour
 * it has. Otherwise it is a simple cp reg, where CONST indicates that
 * TCG can assume the value to be constant (ie load at translate time)
 * and 64BIT indicates a 64 bit wide coprocessor register. SUPPRESS_TB_END
 * indicates that the TB should not be ended after a write to this register
 * (the default is that the TB ends after cp writes). OVERRIDE permits
 * a register definition to override a previous definition for the
 * same (cp, is64, crn, crm, opc1, opc2) tuple: either the new or the
 * old must have the OVERRIDE bit set.
 * ALIAS indicates that this register is an alias view of some underlying
 * state which is also visible via another register, and that the other
 * register is handling migration and reset; registers marked ALIAS will not be
 * migrated but may have their state set by syncing of register state from KVM.
 * NO_RAW indicates that this register has no underlying state and does not
 * support raw access for state saving/loading; it will not be used for either
 * migration or KVM state synchronization. (Typically this is for "registers"
 * which are actually used as instructions for cache maintenance and so on.)
 * IO indicates that this register does I/O and therefore its accesses
 * need to be marked with gen_io_start() and also end the TB. In particular,
 * registers which implement clocks or timers require this.
 * RAISES_EXC is for when the read or write hook might raise an exception;
 * the generated code will synchronize the CPU state before calling the hook
 * so that it is safe for the hook to call raise_exception().
 * NEWEL is for writes to registers that might change the exception
 * level - typically on older ARM chips. For those cases we need to
 * re-read the new el when recomputing the translation flags.
 */
#define ARM_CP_SPECIAL           0x0001
#define ARM_CP_CONST             0x0002
#define ARM_CP_64BIT             0x0004
#define ARM_CP_SUPPRESS_TB_END   0x0008
#define ARM_CP_OVERRIDE          0x0010
#define ARM_CP_ALIAS             0x0020
#define ARM_CP_IO                0x0040
#define ARM_CP_NO_RAW            0x0080
#define ARM_CP_NOP               (ARM_CP_SPECIAL | 0x0100)
#define ARM_CP_WFI               (ARM_CP_SPECIAL | 0x0200)
#define ARM_CP_NZCV              (ARM_CP_SPECIAL | 0x0300)
#define ARM_CP_CURRENTEL         (ARM_CP_SPECIAL | 0x0400)
#define ARM_CP_DC_ZVA            (ARM_CP_SPECIAL | 0x0500)
#define ARM_CP_DC_GVA            (ARM_CP_SPECIAL | 0x0600)
#define ARM_CP_DC_GZVA           (ARM_CP_SPECIAL | 0x0700)
#ifdef TARGET_CHERI
#define ARM_CP_IC_OR_DC          (ARM_CP_SPECIAL | 0x0800)
<<<<<<< HEAD
#define ARM_LAST_SPECIAL         ARM_CP_IC_OR_DC
#else
#define ARM_CP_IC_OR_DC          ARM_CP_NOP
=======
#define ARM_CP_IC_OR_DC_STORE (ARM_CP_SPECIAL | 0x0900)
#define ARM_LAST_SPECIAL ARM_CP_IC_OR_DC_STORE
#else
#define ARM_CP_IC_OR_DC          ARM_CP_NOP
#define ARM_CP_IC_OR_DC_STORE ARM_CP_NOP
>>>>>>> bfbf8bb6
#define ARM_LAST_SPECIAL         ARM_CP_DC_GZVA
#endif
#define ARM_CP_FPU               0x1000
#define ARM_CP_SVE               0x2000
#define ARM_CP_NO_GDB            0x4000
#define ARM_CP_RAISES_EXC        0x8000
#define ARM_CP_NEWEL             0x10000
#define ARM_CP_CAP               0x20000
<<<<<<< HEAD
/* Used only as a terminator for ARMCPRegInfo lists */
#define ARM_CP_SENTINEL          0xfffff
/* Mask of only the flag bits in a type field */
#define ARM_CP_FLAG_MASK 0x3f0ff
=======
#define ARM_CP_CAP_ONLY (ARM_CP_CAP | 0x40000)

/* Used only as a terminator for ARMCPRegInfo lists */
#define ARM_CP_SENTINEL          0xfffff
/* Mask of only the flag bits in a type field */
#define ARM_CP_FLAG_MASK 0x7f0ff
>>>>>>> bfbf8bb6

#ifdef TARGET_CHERI
#define ARM_CP_CAP_ON_MORELLO ARM_CP_CAP
#else
#define ARM_CP_CAP_ON_MORELLO 0
#endif

/* Valid values for ARMCPRegInfo state field, indicating which of
 * the AArch32 and AArch64 execution states this register is visible in.
 * If the reginfo doesn't explicitly specify then it is AArch32 only.
 * If the reginfo is declared to be visible in both states then a second
 * reginfo is synthesised for the AArch32 view of the AArch64 register,
 * such that the AArch32 view is the lower 32 bits of the AArch64 one.
 * Note that we rely on the values of these enums as we iterate through
 * the various states in some places.
 */
enum {
    ARM_CP_STATE_AA32 = 0,
    ARM_CP_STATE_AA64 = 1,
    ARM_CP_STATE_BOTH = 2,
};

/* ARM CP register secure state flags.  These flags identify security state
 * attributes for a given CP register entry.
 * The existence of both or neither secure and non-secure flags indicates that
 * the register has both a secure and non-secure hash entry.  A single one of
 * these flags causes the register to only be hashed for the specified
 * security state.
 * Although definitions may have any combination of the S/NS bits, each
 * registered entry will only have one to identify whether the entry is secure
 * or non-secure.
 */
enum {
    ARM_CP_SECSTATE_S =   (1 << 0), /* bit[0]: Secure state register */
    ARM_CP_SECSTATE_NS =  (1 << 1), /* bit[1]: Non-secure state register */
};

/* Return true if cptype is a valid type field. This is used to try to
 * catch errors where the sentinel has been accidentally left off the end
 * of a list of registers.
 */
static inline bool cptype_valid(int cptype)
{
    return ((cptype & ~ARM_CP_FLAG_MASK) == 0)
        || ((cptype & ARM_CP_SPECIAL) &&
            ((cptype & ~ARM_CP_FLAG_MASK) <= ARM_LAST_SPECIAL));
}

/* Access rights:
 * We define bits for Read and Write access for what rev C of the v7-AR ARM ARM
 * defines as PL0 (user), PL1 (fiq/irq/svc/abt/und/sys, ie privileged), and
 * PL2 (hyp). The other level which has Read and Write bits is Secure PL1
 * (ie any of the privileged modes in Secure state, or Monitor mode).
 * If a register is accessible in one privilege level it's always accessible
 * in higher privilege levels too. Since "Secure PL1" also follows this rule
 * (ie anything visible in PL2 is visible in S-PL1, some things are only
 * visible in S-PL1) but "Secure PL1" is a bit of a mouthful, we bend the
 * terminology a little and call this PL3.
 * In AArch64 things are somewhat simpler as the PLx bits line up exactly
 * with the ELx exception levels.
 *
 * If access permissions for a register are more complex than can be
 * described with these bits, then use a laxer set of restrictions, and
 * do the more restrictive/complex check inside a helper function.
 */

#ifdef TARGET_CHERI
#define PL_IN_RESTRICTED 0x400
#define PL_IN_EXECUTIVE 0x200
<<<<<<< HEAD
#define PL_SYSREG 0x100
#else
#define PL_IN_RESTRICTED 0
#define PL_IN_EXECUTIVE 0
#define PL_SYSREG 0
#endif

#define PL_CHERI (PL_IN_RESTRICTED | PL_IN_EXECUTIVE | PL_SYSREG)
=======
// Requiring the system access bit is the default.
// Anything that can be accessed without it needs this flag.
#define PL_NO_SYSREG 0x100
#else
#define PL_IN_RESTRICTED 0
#define PL_IN_EXECUTIVE 0
#define PL_NO_SYSREG 0
#endif

#define PL_CHERI (PL_IN_RESTRICTED | PL_IN_EXECUTIVE | PL_NO_SYSREG)
>>>>>>> bfbf8bb6

#define PL3_R 0x80
#define PL3_W 0x40
#define PL2_R (0x20 | PL3_R)
#define PL2_W (0x10 | PL3_W)
#define PL1_R (0x08 | PL2_R)
#define PL1_W (0x04 | PL2_W)
#define PL0_R (0x02 | PL1_R)
#define PL0_W (0x01 | PL1_W)

/*
 * For user-mode some registers are accessible to EL0 via a kernel
 * trap-and-emulate ABI. In this case we define the read permissions
 * as actually being PL0_R. However some bits of any given register
 * may still be masked.
 */
#ifdef CONFIG_USER_ONLY
#define PL0U_R PL0_R
#else
#define PL0U_R PL1_R
#endif

#define PL3_RW (PL3_R | PL3_W)
#define PL2_RW (PL2_R | PL2_W)
#define PL1_RW (PL1_R | PL1_W)
#define PL0_RW (PL0_R | PL0_W)

/* Return the highest implemented Exception Level */
static inline int arm_highest_el(CPUARMState *env)
{
    if (arm_feature(env, ARM_FEATURE_EL3)) {
        return 3;
    }
    if (arm_feature(env, ARM_FEATURE_EL2)) {
        return 2;
    }
    return 1;
}

/* Return true if a v7M CPU is in Handler mode */
static inline bool arm_v7m_is_handler_mode(CPUARMState *env)
{
    return env->v7m.exception != 0;
}

/* Return the current Exception Level (as per ARMv8; note that this differs
 * from the ARMv7 Privilege Level).
 */
static inline int arm_current_el(CPUARMState *env)
{
    if (arm_feature(env, ARM_FEATURE_M)) {
        return arm_v7m_is_handler_mode(env) ||
            !(env->v7m.control[env->v7m.secure] & 1);
    }

    if (is_a64(env)) {
        return extract32(env->pstate, 2, 2);
    }

    switch (env->uncached_cpsr & 0x1f) {
    case ARM_CPU_MODE_USR:
        return 0;
    case ARM_CPU_MODE_HYP:
        return 2;
    case ARM_CPU_MODE_MON:
        return 3;
    default:
        if (arm_is_secure(env) && !arm_el_is_aa64(env, 3)) {
            /* If EL3 is 32-bit then all secure privileged modes run in
             * EL3
             */
            return 3;
        }

        return 1;
    }
}

typedef struct ARMCPRegInfo ARMCPRegInfo;

typedef enum CPAccessResult {
    /* Access is permitted */
    CP_ACCESS_OK = 0,
    /* Access fails due to a configurable trap or enable which would
     * result in a categorized exception syndrome giving information about
     * the failing instruction (ie syndrome category 0x3, 0x4, 0x5, 0x6,
     * 0xc or 0x18). The exception is taken to the usual target EL (EL1 or
     * PL1 if in EL0, otherwise to the current EL).
     */
    CP_ACCESS_TRAP = 1,
    /* Access fails and results in an exception syndrome 0x0 ("uncategorized").
     * Note that this is not a catch-all case -- the set of cases which may
     * result in this failure is specifically defined by the architecture.
     */
    CP_ACCESS_TRAP_UNCATEGORIZED = 2,
    /* As CP_ACCESS_TRAP, but for traps directly to EL2 or EL3 */
    CP_ACCESS_TRAP_EL2 = 3,
    CP_ACCESS_TRAP_EL3 = 4,
    /* As CP_ACCESS_UNCATEGORIZED, but for traps directly to EL2 or EL3 */
    CP_ACCESS_TRAP_UNCATEGORIZED_EL2 = 5,
    CP_ACCESS_TRAP_UNCATEGORIZED_EL3 = 6,
    /* Access fails and results in an exception syndrome for an FP access,
     * trapped directly to EL2 or EL3
     */
    CP_ACCESS_TRAP_FP_EL2 = 7,
    CP_ACCESS_TRAP_FP_EL3 = 8,
} CPAccessResult;

/* Access functions for coprocessor registers. These cannot fail and
 * may not raise exceptions.
 */
typedef uint64_t CPReadFn(CPUARMState *env, const ARMCPRegInfo *opaque);
typedef void CPWriteFn(CPUARMState *env, const ARMCPRegInfo *opaque,
                       uint64_t value);
#ifdef TARGET_CHERI
typedef void CPReadFnCap(CPUARMState *env, const ARMCPRegInfo *opaque,
<<<<<<< HEAD
                         cap_register_t* cap_out);
typedef void CPWriteFnCap(CPUARMState *env, const ARMCPRegInfo *opaque,
                       uint64_t value, const cap_register_t* cap);
=======
                         cap_register_t *cap_out);
typedef void CPWriteFnCap(CPUARMState *env, const ARMCPRegInfo *opaque,
                          uint64_t value, const cap_register_t *cap);
>>>>>>> bfbf8bb6
#endif
/* Access permission check functions for coprocessor registers. */
typedef CPAccessResult CPAccessFn(CPUARMState *env,
                                  const ARMCPRegInfo *opaque,
                                  bool isread);
/* Hook function for register reset */
typedef void CPResetFn(CPUARMState *env, const ARMCPRegInfo *opaque);

#define CP_ANY 0xff

/* Definition of an ARM coprocessor register */
struct ARMCPRegInfo {
    /* Name of register (useful mainly for debugging, need not be unique) */
    const char *name;
    /* Location of register: coprocessor number and (crn,crm,opc1,opc2)
     * tuple. Any of crm, opc1 and opc2 may be CP_ANY to indicate a
     * 'wildcard' field -- any value of that field in the MRC/MCR insn
     * will be decoded to this register. The register read and write
     * callbacks will be passed an ARMCPRegInfo with the crn/crm/opc1/opc2
     * used by the program, so it is possible to register a wildcard and
     * then behave differently on read/write if necessary.
     * For 64 bit registers, only crm and opc1 are relevant; crn and opc2
     * must both be zero.
     * For AArch64-visible registers, opc0 is also used.
     * Since there are no "coprocessors" in AArch64, cp is purely used as a
     * way to distinguish (for KVM's benefit) guest-visible system registers
     * from demuxed ones provided to preserve the "no side effects on
     * KVM register read/write from QEMU" semantics. cp==0x13 is guest
     * visible (to match KVM's encoding); cp==0 will be converted to
     * cp==0x13 when the ARMCPRegInfo is registered, for convenience.
     */
    uint8_t cp;
    uint8_t crn;
    uint8_t crm;
    uint8_t opc0;
    uint8_t opc1;
    uint8_t opc2;
    /* Execution state in which this register is visible: ARM_CP_STATE_* */
    int state;
    /* Register type: ARM_CP_* bits/values */
    int type;
    /* Access rights: PL*_[RW] */
    int access;
    /* Security state: ARM_CP_SECSTATE_* bits/values */
    int secure;
    /* The opaque pointer passed to define_arm_cp_regs_with_opaque() when
     * this register was defined: can be used to hand data through to the
     * register read/write functions, since they are passed the ARMCPRegInfo*.
     */
    void *opaque;
    /* Value of this register, if it is ARM_CP_CONST. Otherwise, if
     * fieldoffset is non-zero, the reset value of the register.
     */
    uint64_t resetvalue;

    /* To avoid a massive refactor, there is a seperate field for resetting
     * cap registers. A special value of resetfn selects this for use */
#ifdef TARGET_CHERI
    cap_register_t capresetvalue;
#endif

    /* Offset of the field in CPUARMState for this register.
     *
     * This is not needed if either:
     *  1. type is ARM_CP_CONST or one of the ARM_CP_SPECIALs
     *  2. both readfn and writefn are specified
     */
    ptrdiff_t fieldoffset; /* offsetof(CPUARMState, field) */

    /* This seems simpler than using multiple hash entries */
    ptrdiff_t restricted_alias_offset;
    /* Offsets of the secure and non-secure fields in CPUARMState for the
     * register if it is banked.  These fields are only used during the static
     * registration of a register.  During hashing the bank associated
     * with a given security state is copied to fieldoffset which is used from
     * there on out.
     *
     * It is expected that register definitions use either fieldoffset or
     * bank_fieldoffsets in the definition but not both.  It is also expected
     * that both bank offsets are set when defining a banked register.  This
     * use indicates that a register is banked.
     */
    ptrdiff_t bank_fieldoffsets[2];

    /* Function for making any access checks for this register in addition to
     * those specified by the 'access' permissions bits. If NULL, no extra
     * checks required. The access check is performed at runtime, not at
     * translate time.
     */
    CPAccessFn *accessfn;
    /* Function for handling reads of this register. If NULL, then reads
     * will be done by loading from the offset into CPUARMState specified
     * by fieldoffset.
     */
    CPReadFn *readfn;
#ifdef TARGET_CHERI
    CPReadFnCap *readfn_cap;
#endif

    /* Function for handling writes of this register. If NULL, then writes
     * will be done by writing to the offset into CPUARMState specified
     * by fieldoffset.
     */
    CPWriteFn *writefn;
#ifdef TARGET_CHERI
    CPWriteFnCap *writefn_cap;
#endif
    /* Function for doing a "raw" read; used when we need to copy
     * coprocessor state to the kernel for KVM or out for
     * migration. This only needs to be provided if there is also a
     * readfn and it has side effects (for instance clear-on-read bits).
     */
    CPReadFn *raw_readfn;
    /* Function for doing a "raw" write; used when we need to copy KVM
     * kernel coprocessor state into userspace, or for inbound
     * migration. This only needs to be provided if there is also a
     * writefn and it masks out "unwritable" bits or has write-one-to-clear
     * or similar behaviour.
     */
    CPWriteFn *raw_writefn;
    /* Function for resetting the register. If NULL, then reset will be done
     * by writing resetvalue to the field specified in fieldoffset. If
     * fieldoffset is 0 then no reset will be done.
     */
    CPResetFn *resetfn;

    /*
     * "Original" writefn and readfn.
     * For ARMv8.1-VHE register aliases, we overwrite the read/write
     * accessor functions of various EL1/EL0 to perform the runtime
     * check for which sysreg should actually be modified, and then
     * forwards the operation.  Before overwriting the accessors,
     * the original function is copied here, so that accesses that
     * really do go to the EL1/EL0 version proceed normally.
     * (The corresponding EL2 register is linked via opaque.)
     */
    CPReadFn *orig_readfn;
    CPWriteFn *orig_writefn;
#ifdef TARGET_CHERI
    CPWriteFnCap *orig_writefn_cap;
    CPReadFnCap *orig_readfn_cap;
#endif
};

/* Macros which are lvalues for the field in CPUARMState for the
 * ARMCPRegInfo *ri.
 */
#define CPREG_FIELD32(env, ri) \
    (*(uint32_t *)((char *)(env) + (ri)->fieldoffset))
#define CPREG_FIELD64(env, ri) \
    (*(uint64_t *)((char *)(env) + (ri)->fieldoffset))
#define CPREG_FIELDCAP(env, ri)                                                \
    (*(cap_register_t *)((char *)(env) + (ri)->fieldoffset))

#define REGINFO_SENTINEL { .type = ARM_CP_SENTINEL }

void define_arm_cp_regs_with_opaque(ARMCPU *cpu,
                                    const ARMCPRegInfo *regs, void *opaque);
void define_one_arm_cp_reg_with_opaque(ARMCPU *cpu,
                                       const ARMCPRegInfo *regs, void *opaque);
static inline void define_arm_cp_regs(ARMCPU *cpu, const ARMCPRegInfo *regs)
{
    define_arm_cp_regs_with_opaque(cpu, regs, 0);
}
static inline void define_one_arm_cp_reg(ARMCPU *cpu, const ARMCPRegInfo *regs)
{
    define_one_arm_cp_reg_with_opaque(cpu, regs, 0);
}
const ARMCPRegInfo *get_arm_cp_reginfo(GHashTable *cpregs, uint32_t encoded_cp);

/*
 * Definition of an ARM co-processor register as viewed from
 * userspace. This is used for presenting sanitised versions of
 * registers to userspace when emulating the Linux AArch64 CPU
 * ID/feature ABI (advertised as HWCAP_CPUID).
 */
typedef struct ARMCPRegUserSpaceInfo {
    /* Name of register */
    const char *name;

    /* Is the name actually a glob pattern */
    bool is_glob;

    /* Only some bits are exported to user space */
    uint64_t exported_bits;

    /* Fixed bits are applied after the mask */
    uint64_t fixed_bits;
} ARMCPRegUserSpaceInfo;

#define REGUSERINFO_SENTINEL { .name = NULL }

void modify_arm_cp_regs(ARMCPRegInfo *regs, const ARMCPRegUserSpaceInfo *mods);

/* CPWriteFn that can be used to implement writes-ignored behaviour */
void arm_cp_write_ignore(CPUARMState *env, const ARMCPRegInfo *ri,
                         uint64_t value);
/* CPReadFn that can be used for read-as-zero behaviour */
uint64_t arm_cp_read_zero(CPUARMState *env, const ARMCPRegInfo *ri);

/* CPResetFn that does nothing, for use if no reset is required even
 * if fieldoffset is non zero.
 */
void arm_cp_reset_ignore(CPUARMState *env, const ARMCPRegInfo *opaque);

/* Return true if this reginfo struct's field in the cpu state struct
 * is 64 bits wide.
 */
static inline bool cpreg_field_is_64bit(const ARMCPRegInfo *ri)
{
    return (ri->state == ARM_CP_STATE_AA64) || (ri->type & ARM_CP_64BIT);
}

static inline bool cpreg_field_is_cap(const ARMCPRegInfo *ri)
{
#ifdef TARGET_CHERI
<<<<<<< HEAD
    return !!(ri->type & ARM_CP_CAP);
=======
    return (ri->type & ARM_CP_CAP) == ARM_CP_CAP;
#else
    return false;
#endif
}

static inline bool cpreg_field_is_cap_only(const ARMCPRegInfo *ri)
{
#ifdef TARGET_CHERI
    return (ri->type & ARM_CP_CAP_ONLY) == ARM_CP_CAP_ONLY;
>>>>>>> bfbf8bb6
#else
    return false;
#endif
}

static inline bool cp_access_ok(int current_el,
                                const ARMCPRegInfo *ri, int isread)
{
    return (ri->access >> ((current_el * 2) + isread)) & 1;
}

/* Raw read of a coprocessor register (as needed for migration, etc) */
uint64_t read_raw_cp_reg(CPUARMState *env, const ARMCPRegInfo *ri);

/**
 * write_list_to_cpustate
 * @cpu: ARMCPU
 *
 * For each register listed in the ARMCPU cpreg_indexes list, write
 * its value from the cpreg_values list into the ARMCPUState structure.
 * This updates TCG's working data structures from KVM data or
 * from incoming migration state.
 *
 * Returns: true if all register values were updated correctly,
 * false if some register was unknown or could not be written.
 * Note that we do not stop early on failure -- we will attempt
 * writing all registers in the list.
 */
bool write_list_to_cpustate(ARMCPU *cpu);

/**
 * write_cpustate_to_list:
 * @cpu: ARMCPU
 * @kvm_sync: true if this is for syncing back to KVM
 *
 * For each register listed in the ARMCPU cpreg_indexes list, write
 * its value from the ARMCPUState structure into the cpreg_values list.
 * This is used to copy info from TCG's working data structures into
 * KVM or for outbound migration.
 *
 * @kvm_sync is true if we are doing this in order to sync the
 * register state back to KVM. In this case we will only update
 * values in the list if the previous list->cpustate sync actually
 * successfully wrote the CPU state. Otherwise we will keep the value
 * that is in the list.
 *
 * Returns: true if all register values were read correctly,
 * false if some register was unknown or could not be read.
 * Note that we do not stop early on failure -- we will attempt
 * reading all registers in the list.
 */
bool write_cpustate_to_list(ARMCPU *cpu, bool kvm_sync);

#define ARM_CPUID_TI915T      0x54029152
#define ARM_CPUID_TI925T      0x54029252

#define ARM_CPU_TYPE_SUFFIX "-" TYPE_ARM_CPU
#define ARM_CPU_TYPE_NAME(name) (name ARM_CPU_TYPE_SUFFIX)
#define CPU_RESOLVING_TYPE TYPE_ARM_CPU

#define cpu_signal_handler cpu_arm_signal_handler
#define cpu_list arm_cpu_list

/* ARM has the following "translation regimes" (as the ARM ARM calls them):
 *
 * If EL3 is 64-bit:
 *  + NonSecure EL1 & 0 stage 1
 *  + NonSecure EL1 & 0 stage 2
 *  + NonSecure EL2
 *  + NonSecure EL2 & 0   (ARMv8.1-VHE)
 *  + Secure EL1 & 0
 *  + Secure EL3
 * If EL3 is 32-bit:
 *  + NonSecure PL1 & 0 stage 1
 *  + NonSecure PL1 & 0 stage 2
 *  + NonSecure PL2
 *  + Secure PL0
 *  + Secure PL1
 * (reminder: for 32 bit EL3, Secure PL1 is *EL3*, not EL1.)
 *
 * For QEMU, an mmu_idx is not quite the same as a translation regime because:
 *  1. we need to split the "EL1 & 0" and "EL2 & 0" regimes into two mmu_idxes,
 *     because they may differ in access permissions even if the VA->PA map is
 *     the same
 *  2. we want to cache in our TLB the full VA->IPA->PA lookup for a stage 1+2
 *     translation, which means that we have one mmu_idx that deals with two
 *     concatenated translation regimes [this sort of combined s1+2 TLB is
 *     architecturally permitted]
 *  3. we don't need to allocate an mmu_idx to translations that we won't be
 *     handling via the TLB. The only way to do a stage 1 translation without
 *     the immediate stage 2 translation is via the ATS or AT system insns,
 *     which can be slow-pathed and always do a page table walk.
 *     The only use of stage 2 translations is either as part of an s1+2
 *     lookup or when loading the descriptors during a stage 1 page table walk,
 *     and in both those cases we don't use the TLB.
 *  4. we can also safely fold together the "32 bit EL3" and "64 bit EL3"
 *     translation regimes, because they map reasonably well to each other
 *     and they can't both be active at the same time.
 *  5. we want to be able to use the TLB for accesses done as part of a
 *     stage1 page table walk, rather than having to walk the stage2 page
 *     table over and over.
 *  6. we need separate EL1/EL2 mmu_idx for handling the Privileged Access
 *     Never (PAN) bit within PSTATE.
 *
 * This gives us the following list of cases:
 *
 * NS EL0 EL1&0 stage 1+2 (aka NS PL0)
 * NS EL1 EL1&0 stage 1+2 (aka NS PL1)
 * NS EL1 EL1&0 stage 1+2 +PAN
 * NS EL0 EL2&0
 * NS EL2 EL2&0
 * NS EL2 EL2&0 +PAN
 * NS EL2 (aka NS PL2)
 * S EL0 EL1&0 (aka S PL0)
 * S EL1 EL1&0 (not used if EL3 is 32 bit)
 * S EL1 EL1&0 +PAN
 * S EL3 (aka S PL1)
 *
 * for a total of 11 different mmu_idx.
 *
 * R profile CPUs have an MPU, but can use the same set of MMU indexes
 * as A profile. They only need to distinguish NS EL0 and NS EL1 (and
 * NS EL2 if we ever model a Cortex-R52).
 *
 * M profile CPUs are rather different as they do not have a true MMU.
 * They have the following different MMU indexes:
 *  User
 *  Privileged
 *  User, execution priority negative (ie the MPU HFNMIENA bit may apply)
 *  Privileged, execution priority negative (ditto)
 * If the CPU supports the v8M Security Extension then there are also:
 *  Secure User
 *  Secure Privileged
 *  Secure User, execution priority negative
 *  Secure Privileged, execution priority negative
 *
 * The ARMMMUIdx and the mmu index value used by the core QEMU TLB code
 * are not quite the same -- different CPU types (most notably M profile
 * vs A/R profile) would like to use MMU indexes with different semantics,
 * but since we don't ever need to use all of those in a single CPU we
 * can avoid having to set NB_MMU_MODES to "total number of A profile MMU
 * modes + total number of M profile MMU modes". The lower bits of
 * ARMMMUIdx are the core TLB mmu index, and the higher bits are always
 * the same for any particular CPU.
 * Variables of type ARMMUIdx are always full values, and the core
 * index values are in variables of type 'int'.
 *
 * Our enumeration includes at the end some entries which are not "true"
 * mmu_idx values in that they don't have corresponding TLBs and are only
 * valid for doing slow path page table walks.
 *
 * The constant names here are patterned after the general style of the names
 * of the AT/ATS operations.
 * The values used are carefully arranged to make mmu_idx => EL lookup easy.
 * For M profile we arrange them to have a bit for priv, a bit for negpri
 * and a bit for secure.
 */
#define ARM_MMU_IDX_A     0x10  /* A profile */
#define ARM_MMU_IDX_NOTLB 0x20  /* does not have a TLB */
#define ARM_MMU_IDX_M     0x40  /* M profile */

/* Meanings of the bits for M profile mmu idx values */
#define ARM_MMU_IDX_M_PRIV   0x1
#define ARM_MMU_IDX_M_NEGPRI 0x2
#define ARM_MMU_IDX_M_S      0x4  /* Secure */

#define ARM_MMU_IDX_TYPE_MASK \
    (ARM_MMU_IDX_A | ARM_MMU_IDX_M | ARM_MMU_IDX_NOTLB)
#define ARM_MMU_IDX_COREIDX_MASK 0xf

typedef enum ARMMMUIdx {
    /*
     * A-profile.
     */
    ARMMMUIdx_E10_0      =  0 | ARM_MMU_IDX_A,
    ARMMMUIdx_E20_0      =  1 | ARM_MMU_IDX_A,

    ARMMMUIdx_E10_1      =  2 | ARM_MMU_IDX_A,
    ARMMMUIdx_E10_1_PAN  =  3 | ARM_MMU_IDX_A,

    ARMMMUIdx_E2         =  4 | ARM_MMU_IDX_A,
    ARMMMUIdx_E20_2      =  5 | ARM_MMU_IDX_A,
    ARMMMUIdx_E20_2_PAN  =  6 | ARM_MMU_IDX_A,

    ARMMMUIdx_SE10_0     = 7 | ARM_MMU_IDX_A,
    ARMMMUIdx_SE10_1     = 8 | ARM_MMU_IDX_A,
    ARMMMUIdx_SE10_1_PAN = 9 | ARM_MMU_IDX_A,
    ARMMMUIdx_SE3        = 10 | ARM_MMU_IDX_A,

    /*
     * These are not allocated TLBs and are used only for AT system
     * instructions or for the first stage of an S12 page table walk.
     */
    ARMMMUIdx_Stage1_E0 = 0 | ARM_MMU_IDX_NOTLB,
    ARMMMUIdx_Stage1_E1 = 1 | ARM_MMU_IDX_NOTLB,
    ARMMMUIdx_Stage1_E1_PAN = 2 | ARM_MMU_IDX_NOTLB,
    /*
     * Not allocated a TLB: used only for second stage of an S12 page
     * table walk, or for descriptor loads during first stage of an S1
     * page table walk. Note that if we ever want to have a TLB for this
     * then various TLB flush insns which currently are no-ops or flush
     * only stage 1 MMU indexes will need to change to flush stage 2.
     */
    ARMMMUIdx_Stage2     = 3 | ARM_MMU_IDX_NOTLB,

    /*
     * M-profile.
     */
    ARMMMUIdx_MUser = ARM_MMU_IDX_M,
    ARMMMUIdx_MPriv = ARM_MMU_IDX_M | ARM_MMU_IDX_M_PRIV,
    ARMMMUIdx_MUserNegPri = ARMMMUIdx_MUser | ARM_MMU_IDX_M_NEGPRI,
    ARMMMUIdx_MPrivNegPri = ARMMMUIdx_MPriv | ARM_MMU_IDX_M_NEGPRI,
    ARMMMUIdx_MSUser = ARMMMUIdx_MUser | ARM_MMU_IDX_M_S,
    ARMMMUIdx_MSPriv = ARMMMUIdx_MPriv | ARM_MMU_IDX_M_S,
    ARMMMUIdx_MSUserNegPri = ARMMMUIdx_MUserNegPri | ARM_MMU_IDX_M_S,
    ARMMMUIdx_MSPrivNegPri = ARMMMUIdx_MPrivNegPri | ARM_MMU_IDX_M_S,
} ARMMMUIdx;

/*
 * Bit macros for the core-mmu-index values for each index,
 * for use when calling tlb_flush_by_mmuidx() and friends.
 */
#define TO_CORE_BIT(NAME) \
    ARMMMUIdxBit_##NAME = 1 << (ARMMMUIdx_##NAME & ARM_MMU_IDX_COREIDX_MASK)

typedef enum ARMMMUIdxBit {
    TO_CORE_BIT(E10_0),
    TO_CORE_BIT(E20_0),
    TO_CORE_BIT(E10_1),
    TO_CORE_BIT(E10_1_PAN),
    TO_CORE_BIT(E2),
    TO_CORE_BIT(E20_2),
    TO_CORE_BIT(E20_2_PAN),
    TO_CORE_BIT(SE10_0),
    TO_CORE_BIT(SE10_1),
    TO_CORE_BIT(SE10_1_PAN),
    TO_CORE_BIT(SE3),

    TO_CORE_BIT(MUser),
    TO_CORE_BIT(MPriv),
    TO_CORE_BIT(MUserNegPri),
    TO_CORE_BIT(MPrivNegPri),
    TO_CORE_BIT(MSUser),
    TO_CORE_BIT(MSPriv),
    TO_CORE_BIT(MSUserNegPri),
    TO_CORE_BIT(MSPrivNegPri),
} ARMMMUIdxBit;

#undef TO_CORE_BIT

#define MMU_USER_IDX 0

/* Indexes used when registering address spaces with cpu_address_space_init */
typedef enum ARMASIdx {
    ARMASIdx_NS = 0,
    ARMASIdx_S = 1,
    ARMASIdx_TagNS = 2,
    ARMASIdx_TagS = 3,
} ARMASIdx;

/* Return the Exception Level targeted by debug exceptions. */
static inline int arm_debug_target_el(CPUARMState *env)
{
    bool secure = arm_is_secure(env);
    bool route_to_el2 = false;

    if (arm_feature(env, ARM_FEATURE_EL2) && !secure) {
        route_to_el2 = env->cp15.hcr_el2 & HCR_TGE ||
                       env->cp15.mdcr_el2 & MDCR_TDE;
    }

    if (route_to_el2) {
        return 2;
    } else if (arm_feature(env, ARM_FEATURE_EL3) &&
               !arm_el_is_aa64(env, 3) && secure) {
        return 3;
    } else {
        return 1;
    }
}

static inline bool arm_v7m_csselr_razwi(ARMCPU *cpu)
{
    /* If all the CLIDR.Ctypem bits are 0 there are no caches, and
     * CSSELR is RAZ/WI.
     */
    return (cpu->clidr & R_V7M_CLIDR_CTYPE_ALL_MASK) != 0;
}

/* See AArch64.GenerateDebugExceptionsFrom() in ARM ARM pseudocode */
static inline bool aa64_generate_debug_exceptions(CPUARMState *env)
{
    int cur_el = arm_current_el(env);
    int debug_el;

    if (cur_el == 3) {
        return false;
    }

    /* MDCR_EL3.SDD disables debug events from Secure state */
    if (arm_is_secure_below_el3(env)
        && extract32(env->cp15.mdcr_el3, 16, 1)) {
        return false;
    }

    /*
     * Same EL to same EL debug exceptions need MDSCR_KDE enabled
     * while not masking the (D)ebug bit in DAIF.
     */
    debug_el = arm_debug_target_el(env);

    if (cur_el == debug_el) {
        return extract32(env->cp15.mdscr_el1, 13, 1)
            && !(env->daif & PSTATE_D);
    }

    /* Otherwise the debug target needs to be a higher EL */
    return debug_el > cur_el;
}

static inline bool aa32_generate_debug_exceptions(CPUARMState *env)
{
    int el = arm_current_el(env);

    if (el == 0 && arm_el_is_aa64(env, 1)) {
        return aa64_generate_debug_exceptions(env);
    }

    if (arm_is_secure(env)) {
        int spd;

        if (el == 0 && (env->cp15.sder & 1)) {
            /* SDER.SUIDEN means debug exceptions from Secure EL0
             * are always enabled. Otherwise they are controlled by
             * SDCR.SPD like those from other Secure ELs.
             */
            return true;
        }

        spd = extract32(env->cp15.mdcr_el3, 14, 2);
        switch (spd) {
        case 1:
            /* SPD == 0b01 is reserved, but behaves as 0b00. */
        case 0:
            /* For 0b00 we return true if external secure invasive debug
             * is enabled. On real hardware this is controlled by external
             * signals to the core. QEMU always permits debug, and behaves
             * as if DBGEN, SPIDEN, NIDEN and SPNIDEN are all tied high.
             */
            return true;
        case 2:
            return false;
        case 3:
            return true;
        }
    }

    return el != 2;
}

/* Return true if debugging exceptions are currently enabled.
 * This corresponds to what in ARM ARM pseudocode would be
 *    if UsingAArch32() then
 *        return AArch32.GenerateDebugExceptions()
 *    else
 *        return AArch64.GenerateDebugExceptions()
 * We choose to push the if() down into this function for clarity,
 * since the pseudocode has it at all callsites except for the one in
 * CheckSoftwareStep(), where it is elided because both branches would
 * always return the same value.
 */
static inline bool arm_generate_debug_exceptions(CPUARMState *env)
{
    if (env->aarch64) {
        return aa64_generate_debug_exceptions(env);
    } else {
        return aa32_generate_debug_exceptions(env);
    }
}

/* Is single-stepping active? (Note that the "is EL_D AArch64?" check
 * implicitly means this always returns false in pre-v8 CPUs.)
 */
static inline bool arm_singlestep_active(CPUARMState *env)
{
    return extract32(env->cp15.mdscr_el1, 0, 1)
        && arm_el_is_aa64(env, arm_debug_target_el(env))
        && arm_generate_debug_exceptions(env);
}

static inline bool arm_sctlr_b(CPUARMState *env)
{
    return
        /* We need not implement SCTLR.ITD in user-mode emulation, so
         * let linux-user ignore the fact that it conflicts with SCTLR_B.
         * This lets people run BE32 binaries with "-cpu any".
         */
#ifndef CONFIG_USER_ONLY
        !arm_feature(env, ARM_FEATURE_V7) &&
#endif
        (env->cp15.sctlr_el[1] & SCTLR_B) != 0;
}

uint64_t arm_sctlr(CPUARMState *env, int el);

static inline bool arm_cpu_data_is_big_endian_a32(CPUARMState *env,
                                                  bool sctlr_b)
{
#ifdef CONFIG_USER_ONLY
    /*
     * In system mode, BE32 is modelled in line with the
     * architecture (as word-invariant big-endianness), where loads
     * and stores are done little endian but from addresses which
     * are adjusted by XORing with the appropriate constant. So the
     * endianness to use for the raw data access is not affected by
     * SCTLR.B.
     * In user mode, however, we model BE32 as byte-invariant
     * big-endianness (because user-only code cannot tell the
     * difference), and so we need to use a data access endianness
     * that depends on SCTLR.B.
     */
    if (sctlr_b) {
        return true;
    }
#endif
    /* In 32bit endianness is determined by looking at CPSR's E bit */
    return env->uncached_cpsr & CPSR_E;
}

static inline bool arm_cpu_data_is_big_endian_a64(int el, uint64_t sctlr)
{
#ifdef TARGET_CHERI
    return false;
#else
    return sctlr & (el ? SCTLR_EE : SCTLR_E0E);
#endif
}

/* Return true if the processor is in big-endian mode. */
static inline bool arm_cpu_data_is_big_endian(CPUARMState *env)
{
    if (!is_a64(env)) {
        return arm_cpu_data_is_big_endian_a32(env, arm_sctlr_b(env));
    } else {
        int cur_el = arm_current_el(env);
        uint64_t sctlr = arm_sctlr(env, cur_el);
        return arm_cpu_data_is_big_endian_a64(cur_el, sctlr);
    }
}

typedef CPUARMState CPUArchState;
typedef ARMCPU ArchCPU;

#include "exec/cpu-all.h"
#include "cpu_cheri.h"
#include "cheri-lazy-capregs.h"

// Get an integer register by number in any mode.
static inline target_ulong arm_get_xreg(CPUARMState *env, int regnum)
{
#ifdef TARGET_CHERI
    return get_capreg_cursor(env, regnum);
#else
    return (is_a64(env) ? env->xregs[regnum] : env->regs[regnum]);
#endif
}

// Set an integer register by number in any mode.
static inline void arm_set_xreg(CPUARMState *env, int regnum,
                                target_ulong value)
{
#ifdef TARGET_CHERI
    update_capreg_to_intval(env, regnum, value);
#else
    if (is_a64(env)) {
        env->xregs[regnum] = value;
    } else {
        env->regs[regnum] = value;
    }
#endif
}

// Increment a register preserving any other fields.
static inline void increment_aarch_reg(AARCH_REG_TYPE *aarch_reg,
                                       target_ulong inc)
{
#ifdef TARGET_CHERI
    cap_increment_offset(&aarch_reg->cap, inc);
#else
    *aarch_reg += inc;
#endif
}

// Set a registers value preserving any other fields.
static inline void set_aarch_reg_value(AARCH_REG_TYPE *aarch_reg,
                                       target_ulong val)
{
#ifdef TARGET_CHERI
    cap_set_cursor(&aarch_reg->cap, val);
#else
    *aarch_reg = val;
#endif
}

// Set a value as if it were an X register (use get_xreg for the GP register
// file).
static inline void set_aarch_reg_to_x(AARCH_REG_TYPE *aarch_reg,
                                      target_ulong val)
{
#ifdef TARGET_CHERI
    int_to_cap(val, &aarch_reg->cap);
#else
    *aarch_reg = val;
#endif
}

// Get a registers value with X width (use set_xreg for the GP register file).
static inline target_ulong get_aarch_reg_as_x(AARCH_REG_TYPE *aarch_reg)
{
#ifdef TARGET_CHERI
    return aarch_reg->cap._cr_cursor;
#else
    return *aarch_reg;
#endif
}

/*
 * Bit usage in the TB flags field: bit 31 indicates whether we are
 * in 32 or 64 bit mode. The meaning of the other bits depends on that.
 * We put flags which are shared between 32 and 64 bit mode at the top
 * of the word, and flags which apply to only one mode at the bottom.
 *
 *  31          20    18    14          9              0
 * +--------------+-----+-----+----------+--------------+
 * |              |     |   TBFLAG_A32   |              |
 * |              |     +-----+----------+  TBFLAG_AM32 |
 * |  TBFLAG_ANY  |           |TBFLAG_M32|              |
 * |              +-----------+----------+--------------|
 * |              |            TBFLAG_A64               |
 * +--------------+-------------------------------------+
 *  31          20                                     0
 *
 * Unless otherwise noted, these bits are cached in env->hflags.
 */
FIELD(TBFLAG_ANY, AARCH64_STATE, 31, 1)
FIELD(TBFLAG_ANY, SS_ACTIVE, 30, 1)
FIELD(TBFLAG_ANY, PSTATE_SS, 29, 1)     /* Not cached. */
FIELD(TBFLAG_ANY, BE_DATA, 28, 1)
FIELD(TBFLAG_ANY, MMUIDX, 24, 4)
/* Target EL if we take a floating-point-disabled exception */
FIELD(TBFLAG_ANY, FPEXC_EL, 22, 2)
/* For A-profile only, target EL for debug exceptions.  */
FIELD(TBFLAG_ANY, DEBUG_TARGET_EL, 20, 2)

#ifdef TARGET_CHERI

#define CxCR_SETTAG (1 << 0)

#define CCTLR_TGEN0 (1 << 0) // Only at EL > 0
#define CCTLR_TGEN1 (1 << 1) // Only at 3 > EL > 0

// Add DDC base to access
#define CCTLR_DDCBO (1 << 2)
// Add PCC base to access
#define CCTLR_PCCBO (1 << 3)
// Base for ADRDP (DDC vs C28)
#define CCTLR_ADRDPB (1 << 4)
#define CCTRL_C64E (1 << 5) // Only at EL > 0
#define CCTLR_PERMVCT (1 << 6)
// If one then branch to sealed/restricted MUST be sentries
#define CCTLR_SBL (1 << 7)

#define CCTLR_DEFINED_START 2
#define CCTLR_DEFINED_LENGTH 6

FIELD(TBFLAG_CHERI, CCTLR, 0, 6) // The 6 defined bits from CCTLR at all levels
FIELD(TBFLAG_CHERI, PSTATE_C64, 6, 1) // The PSTATE.C64 bit
FIELD(TBFLAG_CHERI, EXECUTIVE, 7, 1)  // pcc.perms.executive
FIELD(TBFLAG_CHERI, SYSTEM, 8, 1)     // pcc.perms.system
FIELD(TBFLAG_CHERI, SETTAG, 9, 1)
<<<<<<< HEAD
FIELD(TBFLAG_CHERI, CAP_ENABLED, 10,
      1) // 1 if capability instructions are trapped
=======
// 1 if capability instructions are trapped
FIELD(TBFLAG_CHERI, CAP_ENABLED, 10, 1)
>>>>>>> bfbf8bb6
// These flags really belongs in TBFLAG_ANY, but there is no room. If upstream
// wants this feature, then they can move some bits around
FIELD(TBFLAG_CHERI, SCTLRA, 11, 1)
FIELD(TBFLAG_CHERI, SCTLRSA, 12, 1)
<<<<<<< HEAD
#define TBFLAG_CHERI_SIZE (CCTLR_DEFINED_LENGTH + 6)
=======
#define TBFLAG_CHERI_SIZE (CCTLR_DEFINED_LENGTH + 7)
>>>>>>> bfbf8bb6
_Static_assert(TBFLAG_CHERI_SIZE <= 32, "");

#endif

/*
 * Bit usage when in AArch32 state, both A- and M-profile.
 */
FIELD(TBFLAG_AM32, CONDEXEC, 0, 8)      /* Not cached. */
FIELD(TBFLAG_AM32, THUMB, 8, 1)         /* Not cached. */

/*
 * Bit usage when in AArch32 state, for A-profile only.
 */
FIELD(TBFLAG_A32, VECLEN, 9, 3)         /* Not cached. */
FIELD(TBFLAG_A32, VECSTRIDE, 12, 2)     /* Not cached. */
/*
 * We store the bottom two bits of the CPAR as TB flags and handle
 * checks on the other bits at runtime. This shares the same bits as
 * VECSTRIDE, which is OK as no XScale CPU has VFP.
 * Not cached, because VECLEN+VECSTRIDE are not cached.
 */
FIELD(TBFLAG_A32, XSCALE_CPAR, 12, 2)
FIELD(TBFLAG_A32, VFPEN, 14, 1)         /* Partially cached, minus FPEXC. */
FIELD(TBFLAG_A32, SCTLR_B, 15, 1)
FIELD(TBFLAG_A32, HSTR_ACTIVE, 16, 1)
/*
 * Indicates whether cp register reads and writes by guest code should access
 * the secure or nonsecure bank of banked registers; note that this is not
 * the same thing as the current security state of the processor!
 */
FIELD(TBFLAG_A32, NS, 17, 1)

/*
 * Bit usage when in AArch32 state, for M-profile only.
 */
/* Handler (ie not Thread) mode */
FIELD(TBFLAG_M32, HANDLER, 9, 1)
/* Whether we should generate stack-limit checks */
FIELD(TBFLAG_M32, STACKCHECK, 10, 1)
/* Set if FPCCR.LSPACT is set */
FIELD(TBFLAG_M32, LSPACT, 11, 1)                 /* Not cached. */
/* Set if we must create a new FP context */
FIELD(TBFLAG_M32, NEW_FP_CTXT_NEEDED, 12, 1)     /* Not cached. */
/* Set if FPCCR.S does not match current security state */
FIELD(TBFLAG_M32, FPCCR_S_WRONG, 13, 1)          /* Not cached. */

/*
 * Bit usage when in AArch64 state
 */
FIELD(TBFLAG_A64, TBII, 0, 2)
FIELD(TBFLAG_A64, SVEEXC_EL, 2, 2)
FIELD(TBFLAG_A64, ZCR_LEN, 4, 4)
FIELD(TBFLAG_A64, PAUTH_ACTIVE, 8, 1)
FIELD(TBFLAG_A64, BT, 9, 1)
FIELD(TBFLAG_A64, BTYPE, 10, 2)         /* Not cached. */
FIELD(TBFLAG_A64, TBID, 12, 2)
FIELD(TBFLAG_A64, UNPRIV, 14, 1)
FIELD(TBFLAG_A64, ATA, 15, 1)
FIELD(TBFLAG_A64, TCMA, 16, 2)
FIELD(TBFLAG_A64, MTE_ACTIVE, 18, 1)
FIELD(TBFLAG_A64, MTE0_ACTIVE, 19, 1)

extern void aarch_cpu_get_tb_cpu_state(CPUARMState *env, target_ulong *pc,
                                       target_ulong *cs_base,
                                       target_ulong *cs_top,
                                       uint32_t *cheri_flags, uint32_t *pflags);
// Ugly macro hack to avoid having to modify cpu_get_tb_cpu_state in all targets
#define cpu_get_tb_cpu_state_6 aarch_cpu_get_tb_cpu_state

/**
 * cpu_mmu_index:
 * @env: The cpu environment
 * @ifetch: True for code access, false for data access.
 *
 * Return the core mmu index for the current translation regime.
 * This function is used by generic TCG code paths.
 */
static inline int cpu_mmu_index(CPUARMState *env, bool ifetch)
{
    return FIELD_EX32(env->hflags, TBFLAG_ANY, MMUIDX);
}

static inline bool bswap_code(bool sctlr_b)
{
#ifdef CONFIG_USER_ONLY
    /* BE8 (SCTLR.B = 0, TARGET_WORDS_BIGENDIAN = 1) is mixed endian.
     * The invalid combination SCTLR.B=1/CPSR.E=1/TARGET_WORDS_BIGENDIAN=0
     * would also end up as a mixed-endian mode with BE code, LE data.
     */
    return
#ifdef TARGET_WORDS_BIGENDIAN
        1 ^
#endif
        sctlr_b;
#else
    /* All code access in ARM is little endian, and there are no loaders
     * doing swaps that need to be reversed
     */
    return 0;
#endif
}

#ifdef CONFIG_USER_ONLY
static inline bool arm_cpu_bswap_data(CPUARMState *env)
{
    return
#ifdef TARGET_WORDS_BIGENDIAN
       1 ^
#endif
       arm_cpu_data_is_big_endian(env);
}
#endif

void cpu_get_tb_cpu_state(CPUARMState *env, target_ulong *pc,
                          target_ulong *cs_base, uint32_t *flags);

enum {
    QEMU_PSCI_CONDUIT_DISABLED = 0,
    QEMU_PSCI_CONDUIT_SMC = 1,
    QEMU_PSCI_CONDUIT_HVC = 2,
};

#ifndef CONFIG_USER_ONLY
/* Return the address space index to use for a memory access */
static inline int arm_asidx_from_attrs(CPUState *cs, MemTxAttrs attrs)
{
    return attrs.secure ? ARMASIdx_S : ARMASIdx_NS;
}

/* Return the AddressSpace to use for a memory access
 * (which depends on whether the access is S or NS, and whether
 * the board gave us a separate AddressSpace for S accesses).
 */
static inline AddressSpace *arm_addressspace(CPUState *cs, MemTxAttrs attrs)
{
    return cpu_get_address_space(cs, arm_asidx_from_attrs(cs, attrs));
}
#endif

/**
 * arm_register_pre_el_change_hook:
 * Register a hook function which will be called immediately before this
 * CPU changes exception level or mode. The hook function will be
 * passed a pointer to the ARMCPU and the opaque data pointer passed
 * to this function when the hook was registered.
 *
 * Note that if a pre-change hook is called, any registered post-change hooks
 * are guaranteed to subsequently be called.
 */
void arm_register_pre_el_change_hook(ARMCPU *cpu, ARMELChangeHookFn *hook,
                                 void *opaque);
/**
 * arm_register_el_change_hook:
 * Register a hook function which will be called immediately after this
 * CPU changes exception level or mode. The hook function will be
 * passed a pointer to the ARMCPU and the opaque data pointer passed
 * to this function when the hook was registered.
 *
 * Note that any registered hooks registered here are guaranteed to be called
 * if pre-change hooks have been.
 */
void arm_register_el_change_hook(ARMCPU *cpu, ARMELChangeHookFn *hook, void
        *opaque);

/**
 * arm_rebuild_hflags:
 * Rebuild the cached TBFLAGS for arbitrary changed processor state.
 */
void arm_rebuild_hflags(CPUARMState *env);

/**
 * aa32_vfp_dreg:
 * Return a pointer to the Dn register within env in 32-bit mode.
 */
static inline uint64_t *aa32_vfp_dreg(CPUARMState *env, unsigned regno)
{
    return &env->vfp.zregs[regno >> 1].d[regno & 1];
}

/**
 * aa32_vfp_qreg:
 * Return a pointer to the Qn register within env in 32-bit mode.
 */
static inline uint64_t *aa32_vfp_qreg(CPUARMState *env, unsigned regno)
{
    return &env->vfp.zregs[regno].d[0];
}

/**
 * aa64_vfp_qreg:
 * Return a pointer to the Qn register within env in 64-bit mode.
 */
static inline uint64_t *aa64_vfp_qreg(CPUARMState *env, unsigned regno)
{
    return &env->vfp.zregs[regno].d[0];
}

/* Shared between translate-sve.c and sve_helper.c.  */
extern const uint64_t pred_esz_masks[4];

/* Helper for the macros below, validating the argument type. */
static inline MemTxAttrs *typecheck_memtxattrs(MemTxAttrs *x)
{
    return x;
}

/*
 * Lvalue macros for ARM TLB bits that we must cache in the TCG TLB.
 * Using these should be a bit more self-documenting than using the
 * generic target bits directly.
 */
#define arm_tlb_bti_gp(x) (typecheck_memtxattrs(x)->target_tlb_bit0)
#define arm_tlb_mte_tagged(x) (typecheck_memtxattrs(x)->target_tlb_bit1)

/*
 * AArch64 usage of the PAGE_TARGET_* bits for linux-user.
 */
#define PAGE_BTI  PAGE_TARGET_1

/*
 * Naming convention for isar_feature functions:
 * Functions which test 32-bit ID registers should have _aa32_ in
 * their name. Functions which test 64-bit ID registers should have
 * _aa64_ in their name. These must only be used in code where we
 * know for certain that the CPU has AArch32 or AArch64 respectively
 * or where the correct answer for a CPU which doesn't implement that
 * CPU state is "false" (eg when generating A32 or A64 code, if adding
 * system registers that are specific to that CPU state, for "should
 * we let this system register bit be set" tests where the 32-bit
 * flavour of the register doesn't have the bit, and so on).
 * Functions which simply ask "does this feature exist at all" have
 * _any_ in their name, and always return the logical OR of the _aa64_
 * and the _aa32_ function.
 */

/*
 * 32-bit feature tests via id registers.
 */
static inline bool isar_feature_aa32_thumb_div(const ARMISARegisters *id)
{
    return FIELD_EX32(id->id_isar0, ID_ISAR0, DIVIDE) != 0;
}

static inline bool isar_feature_aa32_arm_div(const ARMISARegisters *id)
{
    return FIELD_EX32(id->id_isar0, ID_ISAR0, DIVIDE) > 1;
}

static inline bool isar_feature_aa32_lob(const ARMISARegisters *id)
{
    /* (M-profile) low-overhead loops and branch future */
    return FIELD_EX32(id->id_isar0, ID_ISAR0, CMPBRANCH) >= 3;
}

static inline bool isar_feature_aa32_jazelle(const ARMISARegisters *id)
{
    return FIELD_EX32(id->id_isar1, ID_ISAR1, JAZELLE) != 0;
}

static inline bool isar_feature_aa32_aes(const ARMISARegisters *id)
{
    return FIELD_EX32(id->id_isar5, ID_ISAR5, AES) != 0;
}

static inline bool isar_feature_aa32_pmull(const ARMISARegisters *id)
{
    return FIELD_EX32(id->id_isar5, ID_ISAR5, AES) > 1;
}

static inline bool isar_feature_aa32_sha1(const ARMISARegisters *id)
{
    return FIELD_EX32(id->id_isar5, ID_ISAR5, SHA1) != 0;
}

static inline bool isar_feature_aa32_sha2(const ARMISARegisters *id)
{
    return FIELD_EX32(id->id_isar5, ID_ISAR5, SHA2) != 0;
}

static inline bool isar_feature_aa32_crc32(const ARMISARegisters *id)
{
    return FIELD_EX32(id->id_isar5, ID_ISAR5, CRC32) != 0;
}

static inline bool isar_feature_aa32_rdm(const ARMISARegisters *id)
{
    return FIELD_EX32(id->id_isar5, ID_ISAR5, RDM) != 0;
}

static inline bool isar_feature_aa32_vcma(const ARMISARegisters *id)
{
    return FIELD_EX32(id->id_isar5, ID_ISAR5, VCMA) != 0;
}

static inline bool isar_feature_aa32_jscvt(const ARMISARegisters *id)
{
    return FIELD_EX32(id->id_isar6, ID_ISAR6, JSCVT) != 0;
}

static inline bool isar_feature_aa32_dp(const ARMISARegisters *id)
{
    return FIELD_EX32(id->id_isar6, ID_ISAR6, DP) != 0;
}

static inline bool isar_feature_aa32_fhm(const ARMISARegisters *id)
{
    return FIELD_EX32(id->id_isar6, ID_ISAR6, FHM) != 0;
}

static inline bool isar_feature_aa32_sb(const ARMISARegisters *id)
{
    return FIELD_EX32(id->id_isar6, ID_ISAR6, SB) != 0;
}

static inline bool isar_feature_aa32_predinv(const ARMISARegisters *id)
{
    return FIELD_EX32(id->id_isar6, ID_ISAR6, SPECRES) != 0;
}

static inline bool isar_feature_aa32_mprofile(const ARMISARegisters *id)
{
    return FIELD_EX32(id->id_pfr1, ID_PFR1, MPROGMOD) != 0;
}

static inline bool isar_feature_aa32_fp16_arith(const ARMISARegisters *id)
{
    /* Sadly this is encoded differently for A-profile and M-profile */
    if (isar_feature_aa32_mprofile(id)) {
        return FIELD_EX32(id->mvfr1, MVFR1, FP16) > 0;
    } else {
        return FIELD_EX32(id->mvfr1, MVFR1, FPHP) >= 3;
    }
}

static inline bool isar_feature_aa32_vfp_simd(const ARMISARegisters *id)
{
    /*
     * Return true if either VFP or SIMD is implemented.
     * In this case, a minimum of VFP w/ D0-D15.
     */
    return FIELD_EX32(id->mvfr0, MVFR0, SIMDREG) > 0;
}

static inline bool isar_feature_aa32_simd_r32(const ARMISARegisters *id)
{
    /* Return true if D16-D31 are implemented */
    return FIELD_EX32(id->mvfr0, MVFR0, SIMDREG) >= 2;
}

static inline bool isar_feature_aa32_fpshvec(const ARMISARegisters *id)
{
    return FIELD_EX32(id->mvfr0, MVFR0, FPSHVEC) > 0;
}

static inline bool isar_feature_aa32_fpsp_v2(const ARMISARegisters *id)
{
    /* Return true if CPU supports single precision floating point, VFPv2 */
    return FIELD_EX32(id->mvfr0, MVFR0, FPSP) > 0;
}

static inline bool isar_feature_aa32_fpsp_v3(const ARMISARegisters *id)
{
    /* Return true if CPU supports single precision floating point, VFPv3 */
    return FIELD_EX32(id->mvfr0, MVFR0, FPSP) >= 2;
}

static inline bool isar_feature_aa32_fpdp_v2(const ARMISARegisters *id)
{
    /* Return true if CPU supports double precision floating point, VFPv2 */
    return FIELD_EX32(id->mvfr0, MVFR0, FPDP) > 0;
}

static inline bool isar_feature_aa32_fpdp_v3(const ARMISARegisters *id)
{
    /* Return true if CPU supports double precision floating point, VFPv3 */
    return FIELD_EX32(id->mvfr0, MVFR0, FPDP) >= 2;
}

static inline bool isar_feature_aa32_vfp(const ARMISARegisters *id)
{
    return isar_feature_aa32_fpsp_v2(id) || isar_feature_aa32_fpdp_v2(id);
}

/*
 * We always set the FP and SIMD FP16 fields to indicate identical
 * levels of support (assuming SIMD is implemented at all), so
 * we only need one set of accessors.
 */
static inline bool isar_feature_aa32_fp16_spconv(const ARMISARegisters *id)
{
    return FIELD_EX32(id->mvfr1, MVFR1, FPHP) > 0;
}

static inline bool isar_feature_aa32_fp16_dpconv(const ARMISARegisters *id)
{
    return FIELD_EX32(id->mvfr1, MVFR1, FPHP) > 1;
}

/*
 * Note that this ID register field covers both VFP and Neon FMAC,
 * so should usually be tested in combination with some other
 * check that confirms the presence of whichever of VFP or Neon is
 * relevant, to avoid accidentally enabling a Neon feature on
 * a VFP-no-Neon core or vice-versa.
 */
static inline bool isar_feature_aa32_simdfmac(const ARMISARegisters *id)
{
    return FIELD_EX32(id->mvfr1, MVFR1, SIMDFMAC) != 0;
}

static inline bool isar_feature_aa32_vsel(const ARMISARegisters *id)
{
    return FIELD_EX32(id->mvfr2, MVFR2, FPMISC) >= 1;
}

static inline bool isar_feature_aa32_vcvt_dr(const ARMISARegisters *id)
{
    return FIELD_EX32(id->mvfr2, MVFR2, FPMISC) >= 2;
}

static inline bool isar_feature_aa32_vrint(const ARMISARegisters *id)
{
    return FIELD_EX32(id->mvfr2, MVFR2, FPMISC) >= 3;
}

static inline bool isar_feature_aa32_vminmaxnm(const ARMISARegisters *id)
{
    return FIELD_EX32(id->mvfr2, MVFR2, FPMISC) >= 4;
}

static inline bool isar_feature_aa32_pxn(const ARMISARegisters *id)
{
    return FIELD_EX32(id->id_mmfr0, ID_MMFR0, VMSA) >= 4;
}

static inline bool isar_feature_aa32_pan(const ARMISARegisters *id)
{
    return FIELD_EX32(id->id_mmfr3, ID_MMFR3, PAN) != 0;
}

static inline bool isar_feature_aa32_ats1e1(const ARMISARegisters *id)
{
    return FIELD_EX32(id->id_mmfr3, ID_MMFR3, PAN) >= 2;
}

static inline bool isar_feature_aa32_pmu_8_1(const ARMISARegisters *id)
{
    /* 0xf means "non-standard IMPDEF PMU" */
    return FIELD_EX32(id->id_dfr0, ID_DFR0, PERFMON) >= 4 &&
        FIELD_EX32(id->id_dfr0, ID_DFR0, PERFMON) != 0xf;
}

static inline bool isar_feature_aa32_pmu_8_4(const ARMISARegisters *id)
{
    /* 0xf means "non-standard IMPDEF PMU" */
    return FIELD_EX32(id->id_dfr0, ID_DFR0, PERFMON) >= 5 &&
        FIELD_EX32(id->id_dfr0, ID_DFR0, PERFMON) != 0xf;
}

static inline bool isar_feature_aa32_hpd(const ARMISARegisters *id)
{
    return FIELD_EX32(id->id_mmfr4, ID_MMFR4, HPDS) != 0;
}

static inline bool isar_feature_aa32_ac2(const ARMISARegisters *id)
{
    return FIELD_EX32(id->id_mmfr4, ID_MMFR4, AC2) != 0;
}

static inline bool isar_feature_aa32_ccidx(const ARMISARegisters *id)
{
    return FIELD_EX32(id->id_mmfr4, ID_MMFR4, CCIDX) != 0;
}

static inline bool isar_feature_aa32_tts2uxn(const ARMISARegisters *id)
{
    return FIELD_EX32(id->id_mmfr4, ID_MMFR4, XNX) != 0;
}

/*
 * 64-bit feature tests via id registers.
 */
static inline bool isar_feature_aa64_aes(const ARMISARegisters *id)
{
    return FIELD_EX64(id->id_aa64isar0, ID_AA64ISAR0, AES) != 0;
}

static inline bool isar_feature_aa64_pmull(const ARMISARegisters *id)
{
    return FIELD_EX64(id->id_aa64isar0, ID_AA64ISAR0, AES) > 1;
}

static inline bool isar_feature_aa64_sha1(const ARMISARegisters *id)
{
    return FIELD_EX64(id->id_aa64isar0, ID_AA64ISAR0, SHA1) != 0;
}

static inline bool isar_feature_aa64_sha256(const ARMISARegisters *id)
{
    return FIELD_EX64(id->id_aa64isar0, ID_AA64ISAR0, SHA2) != 0;
}

static inline bool isar_feature_aa64_sha512(const ARMISARegisters *id)
{
    return FIELD_EX64(id->id_aa64isar0, ID_AA64ISAR0, SHA2) > 1;
}

static inline bool isar_feature_aa64_crc32(const ARMISARegisters *id)
{
    return FIELD_EX64(id->id_aa64isar0, ID_AA64ISAR0, CRC32) != 0;
}

static inline bool isar_feature_aa64_atomics(const ARMISARegisters *id)
{
    return FIELD_EX64(id->id_aa64isar0, ID_AA64ISAR0, ATOMIC) != 0;
}

static inline bool isar_feature_aa64_rdm(const ARMISARegisters *id)
{
    return FIELD_EX64(id->id_aa64isar0, ID_AA64ISAR0, RDM) != 0;
}

static inline bool isar_feature_aa64_sha3(const ARMISARegisters *id)
{
    return FIELD_EX64(id->id_aa64isar0, ID_AA64ISAR0, SHA3) != 0;
}

static inline bool isar_feature_aa64_sm3(const ARMISARegisters *id)
{
    return FIELD_EX64(id->id_aa64isar0, ID_AA64ISAR0, SM3) != 0;
}

static inline bool isar_feature_aa64_sm4(const ARMISARegisters *id)
{
    return FIELD_EX64(id->id_aa64isar0, ID_AA64ISAR0, SM4) != 0;
}

static inline bool isar_feature_aa64_dp(const ARMISARegisters *id)
{
    return FIELD_EX64(id->id_aa64isar0, ID_AA64ISAR0, DP) != 0;
}

static inline bool isar_feature_aa64_fhm(const ARMISARegisters *id)
{
    return FIELD_EX64(id->id_aa64isar0, ID_AA64ISAR0, FHM) != 0;
}

static inline bool isar_feature_aa64_condm_4(const ARMISARegisters *id)
{
    return FIELD_EX64(id->id_aa64isar0, ID_AA64ISAR0, TS) != 0;
}

static inline bool isar_feature_aa64_condm_5(const ARMISARegisters *id)
{
    return FIELD_EX64(id->id_aa64isar0, ID_AA64ISAR0, TS) >= 2;
}

static inline bool isar_feature_aa64_rndr(const ARMISARegisters *id)
{
    return FIELD_EX64(id->id_aa64isar0, ID_AA64ISAR0, RNDR) != 0;
}

static inline bool isar_feature_aa64_jscvt(const ARMISARegisters *id)
{
    return FIELD_EX64(id->id_aa64isar1, ID_AA64ISAR1, JSCVT) != 0;
}

static inline bool isar_feature_aa64_fcma(const ARMISARegisters *id)
{
    return FIELD_EX64(id->id_aa64isar1, ID_AA64ISAR1, FCMA) != 0;
}

static inline bool isar_feature_aa64_pauth(const ARMISARegisters *id)
{
    /*
     * Note that while QEMU will only implement the architected algorithm
     * QARMA, and thus APA+GPA, the host cpu for kvm may use implementation
     * defined algorithms, and thus API+GPI, and this predicate controls
     * migration of the 128-bit keys.
     */
    return (id->id_aa64isar1 &
            (FIELD_DP64(0, ID_AA64ISAR1, APA, 0xf) |
             FIELD_DP64(0, ID_AA64ISAR1, API, 0xf) |
             FIELD_DP64(0, ID_AA64ISAR1, GPA, 0xf) |
             FIELD_DP64(0, ID_AA64ISAR1, GPI, 0xf))) != 0;
}

static inline bool isar_feature_aa64_sb(const ARMISARegisters *id)
{
    return FIELD_EX64(id->id_aa64isar1, ID_AA64ISAR1, SB) != 0;
}

static inline bool isar_feature_aa64_predinv(const ARMISARegisters *id)
{
    return FIELD_EX64(id->id_aa64isar1, ID_AA64ISAR1, SPECRES) != 0;
}

static inline bool isar_feature_aa64_frint(const ARMISARegisters *id)
{
    return FIELD_EX64(id->id_aa64isar1, ID_AA64ISAR1, FRINTTS) != 0;
}

static inline bool isar_feature_aa64_dcpop(const ARMISARegisters *id)
{
    return FIELD_EX64(id->id_aa64isar1, ID_AA64ISAR1, DPB) != 0;
}

static inline bool isar_feature_aa64_dcpodp(const ARMISARegisters *id)
{
    return FIELD_EX64(id->id_aa64isar1, ID_AA64ISAR1, DPB) >= 2;
}

static inline bool isar_feature_aa64_fp_simd(const ARMISARegisters *id)
{
    /* We always set the AdvSIMD and FP fields identically.  */
    return FIELD_EX64(id->id_aa64pfr0, ID_AA64PFR0, FP) != 0xf;
}

static inline bool isar_feature_aa64_fp16(const ARMISARegisters *id)
{
    /* We always set the AdvSIMD and FP fields identically wrt FP16.  */
    return FIELD_EX64(id->id_aa64pfr0, ID_AA64PFR0, FP) == 1;
}

static inline bool isar_feature_aa64_aa32(const ARMISARegisters *id)
{
    return FIELD_EX64(id->id_aa64pfr0, ID_AA64PFR0, EL0) >= 2;
}

static inline bool isar_feature_aa64_sve(const ARMISARegisters *id)
{
    return FIELD_EX64(id->id_aa64pfr0, ID_AA64PFR0, SVE) != 0;
}

static inline bool isar_feature_aa64_vh(const ARMISARegisters *id)
{
    return FIELD_EX64(id->id_aa64mmfr1, ID_AA64MMFR1, VH) != 0;
}

static inline bool isar_feature_aa64_lor(const ARMISARegisters *id)
{
    return FIELD_EX64(id->id_aa64mmfr1, ID_AA64MMFR1, LO) != 0;
}

static inline bool isar_feature_aa64_pan(const ARMISARegisters *id)
{
    return FIELD_EX64(id->id_aa64mmfr1, ID_AA64MMFR1, PAN) != 0;
}

static inline bool isar_feature_aa64_ats1e1(const ARMISARegisters *id)
{
    return FIELD_EX64(id->id_aa64mmfr1, ID_AA64MMFR1, PAN) >= 2;
}

static inline bool isar_feature_aa64_uao(const ARMISARegisters *id)
{
    return FIELD_EX64(id->id_aa64mmfr2, ID_AA64MMFR2, UAO) != 0;
}

static inline bool isar_feature_aa64_bti(const ARMISARegisters *id)
{
    return FIELD_EX64(id->id_aa64pfr1, ID_AA64PFR1, BT) != 0;
}

static inline bool isar_feature_aa64_mte_insn_reg(const ARMISARegisters *id)
{
    return FIELD_EX64(id->id_aa64pfr1, ID_AA64PFR1, MTE) != 0;
}

static inline bool isar_feature_aa64_mte(const ARMISARegisters *id)
{
    return FIELD_EX64(id->id_aa64pfr1, ID_AA64PFR1, MTE) >= 2;
}

static inline bool isar_feature_aa64_pmu_8_1(const ARMISARegisters *id)
{
    return FIELD_EX64(id->id_aa64dfr0, ID_AA64DFR0, PMUVER) >= 4 &&
        FIELD_EX64(id->id_aa64dfr0, ID_AA64DFR0, PMUVER) != 0xf;
}

static inline bool isar_feature_aa64_pmu_8_4(const ARMISARegisters *id)
{
    return FIELD_EX64(id->id_aa64dfr0, ID_AA64DFR0, PMUVER) >= 5 &&
        FIELD_EX64(id->id_aa64dfr0, ID_AA64DFR0, PMUVER) != 0xf;
}

static inline bool isar_feature_aa64_rcpc_8_3(const ARMISARegisters *id)
{
    return FIELD_EX64(id->id_aa64isar1, ID_AA64ISAR1, LRCPC) != 0;
}

static inline bool isar_feature_aa64_rcpc_8_4(const ARMISARegisters *id)
{
    return FIELD_EX64(id->id_aa64isar1, ID_AA64ISAR1, LRCPC) >= 2;
}

static inline bool isar_feature_aa64_ccidx(const ARMISARegisters *id)
{
    return FIELD_EX64(id->id_aa64mmfr2, ID_AA64MMFR2, CCIDX) != 0;
}

static inline bool isar_feature_aa64_tts2uxn(const ARMISARegisters *id)
{
    return FIELD_EX64(id->id_aa64mmfr1, ID_AA64MMFR1, XNX) != 0;
}

/*
 * Feature tests for "does this exist in either 32-bit or 64-bit?"
 */
static inline bool isar_feature_any_fp16(const ARMISARegisters *id)
{
    return isar_feature_aa64_fp16(id) || isar_feature_aa32_fp16_arith(id);
}

static inline bool isar_feature_any_predinv(const ARMISARegisters *id)
{
    return isar_feature_aa64_predinv(id) || isar_feature_aa32_predinv(id);
}

static inline bool isar_feature_any_pmu_8_1(const ARMISARegisters *id)
{
    return isar_feature_aa64_pmu_8_1(id) || isar_feature_aa32_pmu_8_1(id);
}

static inline bool isar_feature_any_pmu_8_4(const ARMISARegisters *id)
{
    return isar_feature_aa64_pmu_8_4(id) || isar_feature_aa32_pmu_8_4(id);
}

static inline bool isar_feature_any_ccidx(const ARMISARegisters *id)
{
    return isar_feature_aa64_ccidx(id) || isar_feature_aa32_ccidx(id);
}

static inline bool isar_feature_any_tts2uxn(const ARMISARegisters *id)
{
    return isar_feature_aa64_tts2uxn(id) || isar_feature_aa32_tts2uxn(id);
}

#ifdef TARGET_CHERI
static inline bool cheri_is_executive(CPUARMState *env)
{
    return FIELD_EX32(env->chflags, TBFLAG_CHERI, EXECUTIVE) != 0;
}

<<<<<<< HEAD
=======
// restricted is not executive. Decided it might make things more readable to
// have this.
static inline bool cheri_is_restricted(CPUARMState *env)
{
    return !cheri_is_executive(env);
}

>>>>>>> bfbf8bb6
static inline bool cheri_is_system(CPUARMState *env)
{
    return FIELD_EX32(env->chflags, TBFLAG_CHERI, SYSTEM) != 0;
}
#endif

static inline int aarch64_get_bank_index(CPUARMState *env, int el)
{
#ifdef TARGET_CHERI
    if (!cheri_is_executive(env)) {
        return 4;
    }
#endif
    return ((env->pstate & PSTATE_SP) ? el : 0);
}

// DDC is always swapped at the times SP is, so it makes sense to have just one
// function
// TODO maybe rename these now they also control DDC.

static inline void aarch64_save_sp(CPUARMState *env, int el)
{
    int index = aarch64_get_bank_index(env, el);

#ifdef TARGET_CHERI
    env->sp_el[index].cap = *get_readonly_capreg(env, 31);
    env->DDCs[index] = env->DDC_current;
#else
    env->sp_el[index] = env->xregs[31];
#endif
}

static inline void aarch64_restore_sp(CPUARMState *env, int el)
{
    int index = aarch64_get_bank_index(env, el);
#ifdef TARGET_CHERI
    update_capreg(env, 31, &env->sp_el[index].cap);
    env->DDC_current = env->DDCs[index];
#ifdef CONFIG_TCG_LOG_INSTR
    qemu_log_instr_dbg_cap(env, "DDC", &env->DDC_current.cap);
#endif
#else
    env->xregs[31] = env->sp_el[index];
#endif
}

/*
 * Forward to the above feature tests given an ARMCPU pointer.
 */
#define cpu_isar_feature(name, cpu) \
    ({ ARMCPU *cpu_ = (cpu); isar_feature_##name(&cpu_->isar); })

#ifdef CONFIG_TCG_LOG_INSTR
static inline bool cpu_in_user_mode(CPUArchState *env)
{
    return arm_current_el(env) == 0;
<<<<<<< HEAD
}

static inline unsigned cpu_get_asid(CPUArchState *env) {

    uint64_t ttbr;

    // TODO: This is slightly broken because tbbrn is defaulting to 0
    if (cpu_mmu_index(env, 0) == ARMMMUIdx_Stage2) {
        ttbr = env->cp15.vttbr_el2;
    } else if (1) {
        return env->cp15.ttbr0_el[arm_current_el(env)];
    } else {
        return env->cp15.ttbr1_el[arm_current_el(env)];
    }

    return (ttbr >> 48) & 0xFF;
}

=======
}

static inline unsigned cpu_get_asid(CPUArchState *env, target_ulong pc)
{

    uint64_t ttbr;

    if (cpu_mmu_index(env, 0) == ARMMMUIdx_Stage2) {
        ttbr = env->cp15.vttbr_el2;
    } else {
        int el = arm_current_el(env);
        TCR *tcr = &env->cp15.tcr_el[el];
        if (!(pc & tcr->mask)) {
            ttbr = env->cp15.ttbr0_el[el];
        } else {
            ttbr = env->cp15.ttbr1_el[el];
        }
    }

    return (ttbr >> 48) & 0xFF;
}

>>>>>>> bfbf8bb6
#define AARCH_LOG_INSTR_CPU_EL0 QEMU_LOG_INSTR_CPU_USER
#define AARCH_LOG_INSTR_CPU_EL1 QEMU_LOG_INSTR_CPU_SUPERVISOR
#define AARCH_LOG_INSTR_CPU_EL2 QEMU_LOG_INSTR_CPU_HYPERVISOR
#define AARCH_LOG_INSTR_CPU_EL3 QEMU_LOG_INSTR_CPU_TARGET1
<<<<<<< HEAD
extern const char * const aarch_cpu_mode_names[];

static inline qemu_log_instr_cpu_mode_t arm_el_to_logging_mode(CPUArchState *env, int el) {
    switch(el) {
=======
extern const char *const aarch_cpu_mode_names[];

static inline qemu_log_instr_cpu_mode_t
arm_el_to_logging_mode(CPUArchState *env, int el)
{
    switch (el) {
>>>>>>> bfbf8bb6
    case 0:
        return AARCH_LOG_INSTR_CPU_EL0;
    case 1:
        return AARCH_LOG_INSTR_CPU_EL1;
    case 2:
        return AARCH_LOG_INSTR_CPU_EL2;
    case 3:
        return AARCH_LOG_INSTR_CPU_EL3;
    default:
        return QEMU_LOG_INSTR_CPU_MODE_MAX - 1;
    }
}

<<<<<<< HEAD
static inline const char *cpu_get_mode_name(qemu_log_instr_cpu_mode_t mode) {
=======
static inline const char *cpu_get_mode_name(qemu_log_instr_cpu_mode_t mode)
{
>>>>>>> bfbf8bb6
    if (aarch_cpu_mode_names[mode])
        return aarch_cpu_mode_names[mode];
    return "<invalid>";
}

static inline target_ulong cpu_get_recent_pc(CPUArchState *env)
{
#ifdef TARGET_CHERI
    return env->pc.cap._cr_cursor;
#else
    return env->pc;
#endif
}

static inline bool pc_is_current(CPUArchState *env)
{
#ifdef CONFIG_DEBUG_TCG
    return env->_pc_is_current;
#else
    return true;
#endif
}

#endif // CONFIG_TCG_LOG_INSTR

#ifdef TARGET_CHERI

#include "internals.h"

<<<<<<< HEAD
static bool is_el2_enabled(CPUARMState *env, int el) {
    return arm_feature(env, ARM_FEATURE_EL2) &&
        (!arm_feature(env, ARM_FEATURE_EL3) || (env->cp15.scr_el3 & SCR_NS));
}

static bool arm_is_tag_setting_disabled(CPUARMState *env, int el) {
    if(el == 3)
        return false;

    target_ulong reg = 0;
    if(el < 2 && is_el2_enabled(env, el))
        reg = env->chcr_el2;
    else if(arm_feature(env, ARM_FEATURE_EL3))
        reg = env->cscr_el3;

    return (reg & CxCR_SETTAG) ? true : false;
=======
static bool is_el2_enabled(CPUARMState *env, int el)
{
    return arm_feature(env, ARM_FEATURE_EL2) &&
           (!arm_feature(env, ARM_FEATURE_EL3) || (env->cp15.scr_el3 & SCR_NS));
}

static bool arm_is_tag_setting_disabled(CPUARMState *env, int el)
{

    if (el < 2) {
        if (is_el2_enabled(env, el) && (env->chcr_el2 & CxCR_SETTAG))
            return true;
        else if (arm_feature(env, ARM_FEATURE_EL3) &&
                 (env->cscr_el3 & CxCR_SETTAG))
            return true;
    } else if (el == 2) {
        if (arm_feature(env, ARM_FEATURE_EL3) && (env->cscr_el3 & CxCR_SETTAG))
            return true;
    }

    return false;
>>>>>>> bfbf8bb6
}

static inline uint32_t arm_rebuild_chflags_el(CPUARMState *env, int el)
{
    // Must also fit in the general cheri flags
    _Static_assert(TBFLAG_CHERI_SIZE + TB_FLAG_CHERI_SPARE_INDEX_START + 1 < 32,
                   "");
    uint32_t chflags = (env->CCTLR_el[el] >> CCTLR_DEFINED_START);
    if (env->pstate & PSTATE_C64)
        chflags = FIELD_DP32(chflags, TBFLAG_CHERI, PSTATE_C64, 1);
<<<<<<< HEAD
    if (env->pc.cap.cr_perms & CAP_PERM_EXECUTIVE)
        chflags = FIELD_DP32(chflags, TBFLAG_CHERI, EXECUTIVE, 1);
    if (env->pc.cap.cr_perms & CAP_ACCESS_SYS_REGS)
=======
    if (cap_has_perms(&env->pc.cap, CAP_PERM_EXECUTIVE))
        chflags = FIELD_DP32(chflags, TBFLAG_CHERI, EXECUTIVE, 1);
    if (cap_has_perms(&env->pc.cap, CAP_ACCESS_SYS_REGS))
>>>>>>> bfbf8bb6
        chflags = FIELD_DP32(chflags, TBFLAG_CHERI, SYSTEM, 1);
    if (arm_is_tag_setting_disabled(env, el))
        chflags = FIELD_DP32(chflags, TBFLAG_CHERI, SETTAG, 1);
    if (get_cap_enabled_target_exception_level_el(env, el) == -1)
        chflags = FIELD_DP32(chflags, TBFLAG_CHERI, CAP_ENABLED, 1);
    uint64_t sctlr = arm_sctlr(env, el);
    if (sctlr & SCTLR_A)
        chflags = FIELD_DP32(chflags, TBFLAG_CHERI, SCTLRA, 1);
    if ((el == 0) ? (sctlr & SCTLR_SA0) : (sctlr & SCTLR_SA))
        chflags = FIELD_DP32(chflags, TBFLAG_CHERI, SCTLRSA, 1);

    uint32_t chflags_changed = env->chflags ^ chflags;
    env->chflags = chflags;

    if (FIELD_EX32(chflags_changed, TBFLAG_CHERI, PSTATE_C64))
        qemu_maybe_log_instr_extra(env, "New C64 state: %s\n",
                                   FIELD_EX32(chflags, TBFLAG_CHERI, PSTATE_C64)
                                       ? "Enabled"
                                       : "Disabled");
    if (FIELD_EX32(chflags_changed, TBFLAG_CHERI, EXECUTIVE))
        qemu_maybe_log_instr_extra(env, "New executive state: %s\n",
                                   FIELD_EX32(chflags, TBFLAG_CHERI, EXECUTIVE)
                                       ? "Enabled"
                                       : "Disabled");
    if (FIELD_EX32(chflags_changed, TBFLAG_CHERI, CAP_ENABLED))
        qemu_maybe_log_instr_extra(
            env, "New cap enabled state: %s\n",
            FIELD_EX32(chflags, TBFLAG_CHERI, CAP_ENABLED) ? "Enabled"
                                                           : "Disabled");

    return chflags;
}

static inline uint32_t arm_rebuild_chflags(CPUARMState *env)
{
    return arm_rebuild_chflags_el(env, arm_current_el(env));
}
#endif

#endif /* ARM_CPU_H */<|MERGE_RESOLUTION|>--- conflicted
+++ resolved
@@ -21,11 +21,7 @@
 #define ARM_CPU_H
 
 #ifdef TARGET_CHERI
-<<<<<<< HEAD
-#ifndef TARGET_IS_MORELLO
-=======
 #ifndef TARGET_MORELLO
->>>>>>> bfbf8bb6
 #error "Morello should be the only arm CHERI"
 #endif
 #endif
@@ -34,7 +30,6 @@
 #include "hw/registerfields.h"
 #include "cpu-qom.h"
 #include "exec/cpu-defs.h"
-#include "exec/log_instr_early.h"
 #include "qapi/qapi-types-common.h"
 
 /* ARM processors have a weak memory model */
@@ -231,15 +226,9 @@
 
 #ifdef TARGET_CHERI
 #include "cheri-lazy-capregs-types.h"
-<<<<<<< HEAD
-#define AARCH_REG_TYPE aligned_cap_register_t
-#else
-#define AARCH_REG_TYPE uint64_t
-=======
 typedef aligned_cap_register_t AARCH_REG_TYPE;
 #else
 typedef uint64_t AARCH_REG_TYPE;
->>>>>>> bfbf8bb6
 #endif
 
 #ifdef TARGET_CHERI
@@ -785,12 +774,9 @@
     /* Store GICv3CPUState to access from this struct */
     void *gicv3state;
 
-<<<<<<< HEAD
-=======
     // Debug CLAIM tag bits
     uint64_t claim;
 
->>>>>>> bfbf8bb6
 #ifdef TARGET_CHERI
     uint64_t chcr_el2;
     uint64_t cscr_el3;
@@ -805,13 +791,6 @@
     uint64_t statcounters_unrepresentable_caps;
 
 #endif
-<<<<<<< HEAD
-
-#ifdef CONFIG_TCG_LOG_INSTR
-    qemu_log_printf_buf_t qemu_log_printf_buf;
-#endif
-=======
->>>>>>> bfbf8bb6
 } CPUARMState;
 
 static inline void set_feature(CPUARMState *env, int feature)
@@ -1188,11 +1167,6 @@
 int sve_exception_el(CPUARMState *env, int cur_el);
 uint32_t sve_zcr_len_for_el(CPUARMState *env, int el);
 
-#ifdef TARGET_CHERI
-// Morello does not support 32-bit, so might as well optimise everything away
-#define is_a64(env) 1
-#else
-
 static inline bool is_a64(CPUARMState *env)
 {
 #ifdef TARGET_CHERI
@@ -1202,8 +1176,6 @@
     return env->aarch64;
 #endif
 }
-
-#endif
 
 /* you can call this signal handler from your SIGBUS and SIGSEGV
    signal handlers to inform the virtual CPU of exceptions. non zero
@@ -1318,29 +1290,11 @@
 #define SCTLR_DSSBS   (1ULL << 44) /* v8.5 */
 
 #define CPTR_TCPAC    (1U << 31)
-<<<<<<< HEAD
-#define CPTR_TTA (1U << 20) /* CPTR_EL3 */
-=======
 #define CPTR_TTA      (1U << 20) /* CPTR_EL3 */
->>>>>>> bfbf8bb6
 #define CPTR_TFP      (1U << 10)
 #define CPTR_TZ       (1U << 8)   /* CPTR_EL2 */
 #define CPTR_EZ       (1U << 8)   /* CPTR_EL3 */
 
-<<<<<<< HEAD
-#define CPTR_TCPAC (1U << 31)
-#define CPTR_TTA_EL2 (1U << 28)
-#define CPTR_FPEN (0b11U << 20)
-#define CPTR_FPEN_LO (1U << 20)
-#define CPTR_FPEN_HI (1U << 21)
-#define CPTR_CEN (0b11U << 18)
-#define CPTR_CEN_LO (1U << 18)
-#define CPTR_CEN_HI (1U << 19)
-#define CPTR_ZEN (0b11U << 16)
-#define CPTR_ZEN_LO (1U << 16)
-#define CPTR_ZEN_HI (1U << 17)
-#define CPTR_EC (1U << 9)
-=======
 #define CPTR_TTA_EL2  (1U << 28)
 #define CPTR_FPEN     (0b11U << 20)
 #define CPTR_FPEN_LO  (1U << 20)
@@ -1353,7 +1307,6 @@
 #define CPTR_ZEN_HI   (1U << 17)
 #define CPTR_EC       (1U << 9)
 #define CPTR_TC       (1U << 9)
->>>>>>> bfbf8bb6
 
 #define MDCR_EPMAD    (1U << 21)
 #define MDCR_EDAD     (1U << 20)
@@ -1450,11 +1403,6 @@
 #define PSTATE_PAN (1U << 22)
 #define PSTATE_UAO (1U << 23)
 #define PSTATE_TCO (1U << 25)
-<<<<<<< HEAD
-// Morello documentation seems to indicate this was the correct bit in SPSR for
-// PSTATE.C64
-=======
->>>>>>> bfbf8bb6
 #define PSTATE_C64 (1U << 26)
 #define PSTATE_V (1U << 28)
 #define PSTATE_C (1U << 29)
@@ -2224,11 +2172,7 @@
 #ifdef TARGET_CHERI
     // Morello always a64
     return true;
-<<<<<<< HEAD
-#endif
-=======
 #else
->>>>>>> bfbf8bb6
     /* This isn't valid for EL0 (if we're in EL0, is_a64() is what you want,
      * and if we're not in EL0 then the state of EL0 isn't well defined.)
      */
@@ -2565,17 +2509,11 @@
 #define ARM_CP_DC_GZVA           (ARM_CP_SPECIAL | 0x0700)
 #ifdef TARGET_CHERI
 #define ARM_CP_IC_OR_DC          (ARM_CP_SPECIAL | 0x0800)
-<<<<<<< HEAD
-#define ARM_LAST_SPECIAL         ARM_CP_IC_OR_DC
-#else
-#define ARM_CP_IC_OR_DC          ARM_CP_NOP
-=======
 #define ARM_CP_IC_OR_DC_STORE (ARM_CP_SPECIAL | 0x0900)
 #define ARM_LAST_SPECIAL ARM_CP_IC_OR_DC_STORE
 #else
 #define ARM_CP_IC_OR_DC          ARM_CP_NOP
 #define ARM_CP_IC_OR_DC_STORE ARM_CP_NOP
->>>>>>> bfbf8bb6
 #define ARM_LAST_SPECIAL         ARM_CP_DC_GZVA
 #endif
 #define ARM_CP_FPU               0x1000
@@ -2584,19 +2522,12 @@
 #define ARM_CP_RAISES_EXC        0x8000
 #define ARM_CP_NEWEL             0x10000
 #define ARM_CP_CAP               0x20000
-<<<<<<< HEAD
-/* Used only as a terminator for ARMCPRegInfo lists */
-#define ARM_CP_SENTINEL          0xfffff
-/* Mask of only the flag bits in a type field */
-#define ARM_CP_FLAG_MASK 0x3f0ff
-=======
 #define ARM_CP_CAP_ONLY (ARM_CP_CAP | 0x40000)
 
 /* Used only as a terminator for ARMCPRegInfo lists */
 #define ARM_CP_SENTINEL          0xfffff
 /* Mask of only the flag bits in a type field */
 #define ARM_CP_FLAG_MASK 0x7f0ff
->>>>>>> bfbf8bb6
 
 #ifdef TARGET_CHERI
 #define ARM_CP_CAP_ON_MORELLO ARM_CP_CAP
@@ -2666,16 +2597,6 @@
 #ifdef TARGET_CHERI
 #define PL_IN_RESTRICTED 0x400
 #define PL_IN_EXECUTIVE 0x200
-<<<<<<< HEAD
-#define PL_SYSREG 0x100
-#else
-#define PL_IN_RESTRICTED 0
-#define PL_IN_EXECUTIVE 0
-#define PL_SYSREG 0
-#endif
-
-#define PL_CHERI (PL_IN_RESTRICTED | PL_IN_EXECUTIVE | PL_SYSREG)
-=======
 // Requiring the system access bit is the default.
 // Anything that can be accessed without it needs this flag.
 #define PL_NO_SYSREG 0x100
@@ -2686,7 +2607,6 @@
 #endif
 
 #define PL_CHERI (PL_IN_RESTRICTED | PL_IN_EXECUTIVE | PL_NO_SYSREG)
->>>>>>> bfbf8bb6
 
 #define PL3_R 0x80
 #define PL3_W 0x40
@@ -2803,15 +2723,9 @@
                        uint64_t value);
 #ifdef TARGET_CHERI
 typedef void CPReadFnCap(CPUARMState *env, const ARMCPRegInfo *opaque,
-<<<<<<< HEAD
-                         cap_register_t* cap_out);
-typedef void CPWriteFnCap(CPUARMState *env, const ARMCPRegInfo *opaque,
-                       uint64_t value, const cap_register_t* cap);
-=======
                          cap_register_t *cap_out);
 typedef void CPWriteFnCap(CPUARMState *env, const ARMCPRegInfo *opaque,
                           uint64_t value, const cap_register_t *cap);
->>>>>>> bfbf8bb6
 #endif
 /* Access permission check functions for coprocessor registers. */
 typedef CPAccessResult CPAccessFn(CPUARMState *env,
@@ -3028,9 +2942,6 @@
 static inline bool cpreg_field_is_cap(const ARMCPRegInfo *ri)
 {
 #ifdef TARGET_CHERI
-<<<<<<< HEAD
-    return !!(ri->type & ARM_CP_CAP);
-=======
     return (ri->type & ARM_CP_CAP) == ARM_CP_CAP;
 #else
     return false;
@@ -3041,7 +2952,6 @@
 {
 #ifdef TARGET_CHERI
     return (ri->type & ARM_CP_CAP_ONLY) == ARM_CP_CAP_ONLY;
->>>>>>> bfbf8bb6
 #else
     return false;
 #endif
@@ -3622,22 +3532,13 @@
 FIELD(TBFLAG_CHERI, EXECUTIVE, 7, 1)  // pcc.perms.executive
 FIELD(TBFLAG_CHERI, SYSTEM, 8, 1)     // pcc.perms.system
 FIELD(TBFLAG_CHERI, SETTAG, 9, 1)
-<<<<<<< HEAD
-FIELD(TBFLAG_CHERI, CAP_ENABLED, 10,
-      1) // 1 if capability instructions are trapped
-=======
 // 1 if capability instructions are trapped
 FIELD(TBFLAG_CHERI, CAP_ENABLED, 10, 1)
->>>>>>> bfbf8bb6
 // These flags really belongs in TBFLAG_ANY, but there is no room. If upstream
 // wants this feature, then they can move some bits around
 FIELD(TBFLAG_CHERI, SCTLRA, 11, 1)
 FIELD(TBFLAG_CHERI, SCTLRSA, 12, 1)
-<<<<<<< HEAD
-#define TBFLAG_CHERI_SIZE (CCTLR_DEFINED_LENGTH + 6)
-=======
 #define TBFLAG_CHERI_SIZE (CCTLR_DEFINED_LENGTH + 7)
->>>>>>> bfbf8bb6
 _Static_assert(TBFLAG_CHERI_SIZE <= 32, "");
 
 #endif
@@ -4383,8 +4284,6 @@
     return FIELD_EX32(env->chflags, TBFLAG_CHERI, EXECUTIVE) != 0;
 }
 
-<<<<<<< HEAD
-=======
 // restricted is not executive. Decided it might make things more readable to
 // have this.
 static inline bool cheri_is_restricted(CPUARMState *env)
@@ -4392,7 +4291,6 @@
     return !cheri_is_executive(env);
 }
 
->>>>>>> bfbf8bb6
 static inline bool cheri_is_system(CPUARMState *env)
 {
     return FIELD_EX32(env->chflags, TBFLAG_CHERI, SYSTEM) != 0;
@@ -4449,26 +4347,6 @@
 static inline bool cpu_in_user_mode(CPUArchState *env)
 {
     return arm_current_el(env) == 0;
-<<<<<<< HEAD
-}
-
-static inline unsigned cpu_get_asid(CPUArchState *env) {
-
-    uint64_t ttbr;
-
-    // TODO: This is slightly broken because tbbrn is defaulting to 0
-    if (cpu_mmu_index(env, 0) == ARMMMUIdx_Stage2) {
-        ttbr = env->cp15.vttbr_el2;
-    } else if (1) {
-        return env->cp15.ttbr0_el[arm_current_el(env)];
-    } else {
-        return env->cp15.ttbr1_el[arm_current_el(env)];
-    }
-
-    return (ttbr >> 48) & 0xFF;
-}
-
-=======
 }
 
 static inline unsigned cpu_get_asid(CPUArchState *env, target_ulong pc)
@@ -4491,24 +4369,16 @@
     return (ttbr >> 48) & 0xFF;
 }
 
->>>>>>> bfbf8bb6
 #define AARCH_LOG_INSTR_CPU_EL0 QEMU_LOG_INSTR_CPU_USER
 #define AARCH_LOG_INSTR_CPU_EL1 QEMU_LOG_INSTR_CPU_SUPERVISOR
 #define AARCH_LOG_INSTR_CPU_EL2 QEMU_LOG_INSTR_CPU_HYPERVISOR
 #define AARCH_LOG_INSTR_CPU_EL3 QEMU_LOG_INSTR_CPU_TARGET1
-<<<<<<< HEAD
-extern const char * const aarch_cpu_mode_names[];
-
-static inline qemu_log_instr_cpu_mode_t arm_el_to_logging_mode(CPUArchState *env, int el) {
-    switch(el) {
-=======
 extern const char *const aarch_cpu_mode_names[];
 
 static inline qemu_log_instr_cpu_mode_t
 arm_el_to_logging_mode(CPUArchState *env, int el)
 {
     switch (el) {
->>>>>>> bfbf8bb6
     case 0:
         return AARCH_LOG_INSTR_CPU_EL0;
     case 1:
@@ -4522,12 +4392,8 @@
     }
 }
 
-<<<<<<< HEAD
-static inline const char *cpu_get_mode_name(qemu_log_instr_cpu_mode_t mode) {
-=======
 static inline const char *cpu_get_mode_name(qemu_log_instr_cpu_mode_t mode)
 {
->>>>>>> bfbf8bb6
     if (aarch_cpu_mode_names[mode])
         return aarch_cpu_mode_names[mode];
     return "<invalid>";
@@ -4557,24 +4423,6 @@
 
 #include "internals.h"
 
-<<<<<<< HEAD
-static bool is_el2_enabled(CPUARMState *env, int el) {
-    return arm_feature(env, ARM_FEATURE_EL2) &&
-        (!arm_feature(env, ARM_FEATURE_EL3) || (env->cp15.scr_el3 & SCR_NS));
-}
-
-static bool arm_is_tag_setting_disabled(CPUARMState *env, int el) {
-    if(el == 3)
-        return false;
-
-    target_ulong reg = 0;
-    if(el < 2 && is_el2_enabled(env, el))
-        reg = env->chcr_el2;
-    else if(arm_feature(env, ARM_FEATURE_EL3))
-        reg = env->cscr_el3;
-
-    return (reg & CxCR_SETTAG) ? true : false;
-=======
 static bool is_el2_enabled(CPUARMState *env, int el)
 {
     return arm_feature(env, ARM_FEATURE_EL2) &&
@@ -4596,7 +4444,6 @@
     }
 
     return false;
->>>>>>> bfbf8bb6
 }
 
 static inline uint32_t arm_rebuild_chflags_el(CPUARMState *env, int el)
@@ -4607,15 +4454,9 @@
     uint32_t chflags = (env->CCTLR_el[el] >> CCTLR_DEFINED_START);
     if (env->pstate & PSTATE_C64)
         chflags = FIELD_DP32(chflags, TBFLAG_CHERI, PSTATE_C64, 1);
-<<<<<<< HEAD
-    if (env->pc.cap.cr_perms & CAP_PERM_EXECUTIVE)
-        chflags = FIELD_DP32(chflags, TBFLAG_CHERI, EXECUTIVE, 1);
-    if (env->pc.cap.cr_perms & CAP_ACCESS_SYS_REGS)
-=======
     if (cap_has_perms(&env->pc.cap, CAP_PERM_EXECUTIVE))
         chflags = FIELD_DP32(chflags, TBFLAG_CHERI, EXECUTIVE, 1);
     if (cap_has_perms(&env->pc.cap, CAP_ACCESS_SYS_REGS))
->>>>>>> bfbf8bb6
         chflags = FIELD_DP32(chflags, TBFLAG_CHERI, SYSTEM, 1);
     if (arm_is_tag_setting_disabled(env, el))
         chflags = FIELD_DP32(chflags, TBFLAG_CHERI, SETTAG, 1);
