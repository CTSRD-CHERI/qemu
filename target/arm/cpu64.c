/*
 * QEMU AArch64 CPU
 *
 * Copyright (c) 2013 Linaro Ltd
 *
 * This program is free software; you can redistribute it and/or
 * modify it under the terms of the GNU General Public License
 * as published by the Free Software Foundation; either version 2
 * of the License, or (at your option) any later version.
 *
 * This program is distributed in the hope that it will be useful,
 * but WITHOUT ANY WARRANTY; without even the implied warranty of
 * MERCHANTABILITY or FITNESS FOR A PARTICULAR PURPOSE.  See the
 * GNU General Public License for more details.
 *
 * You should have received a copy of the GNU General Public License
 * along with this program; if not, see
 * <http://www.gnu.org/licenses/gpl-2.0.html>
 */

#include "qemu/osdep.h"
#include "qapi/error.h"
#include "cpu.h"
#include "qemu/module.h"
#if !defined(CONFIG_USER_ONLY)
#include "hw/loader.h"
#endif
#include "sysemu/kvm.h"
#include "kvm_arm.h"
#include "qapi/visitor.h"

#ifndef CONFIG_USER_ONLY
static uint64_t a57_a53_l2ctlr_read(CPUARMState *env, const ARMCPRegInfo *ri)
{
    ARMCPU *cpu = env_archcpu(env);

    /* Number of cores is in [25:24]; otherwise we RAZ */
    return (cpu->core_count - 1) << 24;
}
#endif

static const ARMCPRegInfo cortex_a72_a57_a53_cp_reginfo[] = {
#ifndef CONFIG_USER_ONLY
    { .name = "L2CTLR_EL1", .state = ARM_CP_STATE_AA64,
      .opc0 = 3, .opc1 = 1, .crn = 11, .crm = 0, .opc2 = 2,
      .access = PL1_RW, .readfn = a57_a53_l2ctlr_read,
      .writefn = arm_cp_write_ignore },
    { .name = "L2CTLR",
      .cp = 15, .opc1 = 1, .crn = 9, .crm = 0, .opc2 = 2,
      .access = PL1_RW, .readfn = a57_a53_l2ctlr_read,
      .writefn = arm_cp_write_ignore },
#endif
    { .name = "L2ECTLR_EL1", .state = ARM_CP_STATE_AA64,
      .opc0 = 3, .opc1 = 1, .crn = 11, .crm = 0, .opc2 = 3,
      .access = PL1_RW, .type = ARM_CP_CONST, .resetvalue = 0 },
    { .name = "L2ECTLR",
      .cp = 15, .opc1 = 1, .crn = 9, .crm = 0, .opc2 = 3,
      .access = PL1_RW, .type = ARM_CP_CONST, .resetvalue = 0 },
    { .name = "L2ACTLR", .state = ARM_CP_STATE_BOTH,
      .opc0 = 3, .opc1 = 1, .crn = 15, .crm = 0, .opc2 = 0,
      .access = PL1_RW, .type = ARM_CP_CONST, .resetvalue = 0 },
    { .name = "CPUACTLR_EL1", .state = ARM_CP_STATE_AA64,
      .opc0 = 3, .opc1 = 1, .crn = 15, .crm = 2, .opc2 = 0,
      .access = PL1_RW, .type = ARM_CP_CONST, .resetvalue = 0 },
    { .name = "CPUACTLR",
      .cp = 15, .opc1 = 0, .crm = 15,
      .access = PL1_RW, .type = ARM_CP_CONST | ARM_CP_64BIT, .resetvalue = 0 },
    { .name = "CPUECTLR_EL1", .state = ARM_CP_STATE_AA64,
      .opc0 = 3, .opc1 = 1, .crn = 15, .crm = 2, .opc2 = 1,
      .access = PL1_RW, .type = ARM_CP_CONST, .resetvalue = 0 },
    { .name = "CPUECTLR",
      .cp = 15, .opc1 = 1, .crm = 15,
      .access = PL1_RW, .type = ARM_CP_CONST | ARM_CP_64BIT, .resetvalue = 0 },
    { .name = "CPUMERRSR_EL1", .state = ARM_CP_STATE_AA64,
      .opc0 = 3, .opc1 = 1, .crn = 15, .crm = 2, .opc2 = 2,
      .access = PL1_RW, .type = ARM_CP_CONST, .resetvalue = 0 },
    { .name = "CPUMERRSR",
      .cp = 15, .opc1 = 2, .crm = 15,
      .access = PL1_RW, .type = ARM_CP_CONST | ARM_CP_64BIT, .resetvalue = 0 },
    { .name = "L2MERRSR_EL1", .state = ARM_CP_STATE_AA64,
      .opc0 = 3, .opc1 = 1, .crn = 15, .crm = 2, .opc2 = 3,
      .access = PL1_RW, .type = ARM_CP_CONST, .resetvalue = 0 },
    { .name = "L2MERRSR",
      .cp = 15, .opc1 = 3, .crm = 15,
      .access = PL1_RW, .type = ARM_CP_CONST | ARM_CP_64BIT, .resetvalue = 0 },
    REGINFO_SENTINEL
};

static void aarch64_a57_initfn(Object *obj)
{
    ARMCPU *cpu = ARM_CPU(obj);

    cpu->dtb_compatible = "arm,cortex-a57";
    set_feature(&cpu->env, ARM_FEATURE_V8);
    set_feature(&cpu->env, ARM_FEATURE_NEON);
    set_feature(&cpu->env, ARM_FEATURE_GENERIC_TIMER);
    set_feature(&cpu->env, ARM_FEATURE_AARCH64);
    set_feature(&cpu->env, ARM_FEATURE_CBAR_RO);
    set_feature(&cpu->env, ARM_FEATURE_EL2);
    set_feature(&cpu->env, ARM_FEATURE_EL3);
    set_feature(&cpu->env, ARM_FEATURE_PMU);
    cpu->kvm_target = QEMU_KVM_ARM_TARGET_CORTEX_A57;
    cpu->midr = 0x411fd070;
    cpu->revidr = 0x00000000;
    cpu->reset_fpsid = 0x41034070;
    cpu->isar.mvfr0 = 0x10110222;
    cpu->isar.mvfr1 = 0x12111111;
    cpu->isar.mvfr2 = 0x00000043;
    cpu->ctr = 0x8444c004;
    cpu->reset_sctlr = 0x00c50838;
    cpu->isar.id_pfr0 = 0x00000131;
    cpu->isar.id_pfr1 = 0x00011011;
    cpu->isar.id_dfr0 = 0x03010066;
    cpu->id_afr0 = 0x00000000;
    cpu->isar.id_mmfr0 = 0x10101105;
    cpu->isar.id_mmfr1 = 0x40000000;
    cpu->isar.id_mmfr2 = 0x01260000;
    cpu->isar.id_mmfr3 = 0x02102211;
    cpu->isar.id_isar0 = 0x02101110;
    cpu->isar.id_isar1 = 0x13112111;
    cpu->isar.id_isar2 = 0x21232042;
    cpu->isar.id_isar3 = 0x01112131;
    cpu->isar.id_isar4 = 0x00011142;
    cpu->isar.id_isar5 = 0x00011121;
    cpu->isar.id_isar6 = 0;
    cpu->isar.id_aa64pfr0 = 0x00002222;
    cpu->isar.id_aa64dfr0 = 0x10305106;
    cpu->isar.id_aa64isar0 = 0x00011120;
    cpu->isar.id_aa64mmfr0 = 0x00001124;
    cpu->isar.dbgdidr = 0x3516d000;
    cpu->clidr = 0x0a200023;
    cpu->ccsidr[0] = 0x701fe00a; /* 32KB L1 dcache */
    cpu->ccsidr[1] = 0x201fe012; /* 48KB L1 icache */
    cpu->ccsidr[2] = 0x70ffe07a; /* 2048KB L2 cache */
    cpu->dcz_blocksize = 4; /* 64 bytes */
    cpu->gic_num_lrs = 4;
    cpu->gic_vpribits = 5;
    cpu->gic_vprebits = 5;
    define_arm_cp_regs(cpu, cortex_a72_a57_a53_cp_reginfo);
}

static void aarch64_morello_initfn(Object *obj)
{
    // Can I just remove the a32 registers?
    // LETODO: Maybe stop using ifdef TARGET_CHERI and configure it from here
    // LETODO: Some registers have been fixed now, but this is still reporting
    // as an a72

    // It is unclear how closely this wants to match the real morello board
    //#define MATCH_MORELLO_CLOSELY

    ARMCPU *cpu = ARM_CPU(obj);
    uint64_t t;

    cpu->dtb_compatible = "arm,morello";
    set_feature(&cpu->env, ARM_FEATURE_V8);
    set_feature(&cpu->env, ARM_FEATURE_NEON);
    set_feature(&cpu->env, ARM_FEATURE_GENERIC_TIMER);
    set_feature(&cpu->env, ARM_FEATURE_AARCH64);
    set_feature(&cpu->env, ARM_FEATURE_CBAR_RO);
    set_feature(&cpu->env, ARM_FEATURE_EL2);
    set_feature(&cpu->env, ARM_FEATURE_EL3);
    set_feature(&cpu->env, ARM_FEATURE_PMU);
    cpu->midr = 0x410fd083;
    cpu->revidr = 0x00000000;
    cpu->reset_fpsid = 0x41034080;
    cpu->isar.mvfr0 = 0x10110222;
    cpu->isar.mvfr1 = 0x12111111;
    cpu->isar.mvfr2 = 0x00000043;
    cpu->ctr = 0x8444c004;
    cpu->reset_sctlr = 0x00c50838;
    cpu->isar.id_pfr0 = 0x00000131;
    cpu->isar.id_pfr1 = 0x00011011;
    cpu->isar.id_dfr0 = 0x03010066;
    cpu->id_afr0 = 0x00000000;
    cpu->isar.id_mmfr0 = 0x10201105;
    cpu->isar.id_mmfr1 = 0x40000000;
    cpu->isar.id_mmfr2 = 0x01260000;
    cpu->isar.id_mmfr3 = 0x02102211;
    cpu->isar.id_isar0 = 0x02101110;
    cpu->isar.id_isar1 = 0x13112111;
    cpu->isar.id_isar2 = 0x21232042;
    cpu->isar.id_isar3 = 0x01112131;
    cpu->isar.id_isar4 = 0x00011142;
    cpu->isar.id_isar5 = 0x00011121;

    /* These are enabled on morello but not yet implemented in QEMU */
    // t = FIELD_DP64(t, ID_AA64MMFR2, IESB, 1);
    // t = FIELD_DP64(t, ID_AA64PFR1, SBSS, 2);
    // t = FIELD_DP64(t, ID_AA64MMFR2, EVT, 2);

    // Processor Features
    t = cpu->isar.id_aa64pfr0;
    t = FIELD_DP64(t, ID_AA64PFR0, FP, 1);
    t = FIELD_DP64(t, ID_AA64PFR0, ADVSIMD, 1);
<<<<<<< HEAD
    t = FIELD_DP64(t, ID_AA64PFR0, RAS, 1);
=======
>>>>>>> bfbf8bb6
    t = FIELD_DP64(t, ID_AA64PFR0, EL0, 1);
    t = FIELD_DP64(t, ID_AA64PFR0, EL1, 1);
    t = FIELD_DP64(t, ID_AA64PFR0, EL2, 1);
    t = FIELD_DP64(t, ID_AA64PFR0, EL3, 1);
#ifdef MATCH_MORELLO_CLOSELY
<<<<<<< HEAD
=======
    // RAS not actually implemented in QEMU
    // t = FIELD_DP64(t, ID_AA64PFR0, RAS, 1);
>>>>>>> bfbf8bb6
    t = FIELD_DP64(t, ID_AA64PFR0, CSV2, 1);
    t = FIELD_DP64(t, ID_AA64PFR0, CSV3, 1);
#endif
    cpu->isar.id_aa64pfr0 = t;

    t = cpu->isar.id_aa64pfr1;
    t = FIELD_DP64(t, ID_AA64PFR1, CE, 1);
    cpu->isar.id_aa64pfr1 = t;

    t = cpu->isar.id_aa64dfr0;
    t = FIELD_DP64(t, ID_AA64DFR0, PMUVER, 5); /* v8.4-PMU */
<<<<<<< HEAD
=======
    // 4 breakpoints and watchpoints (field stores x - 1)
    t = FIELD_DP64(t, ID_AA64DFR0, BRPS, 8 - 1); /* v8.4-PMU */
    t = FIELD_DP64(t, ID_AA64DFR0, WRPS, 8 - 1); /* v8.4-PMU */
>>>>>>> bfbf8bb6
    cpu->isar.id_aa64dfr0 = t;

    // Instruction Set Attributes
    t = cpu->isar.id_aa64isar0;
    t = FIELD_DP64(t, ID_AA64ISAR0, AES, 2); /* AES + PMULL */
    t = FIELD_DP64(t, ID_AA64ISAR0, SHA1, 1);
    t = FIELD_DP64(t, ID_AA64ISAR0, SHA2, 2); /* SHA512 */
    t = FIELD_DP64(t, ID_AA64ISAR0, CRC32, 1);
    t = FIELD_DP64(t, ID_AA64ISAR0, ATOMIC, 2);
    t = FIELD_DP64(t, ID_AA64ISAR0, RDM, 1);
    t = FIELD_DP64(t, ID_AA64ISAR0, DP, 1);
    cpu->isar.id_aa64isar0 = t;

    t = cpu->isar.id_aa64isar1;
    t = FIELD_DP64(t, ID_AA64ISAR1, DPB, 1);
    t = FIELD_DP64(t, ID_AA64ISAR1, LRCPC, 1); /* ARMv8.3-RCPC */
    cpu->isar.id_aa64isar1 = t;

    // Memory model features
    t = cpu->isar.id_aa64mmfr0;
#ifdef MATCH_MORELLO_CLOSELY
    t = FIELD_DP64(t, ID_AA64MMFR0, SNSMEM, 1);
    t = FIELD_DP64(t, ID_AA64MMFR0, TGRAN16, 1);
    t = FIELD_DP64(t, ID_AA64MMFR0, TGRAN64, 0);
#else
    t = FIELD_DP64(t, ID_AA64MMFR0, TGRAN16, 0);
    t = FIELD_DP64(t, ID_AA64MMFR0, TGRAN64, 0b1111);
#endif
    t = FIELD_DP64(t, ID_AA64MMFR0, TGRAN4, 0);
    t = FIELD_DP64(t, ID_AA64MMFR0, PARANGE, 5); /* PARange: 48 bits */
    t = FIELD_DP64(t, ID_AA64MMFR0, ASIDBITS, 2);

<<<<<<< HEAD

=======
>>>>>>> bfbf8bb6
    cpu->isar.id_aa64mmfr0 = t;

    t = cpu->isar.id_aa64mmfr1;
    // 2 would be HAF + DS, which would be useful, but tricky to implement.
    // Morello has it set.
    t = FIELD_DP64(t, ID_AA64MMFR1, HAFDBS, 0) /**/;
    t = FIELD_DP64(t, ID_AA64MMFR1, HPDS, 2); /* HPD+TTPBHA*/
    t = FIELD_DP64(t, ID_AA64MMFR1, LO, 1);
    t = FIELD_DP64(t, ID_AA64MMFR1, VH, 1);
<<<<<<< HEAD
    t = FIELD_DP64(t, ID_AA64MMFR1, PAN, 2); /* PAN + ATS1E1 */
    t = FIELD_DP64(t, ID_AA64MMFR1, VMIDBITS, 2); /* VMID16 */
    t = FIELD_DP64(t, ID_AA64MMFR1, XNX, 1); /* TTS2UXN */
=======
    t = FIELD_DP64(t, ID_AA64MMFR1, PAN, 2);      /* PAN + ATS1E1 */
    t = FIELD_DP64(t, ID_AA64MMFR1, VMIDBITS, 2); /* VMID16 */
    t = FIELD_DP64(t, ID_AA64MMFR1, XNX, 1);      /* TTS2UXN */
>>>>>>> bfbf8bb6
    cpu->isar.id_aa64mmfr1 = t;

    t = cpu->isar.id_aa64mmfr2;
    t = FIELD_DP64(t, ID_AA64MMFR2, CCIDX, 0);
    t = FIELD_DP64(t, ID_AA64MMFR2, UAO, 1);
    t = FIELD_DP64(t, ID_AA64MMFR2, CNP, 1); /* TTCNP */
    cpu->isar.id_aa64mmfr2 = t;

    cpu->isar.dbgdidr = 0x3516d000;
    cpu->clidr = 0x0a200023;
    cpu->ccsidr[0] = 0x701fe00a; /* 32KB L1 dcache */
    cpu->ccsidr[1] = 0x201fe012; /* 48KB L1 icache */
    cpu->ccsidr[2] = 0x707fe07a; /* 1MB L2 cache */
    cpu->dcz_blocksize = 4;      /* 64 bytes */
    cpu->gic_num_lrs = 4;
    cpu->gic_vpribits = 5;
    cpu->gic_vprebits = 5;
    define_arm_cp_regs(cpu, cortex_a72_a57_a53_cp_reginfo);
}

static void aarch64_a53_initfn(Object *obj)
{
    ARMCPU *cpu = ARM_CPU(obj);

    cpu->dtb_compatible = "arm,cortex-a53";
    set_feature(&cpu->env, ARM_FEATURE_V8);
    set_feature(&cpu->env, ARM_FEATURE_NEON);
    set_feature(&cpu->env, ARM_FEATURE_GENERIC_TIMER);
    set_feature(&cpu->env, ARM_FEATURE_AARCH64);
    set_feature(&cpu->env, ARM_FEATURE_CBAR_RO);
    set_feature(&cpu->env, ARM_FEATURE_EL2);
    set_feature(&cpu->env, ARM_FEATURE_EL3);
    set_feature(&cpu->env, ARM_FEATURE_PMU);
    cpu->kvm_target = QEMU_KVM_ARM_TARGET_CORTEX_A53;
    cpu->midr = 0x410fd034;
    cpu->revidr = 0x00000000;
    cpu->reset_fpsid = 0x41034070;
    cpu->isar.mvfr0 = 0x10110222;
    cpu->isar.mvfr1 = 0x12111111;
    cpu->isar.mvfr2 = 0x00000043;
    cpu->ctr = 0x84448004; /* L1Ip = VIPT */
    cpu->reset_sctlr = 0x00c50838;
    cpu->isar.id_pfr0 = 0x00000131;
    cpu->isar.id_pfr1 = 0x00011011;
    cpu->isar.id_dfr0 = 0x03010066;
    cpu->id_afr0 = 0x00000000;
    cpu->isar.id_mmfr0 = 0x10101105;
    cpu->isar.id_mmfr1 = 0x40000000;
    cpu->isar.id_mmfr2 = 0x01260000;
    cpu->isar.id_mmfr3 = 0x02102211;
    cpu->isar.id_isar0 = 0x02101110;
    cpu->isar.id_isar1 = 0x13112111;
    cpu->isar.id_isar2 = 0x21232042;
    cpu->isar.id_isar3 = 0x01112131;
    cpu->isar.id_isar4 = 0x00011142;
    cpu->isar.id_isar5 = 0x00011121;
    cpu->isar.id_isar6 = 0;
    cpu->isar.id_aa64pfr0 = 0x00002222;
    cpu->isar.id_aa64dfr0 = 0x10305106;
    cpu->isar.id_aa64isar0 = 0x00011120;
    cpu->isar.id_aa64mmfr0 = 0x00001122; /* 40 bit physical addr */
    cpu->isar.dbgdidr = 0x3516d000;
    cpu->clidr = 0x0a200023;
    cpu->ccsidr[0] = 0x700fe01a; /* 32KB L1 dcache */
    cpu->ccsidr[1] = 0x201fe00a; /* 32KB L1 icache */
    cpu->ccsidr[2] = 0x707fe07a; /* 1024KB L2 cache */
    cpu->dcz_blocksize = 4; /* 64 bytes */
    cpu->gic_num_lrs = 4;
    cpu->gic_vpribits = 5;
    cpu->gic_vprebits = 5;
    define_arm_cp_regs(cpu, cortex_a72_a57_a53_cp_reginfo);
}

static void aarch64_a72_initfn(Object *obj)
{
    ARMCPU *cpu = ARM_CPU(obj);

    cpu->dtb_compatible = "arm,cortex-a72";
    set_feature(&cpu->env, ARM_FEATURE_V8);
    set_feature(&cpu->env, ARM_FEATURE_NEON);
    set_feature(&cpu->env, ARM_FEATURE_GENERIC_TIMER);
    set_feature(&cpu->env, ARM_FEATURE_AARCH64);
    set_feature(&cpu->env, ARM_FEATURE_CBAR_RO);
    set_feature(&cpu->env, ARM_FEATURE_EL2);
    set_feature(&cpu->env, ARM_FEATURE_EL3);
    set_feature(&cpu->env, ARM_FEATURE_PMU);
    cpu->midr = 0x410fd083;
    cpu->revidr = 0x00000000;
    cpu->reset_fpsid = 0x41034080;
    cpu->isar.mvfr0 = 0x10110222;
    cpu->isar.mvfr1 = 0x12111111;
    cpu->isar.mvfr2 = 0x00000043;
    cpu->ctr = 0x8444c004;
    cpu->reset_sctlr = 0x00c50838;
    cpu->isar.id_pfr0 = 0x00000131;
    cpu->isar.id_pfr1 = 0x00011011;
    cpu->isar.id_dfr0 = 0x03010066;
    cpu->id_afr0 = 0x00000000;
    cpu->isar.id_mmfr0 = 0x10201105;
    cpu->isar.id_mmfr1 = 0x40000000;
    cpu->isar.id_mmfr2 = 0x01260000;
    cpu->isar.id_mmfr3 = 0x02102211;
    cpu->isar.id_isar0 = 0x02101110;
    cpu->isar.id_isar1 = 0x13112111;
    cpu->isar.id_isar2 = 0x21232042;
    cpu->isar.id_isar3 = 0x01112131;
    cpu->isar.id_isar4 = 0x00011142;
    cpu->isar.id_isar5 = 0x00011121;
    cpu->isar.id_aa64pfr0 = 0x00002222;
    cpu->isar.id_aa64dfr0 = 0x10305106;
    cpu->isar.id_aa64isar0 = 0x00011120;
    cpu->isar.id_aa64mmfr0 = 0x00001124;
    cpu->isar.dbgdidr = 0x3516d000;
    cpu->clidr = 0x0a200023;
    cpu->ccsidr[0] = 0x701fe00a; /* 32KB L1 dcache */
    cpu->ccsidr[1] = 0x201fe012; /* 48KB L1 icache */
    cpu->ccsidr[2] = 0x707fe07a; /* 1MB L2 cache */
    cpu->dcz_blocksize = 4; /* 64 bytes */
    cpu->gic_num_lrs = 4;
    cpu->gic_vpribits = 5;
    cpu->gic_vprebits = 5;
    define_arm_cp_regs(cpu, cortex_a72_a57_a53_cp_reginfo);
}

void arm_cpu_sve_finalize(ARMCPU *cpu, Error **errp)
{
    /*
     * If any vector lengths are explicitly enabled with sve<N> properties,
     * then all other lengths are implicitly disabled.  If sve-max-vq is
     * specified then it is the same as explicitly enabling all lengths
     * up to and including the specified maximum, which means all larger
     * lengths will be implicitly disabled.  If no sve<N> properties
     * are enabled and sve-max-vq is not specified, then all lengths not
     * explicitly disabled will be enabled.  Additionally, all power-of-two
     * vector lengths less than the maximum enabled length will be
     * automatically enabled and all vector lengths larger than the largest
     * disabled power-of-two vector length will be automatically disabled.
     * Errors are generated if the user provided input that interferes with
     * any of the above.  Finally, if SVE is not disabled, then at least one
     * vector length must be enabled.
     */
    DECLARE_BITMAP(kvm_supported, ARM_MAX_VQ);
    DECLARE_BITMAP(tmp, ARM_MAX_VQ);
    uint32_t vq, max_vq = 0;

    /* Collect the set of vector lengths supported by KVM. */
    bitmap_zero(kvm_supported, ARM_MAX_VQ);
    if (kvm_enabled() && kvm_arm_sve_supported()) {
        kvm_arm_sve_get_vls(CPU(cpu), kvm_supported);
    } else if (kvm_enabled()) {
        assert(!cpu_isar_feature(aa64_sve, cpu));
    }

    /*
     * Process explicit sve<N> properties.
     * From the properties, sve_vq_map<N> implies sve_vq_init<N>.
     * Check first for any sve<N> enabled.
     */
    if (!bitmap_empty(cpu->sve_vq_map, ARM_MAX_VQ)) {
        max_vq = find_last_bit(cpu->sve_vq_map, ARM_MAX_VQ) + 1;

        if (cpu->sve_max_vq && max_vq > cpu->sve_max_vq) {
            error_setg(errp, "cannot enable sve%d", max_vq * 128);
            error_append_hint(errp, "sve%d is larger than the maximum vector "
                              "length, sve-max-vq=%d (%d bits)\n",
                              max_vq * 128, cpu->sve_max_vq,
                              cpu->sve_max_vq * 128);
            return;
        }

        if (kvm_enabled()) {
            /*
             * For KVM we have to automatically enable all supported unitialized
             * lengths, even when the smaller lengths are not all powers-of-two.
             */
            bitmap_andnot(tmp, kvm_supported, cpu->sve_vq_init, max_vq);
            bitmap_or(cpu->sve_vq_map, cpu->sve_vq_map, tmp, max_vq);
        } else {
            /* Propagate enabled bits down through required powers-of-two. */
            for (vq = pow2floor(max_vq); vq >= 1; vq >>= 1) {
                if (!test_bit(vq - 1, cpu->sve_vq_init)) {
                    set_bit(vq - 1, cpu->sve_vq_map);
                }
            }
        }
    } else if (cpu->sve_max_vq == 0) {
        /*
         * No explicit bits enabled, and no implicit bits from sve-max-vq.
         */
        if (!cpu_isar_feature(aa64_sve, cpu)) {
            /* SVE is disabled and so are all vector lengths.  Good. */
            return;
        }

        if (kvm_enabled()) {
            /* Disabling a supported length disables all larger lengths. */
            for (vq = 1; vq <= ARM_MAX_VQ; ++vq) {
                if (test_bit(vq - 1, cpu->sve_vq_init) &&
                    test_bit(vq - 1, kvm_supported)) {
                    break;
                }
            }
            max_vq = vq <= ARM_MAX_VQ ? vq - 1 : ARM_MAX_VQ;
            bitmap_andnot(cpu->sve_vq_map, kvm_supported,
                          cpu->sve_vq_init, max_vq);
            if (max_vq == 0 || bitmap_empty(cpu->sve_vq_map, max_vq)) {
                error_setg(errp, "cannot disable sve%d", vq * 128);
                error_append_hint(errp, "Disabling sve%d results in all "
                                  "vector lengths being disabled.\n",
                                  vq * 128);
                error_append_hint(errp, "With SVE enabled, at least one "
                                  "vector length must be enabled.\n");
                return;
            }
        } else {
            /* Disabling a power-of-two disables all larger lengths. */
            if (test_bit(0, cpu->sve_vq_init)) {
                error_setg(errp, "cannot disable sve128");
                error_append_hint(errp, "Disabling sve128 results in all "
                                  "vector lengths being disabled.\n");
                error_append_hint(errp, "With SVE enabled, at least one "
                                  "vector length must be enabled.\n");
                return;
            }
            for (vq = 2; vq <= ARM_MAX_VQ; vq <<= 1) {
                if (test_bit(vq - 1, cpu->sve_vq_init)) {
                    break;
                }
            }
            max_vq = vq <= ARM_MAX_VQ ? vq - 1 : ARM_MAX_VQ;
            bitmap_complement(cpu->sve_vq_map, cpu->sve_vq_init, max_vq);
        }

        max_vq = find_last_bit(cpu->sve_vq_map, max_vq) + 1;
    }

    /*
     * Process the sve-max-vq property.
     * Note that we know from the above that no bit above
     * sve-max-vq is currently set.
     */
    if (cpu->sve_max_vq != 0) {
        max_vq = cpu->sve_max_vq;

        if (!test_bit(max_vq - 1, cpu->sve_vq_map) &&
            test_bit(max_vq - 1, cpu->sve_vq_init)) {
            error_setg(errp, "cannot disable sve%d", max_vq * 128);
            error_append_hint(errp, "The maximum vector length must be "
                              "enabled, sve-max-vq=%d (%d bits)\n",
                              max_vq, max_vq * 128);
            return;
        }

        /* Set all bits not explicitly set within sve-max-vq. */
        bitmap_complement(tmp, cpu->sve_vq_init, max_vq);
        bitmap_or(cpu->sve_vq_map, cpu->sve_vq_map, tmp, max_vq);
    }

    /*
     * We should know what max-vq is now.  Also, as we're done
     * manipulating sve-vq-map, we ensure any bits above max-vq
     * are clear, just in case anybody looks.
     */
    assert(max_vq != 0);
    bitmap_clear(cpu->sve_vq_map, max_vq, ARM_MAX_VQ - max_vq);

    if (kvm_enabled()) {
        /* Ensure the set of lengths matches what KVM supports. */
        bitmap_xor(tmp, cpu->sve_vq_map, kvm_supported, max_vq);
        if (!bitmap_empty(tmp, max_vq)) {
            vq = find_last_bit(tmp, max_vq) + 1;
            if (test_bit(vq - 1, cpu->sve_vq_map)) {
                if (cpu->sve_max_vq) {
                    error_setg(errp, "cannot set sve-max-vq=%d",
                               cpu->sve_max_vq);
                    error_append_hint(errp, "This KVM host does not support "
                                      "the vector length %d-bits.\n",
                                      vq * 128);
                    error_append_hint(errp, "It may not be possible to use "
                                      "sve-max-vq with this KVM host. Try "
                                      "using only sve<N> properties.\n");
                } else {
                    error_setg(errp, "cannot enable sve%d", vq * 128);
                    error_append_hint(errp, "This KVM host does not support "
                                      "the vector length %d-bits.\n",
                                      vq * 128);
                }
            } else {
                error_setg(errp, "cannot disable sve%d", vq * 128);
                error_append_hint(errp, "The KVM host requires all "
                                  "supported vector lengths smaller "
                                  "than %d bits to also be enabled.\n",
                                  max_vq * 128);
            }
            return;
        }
    } else {
        /* Ensure all required powers-of-two are enabled. */
        for (vq = pow2floor(max_vq); vq >= 1; vq >>= 1) {
            if (!test_bit(vq - 1, cpu->sve_vq_map)) {
                error_setg(errp, "cannot disable sve%d", vq * 128);
                error_append_hint(errp, "sve%d is required as it "
                                  "is a power-of-two length smaller than "
                                  "the maximum, sve%d\n",
                                  vq * 128, max_vq * 128);
                return;
            }
        }
    }

    /*
     * Now that we validated all our vector lengths, the only question
     * left to answer is if we even want SVE at all.
     */
    if (!cpu_isar_feature(aa64_sve, cpu)) {
        error_setg(errp, "cannot enable sve%d", max_vq * 128);
        error_append_hint(errp, "SVE must be enabled to enable vector "
                          "lengths.\n");
        error_append_hint(errp, "Add sve=on to the CPU property list.\n");
        return;
    }

    /* From now on sve_max_vq is the actual maximum supported length. */
    cpu->sve_max_vq = max_vq;
}

static void cpu_max_get_sve_max_vq(Object *obj, Visitor *v, const char *name,
                                   void *opaque, Error **errp)
{
    ARMCPU *cpu = ARM_CPU(obj);
    uint32_t value;

    /* All vector lengths are disabled when SVE is off. */
    if (!cpu_isar_feature(aa64_sve, cpu)) {
        value = 0;
    } else {
        value = cpu->sve_max_vq;
    }
    visit_type_uint32(v, name, &value, errp);
}

static void cpu_max_set_sve_max_vq(Object *obj, Visitor *v, const char *name,
                                   void *opaque, Error **errp)
{
    ARMCPU *cpu = ARM_CPU(obj);
    uint32_t max_vq;

    if (!visit_type_uint32(v, name, &max_vq, errp)) {
        return;
    }

    if (kvm_enabled() && !kvm_arm_sve_supported()) {
        error_setg(errp, "cannot set sve-max-vq");
        error_append_hint(errp, "SVE not supported by KVM on this host\n");
        return;
    }

    if (max_vq == 0 || max_vq > ARM_MAX_VQ) {
        error_setg(errp, "unsupported SVE vector length");
        error_append_hint(errp, "Valid sve-max-vq in range [1-%d]\n",
                          ARM_MAX_VQ);
        return;
    }

    cpu->sve_max_vq = max_vq;
}

static void cpu_arm_get_sve_vq(Object *obj, Visitor *v, const char *name,
                               void *opaque, Error **errp)
{
    ARMCPU *cpu = ARM_CPU(obj);
    uint32_t vq = atoi(&name[3]) / 128;
    bool value;

    /* All vector lengths are disabled when SVE is off. */
    if (!cpu_isar_feature(aa64_sve, cpu)) {
        value = false;
    } else {
        value = test_bit(vq - 1, cpu->sve_vq_map);
    }
    visit_type_bool(v, name, &value, errp);
}

static void cpu_arm_set_sve_vq(Object *obj, Visitor *v, const char *name,
                               void *opaque, Error **errp)
{
    ARMCPU *cpu = ARM_CPU(obj);
    uint32_t vq = atoi(&name[3]) / 128;
    bool value;

    if (!visit_type_bool(v, name, &value, errp)) {
        return;
    }

    if (value && kvm_enabled() && !kvm_arm_sve_supported()) {
        error_setg(errp, "cannot enable %s", name);
        error_append_hint(errp, "SVE not supported by KVM on this host\n");
        return;
    }

    if (value) {
        set_bit(vq - 1, cpu->sve_vq_map);
    } else {
        clear_bit(vq - 1, cpu->sve_vq_map);
    }
    set_bit(vq - 1, cpu->sve_vq_init);
}

static void cpu_arm_get_sve(Object *obj, Visitor *v, const char *name,
                            void *opaque, Error **errp)
{
    ARMCPU *cpu = ARM_CPU(obj);
    bool value = cpu_isar_feature(aa64_sve, cpu);

    visit_type_bool(v, name, &value, errp);
}

static void cpu_arm_set_sve(Object *obj, Visitor *v, const char *name,
                            void *opaque, Error **errp)
{
    ARMCPU *cpu = ARM_CPU(obj);
    bool value;
    uint64_t t;

    if (!visit_type_bool(v, name, &value, errp)) {
        return;
    }

    if (value && kvm_enabled() && !kvm_arm_sve_supported()) {
        error_setg(errp, "'sve' feature not supported by KVM on this host");
        return;
    }

    t = cpu->isar.id_aa64pfr0;
    t = FIELD_DP64(t, ID_AA64PFR0, SVE, value);
    cpu->isar.id_aa64pfr0 = t;
}

void aarch64_add_sve_properties(Object *obj)
{
    uint32_t vq;

    object_property_add(obj, "sve", "bool", cpu_arm_get_sve,
                        cpu_arm_set_sve, NULL, NULL);

    for (vq = 1; vq <= ARM_MAX_VQ; ++vq) {
        char name[8];
        sprintf(name, "sve%d", vq * 128);
        object_property_add(obj, name, "bool", cpu_arm_get_sve_vq,
                            cpu_arm_set_sve_vq, NULL, NULL);
    }
}

/* -cpu max: if KVM is enabled, like -cpu host (best possible with this host);
 * otherwise, a CPU with as many features enabled as our emulation supports.
 * The version of '-cpu max' for qemu-system-arm is defined in cpu.c;
 * this only needs to handle 64 bits.
 */
static void aarch64_max_initfn(Object *obj)
{
    ARMCPU *cpu = ARM_CPU(obj);

    if (kvm_enabled()) {
        kvm_arm_set_cpu_features_from_host(cpu);
    } else {
        uint64_t t;
        uint32_t u;
        aarch64_a57_initfn(obj);

        /*
         * Reset MIDR so the guest doesn't mistake our 'max' CPU type for a real
         * one and try to apply errata workarounds or use impdef features we
         * don't provide.
         * An IMPLEMENTER field of 0 means "reserved for software use";
         * ARCHITECTURE must be 0xf indicating "v7 or later, check ID registers
         * to see which features are present";
         * the VARIANT, PARTNUM and REVISION fields are all implementation
         * defined and we choose to define PARTNUM just in case guest
         * code needs to distinguish this QEMU CPU from other software
         * implementations, though this shouldn't be needed.
         */
        t = FIELD_DP64(0, MIDR_EL1, IMPLEMENTER, 0);
        t = FIELD_DP64(t, MIDR_EL1, ARCHITECTURE, 0xf);
        t = FIELD_DP64(t, MIDR_EL1, PARTNUM, 'Q');
        t = FIELD_DP64(t, MIDR_EL1, VARIANT, 0);
        t = FIELD_DP64(t, MIDR_EL1, REVISION, 0);
        cpu->midr = t;

        t = cpu->isar.id_aa64isar0;
        t = FIELD_DP64(t, ID_AA64ISAR0, AES, 2); /* AES + PMULL */
        t = FIELD_DP64(t, ID_AA64ISAR0, SHA1, 1);
        t = FIELD_DP64(t, ID_AA64ISAR0, SHA2, 2); /* SHA512 */
        t = FIELD_DP64(t, ID_AA64ISAR0, CRC32, 1);
        t = FIELD_DP64(t, ID_AA64ISAR0, ATOMIC, 2);
        t = FIELD_DP64(t, ID_AA64ISAR0, RDM, 1);
        t = FIELD_DP64(t, ID_AA64ISAR0, SHA3, 1);
        t = FIELD_DP64(t, ID_AA64ISAR0, SM3, 1);
        t = FIELD_DP64(t, ID_AA64ISAR0, SM4, 1);
        t = FIELD_DP64(t, ID_AA64ISAR0, DP, 1);
        t = FIELD_DP64(t, ID_AA64ISAR0, FHM, 1);
        t = FIELD_DP64(t, ID_AA64ISAR0, TS, 2); /* v8.5-CondM */
        t = FIELD_DP64(t, ID_AA64ISAR0, RNDR, 1);
        cpu->isar.id_aa64isar0 = t;

        t = cpu->isar.id_aa64isar1;
        t = FIELD_DP64(t, ID_AA64ISAR1, DPB, 2);
        t = FIELD_DP64(t, ID_AA64ISAR1, JSCVT, 1);
        t = FIELD_DP64(t, ID_AA64ISAR1, FCMA, 1);
        t = FIELD_DP64(t, ID_AA64ISAR1, APA, 1); /* PAuth, architected only */
        t = FIELD_DP64(t, ID_AA64ISAR1, API, 0);
        t = FIELD_DP64(t, ID_AA64ISAR1, GPA, 1);
        t = FIELD_DP64(t, ID_AA64ISAR1, GPI, 0);
        t = FIELD_DP64(t, ID_AA64ISAR1, SB, 1);
        t = FIELD_DP64(t, ID_AA64ISAR1, SPECRES, 1);
        t = FIELD_DP64(t, ID_AA64ISAR1, FRINTTS, 1);
        t = FIELD_DP64(t, ID_AA64ISAR1, LRCPC, 2); /* ARMv8.4-RCPC */
        cpu->isar.id_aa64isar1 = t;

        t = cpu->isar.id_aa64pfr0;
        t = FIELD_DP64(t, ID_AA64PFR0, SVE, 1);
        t = FIELD_DP64(t, ID_AA64PFR0, FP, 1);
        t = FIELD_DP64(t, ID_AA64PFR0, ADVSIMD, 1);
        cpu->isar.id_aa64pfr0 = t;

        t = cpu->isar.id_aa64pfr1;
        t = FIELD_DP64(t, ID_AA64PFR1, BT, 1);
        /*
         * Begin with full support for MTE. This will be downgraded to MTE=0
         * during realize if the board provides no tag memory, much like
         * we do for EL2 with the virtualization=on property.
         */
        t = FIELD_DP64(t, ID_AA64PFR1, MTE, 2);
        cpu->isar.id_aa64pfr1 = t;

        t = cpu->isar.id_aa64mmfr0;
        t = FIELD_DP64(t, ID_AA64MMFR0, PARANGE, 5); /* PARange: 48 bits */
        cpu->isar.id_aa64mmfr0 = t;

        t = cpu->isar.id_aa64mmfr1;
        t = FIELD_DP64(t, ID_AA64MMFR1, HPDS, 1); /* HPD */
        t = FIELD_DP64(t, ID_AA64MMFR1, LO, 1);
        t = FIELD_DP64(t, ID_AA64MMFR1, VH, 1);
        t = FIELD_DP64(t, ID_AA64MMFR1, PAN, 2); /* ATS1E1 */
        t = FIELD_DP64(t, ID_AA64MMFR1, VMIDBITS, 2); /* VMID16 */
        t = FIELD_DP64(t, ID_AA64MMFR1, XNX, 1); /* TTS2UXN */
        cpu->isar.id_aa64mmfr1 = t;

        t = cpu->isar.id_aa64mmfr2;
        t = FIELD_DP64(t, ID_AA64MMFR2, UAO, 1);
        t = FIELD_DP64(t, ID_AA64MMFR2, CNP, 1); /* TTCNP */
        cpu->isar.id_aa64mmfr2 = t;

        /* Replicate the same data to the 32-bit id registers.  */
        u = cpu->isar.id_isar5;
        u = FIELD_DP32(u, ID_ISAR5, AES, 2); /* AES + PMULL */
        u = FIELD_DP32(u, ID_ISAR5, SHA1, 1);
        u = FIELD_DP32(u, ID_ISAR5, SHA2, 1);
        u = FIELD_DP32(u, ID_ISAR5, CRC32, 1);
        u = FIELD_DP32(u, ID_ISAR5, RDM, 1);
        u = FIELD_DP32(u, ID_ISAR5, VCMA, 1);
        cpu->isar.id_isar5 = u;

        u = cpu->isar.id_isar6;
        u = FIELD_DP32(u, ID_ISAR6, JSCVT, 1);
        u = FIELD_DP32(u, ID_ISAR6, DP, 1);
        u = FIELD_DP32(u, ID_ISAR6, FHM, 1);
        u = FIELD_DP32(u, ID_ISAR6, SB, 1);
        u = FIELD_DP32(u, ID_ISAR6, SPECRES, 1);
        cpu->isar.id_isar6 = u;

        u = cpu->isar.id_mmfr3;
        u = FIELD_DP32(u, ID_MMFR3, PAN, 2); /* ATS1E1 */
        cpu->isar.id_mmfr3 = u;

        u = cpu->isar.id_mmfr4;
        u = FIELD_DP32(u, ID_MMFR4, HPDS, 1); /* AA32HPD */
        u = FIELD_DP32(u, ID_MMFR4, AC2, 1); /* ACTLR2, HACTLR2 */
        u = FIELD_DP32(u, ID_MMFR4, CNP, 1); /* TTCNP */
        u = FIELD_DP32(u, ID_MMFR4, XNX, 1); /* TTS2UXN */
        cpu->isar.id_mmfr4 = u;

        t = cpu->isar.id_aa64dfr0;
        t = FIELD_DP64(t, ID_AA64DFR0, PMUVER, 5); /* v8.4-PMU */
        cpu->isar.id_aa64dfr0 = t;

        u = cpu->isar.id_dfr0;
        u = FIELD_DP32(u, ID_DFR0, PERFMON, 5); /* v8.4-PMU */
        cpu->isar.id_dfr0 = u;

        u = cpu->isar.mvfr1;
        u = FIELD_DP32(u, MVFR1, FPHP, 3);      /* v8.2-FP16 */
        u = FIELD_DP32(u, MVFR1, SIMDHP, 2);    /* v8.2-FP16 */
        cpu->isar.mvfr1 = u;

#ifdef CONFIG_USER_ONLY
        /* For usermode -cpu max we can use a larger and more efficient DCZ
         * blocksize since we don't have to follow what the hardware does.
         */
        cpu->ctr = 0x80038003; /* 32 byte I and D cacheline size, VIPT icache */
        cpu->dcz_blocksize = 7; /*  512 bytes */
#endif
    }

    aarch64_add_sve_properties(obj);
    object_property_add(obj, "sve-max-vq", "uint32", cpu_max_get_sve_max_vq,
                        cpu_max_set_sve_max_vq, NULL, NULL);
}

/* clang-format off */
static const ARMCPUInfo aarch64_cpus[] = {
<<<<<<< HEAD
    {.name = "cortex-a57", .initfn = aarch64_a57_initfn},
    {.name = "cortex-a53", .initfn = aarch64_a53_initfn},
    {.name = "cortex-a72", .initfn = aarch64_a72_initfn},
    {.name = "morello", .initfn = aarch64_morello_initfn},
    {.name = "max", .initfn = aarch64_max_initfn},
=======
    { .name = "cortex-a57",         .initfn = aarch64_a57_initfn },
    { .name = "cortex-a53",         .initfn = aarch64_a53_initfn },
    { .name = "cortex-a72",         .initfn = aarch64_a72_initfn },
    { .name = "morello",            .initfn = aarch64_morello_initfn },
    { .name = "max",                .initfn = aarch64_max_initfn },
>>>>>>> bfbf8bb6
};
/* clang-format on */

static bool aarch64_cpu_get_aarch64(Object *obj, Error **errp)
{
    ARMCPU *cpu = ARM_CPU(obj);

    return arm_feature(&cpu->env, ARM_FEATURE_AARCH64);
}

static void aarch64_cpu_set_aarch64(Object *obj, bool value, Error **errp)
{
    ARMCPU *cpu = ARM_CPU(obj);

    /* At this time, this property is only allowed if KVM is enabled.  This
     * restriction allows us to avoid fixing up functionality that assumes a
     * uniform execution state like do_interrupt.
     */
    if (value == false) {
        if (!kvm_enabled() || !kvm_arm_aarch32_supported()) {
            error_setg(errp, "'aarch64' feature cannot be disabled "
                             "unless KVM is enabled and 32-bit EL1 "
                             "is supported");
            return;
        }
        unset_feature(&cpu->env, ARM_FEATURE_AARCH64);
    } else {
        set_feature(&cpu->env, ARM_FEATURE_AARCH64);
    }
}

static void aarch64_cpu_initfn(Object *obj)
{
    object_property_add_bool(obj, "aarch64", aarch64_cpu_get_aarch64,
                             aarch64_cpu_set_aarch64);
    object_property_set_description(obj, "aarch64",
                                    "Set on/off to enable/disable aarch64 "
                                    "execution state ");
}

static void aarch64_cpu_finalizefn(Object *obj)
{
}

static gchar *aarch64_gdb_arch_name(CPUState *cs)
{
    return g_strdup("aarch64");
}

static void aarch64_cpu_class_init(ObjectClass *oc, void *data)
{
    CPUClass *cc = CPU_CLASS(oc);

    cc->cpu_exec_interrupt = arm_cpu_exec_interrupt;
    cc->gdb_read_register = aarch64_cpu_gdb_read_register;
    cc->gdb_write_register = aarch64_cpu_gdb_write_register;
    cc->gdb_num_core_regs = 34;
    cc->gdb_core_xml_file = "aarch64-core.xml";
    cc->gdb_arch_name = aarch64_gdb_arch_name;
}

static void aarch64_cpu_instance_init(Object *obj)
{
    ARMCPUClass *acc = ARM_CPU_GET_CLASS(obj);

    acc->info->initfn(obj);
    arm_cpu_post_init(obj);
}

static void cpu_register_class_init(ObjectClass *oc, void *data)
{
    ARMCPUClass *acc = ARM_CPU_CLASS(oc);

    acc->info = data;
}

void aarch64_cpu_register(const ARMCPUInfo *info)
{
    TypeInfo type_info = {
        .parent = TYPE_AARCH64_CPU,
        .instance_size = sizeof(ARMCPU),
        .instance_init = aarch64_cpu_instance_init,
        .class_size = sizeof(ARMCPUClass),
        .class_init = info->class_init ?: cpu_register_class_init,
        .class_data = (void *)info,
    };

    type_info.name = g_strdup_printf("%s-" TYPE_ARM_CPU, info->name);
    type_register(&type_info);
    g_free((void *)type_info.name);
}

static const TypeInfo aarch64_cpu_type_info = {
    .name = TYPE_AARCH64_CPU,
    .parent = TYPE_ARM_CPU,
    .instance_size = sizeof(ARMCPU),
    .instance_init = aarch64_cpu_initfn,
    .instance_finalize = aarch64_cpu_finalizefn,
    .abstract = true,
    .class_size = sizeof(AArch64CPUClass),
    .class_init = aarch64_cpu_class_init,
};

static void aarch64_cpu_register_types(void)
{
    size_t i;

    type_register_static(&aarch64_cpu_type_info);

    for (i = 0; i < ARRAY_SIZE(aarch64_cpus); ++i) {
        aarch64_cpu_register(&aarch64_cpus[i]);
    }
}

type_init(aarch64_cpu_register_types)<|MERGE_RESOLUTION|>--- conflicted
+++ resolved
@@ -193,20 +193,13 @@
     t = cpu->isar.id_aa64pfr0;
     t = FIELD_DP64(t, ID_AA64PFR0, FP, 1);
     t = FIELD_DP64(t, ID_AA64PFR0, ADVSIMD, 1);
-<<<<<<< HEAD
-    t = FIELD_DP64(t, ID_AA64PFR0, RAS, 1);
-=======
->>>>>>> bfbf8bb6
     t = FIELD_DP64(t, ID_AA64PFR0, EL0, 1);
     t = FIELD_DP64(t, ID_AA64PFR0, EL1, 1);
     t = FIELD_DP64(t, ID_AA64PFR0, EL2, 1);
     t = FIELD_DP64(t, ID_AA64PFR0, EL3, 1);
 #ifdef MATCH_MORELLO_CLOSELY
-<<<<<<< HEAD
-=======
     // RAS not actually implemented in QEMU
     // t = FIELD_DP64(t, ID_AA64PFR0, RAS, 1);
->>>>>>> bfbf8bb6
     t = FIELD_DP64(t, ID_AA64PFR0, CSV2, 1);
     t = FIELD_DP64(t, ID_AA64PFR0, CSV3, 1);
 #endif
@@ -218,12 +211,9 @@
 
     t = cpu->isar.id_aa64dfr0;
     t = FIELD_DP64(t, ID_AA64DFR0, PMUVER, 5); /* v8.4-PMU */
-<<<<<<< HEAD
-=======
     // 4 breakpoints and watchpoints (field stores x - 1)
     t = FIELD_DP64(t, ID_AA64DFR0, BRPS, 8 - 1); /* v8.4-PMU */
     t = FIELD_DP64(t, ID_AA64DFR0, WRPS, 8 - 1); /* v8.4-PMU */
->>>>>>> bfbf8bb6
     cpu->isar.id_aa64dfr0 = t;
 
     // Instruction Set Attributes
@@ -256,10 +246,6 @@
     t = FIELD_DP64(t, ID_AA64MMFR0, PARANGE, 5); /* PARange: 48 bits */
     t = FIELD_DP64(t, ID_AA64MMFR0, ASIDBITS, 2);
 
-<<<<<<< HEAD
-
-=======
->>>>>>> bfbf8bb6
     cpu->isar.id_aa64mmfr0 = t;
 
     t = cpu->isar.id_aa64mmfr1;
@@ -269,15 +255,9 @@
     t = FIELD_DP64(t, ID_AA64MMFR1, HPDS, 2); /* HPD+TTPBHA*/
     t = FIELD_DP64(t, ID_AA64MMFR1, LO, 1);
     t = FIELD_DP64(t, ID_AA64MMFR1, VH, 1);
-<<<<<<< HEAD
-    t = FIELD_DP64(t, ID_AA64MMFR1, PAN, 2); /* PAN + ATS1E1 */
-    t = FIELD_DP64(t, ID_AA64MMFR1, VMIDBITS, 2); /* VMID16 */
-    t = FIELD_DP64(t, ID_AA64MMFR1, XNX, 1); /* TTS2UXN */
-=======
     t = FIELD_DP64(t, ID_AA64MMFR1, PAN, 2);      /* PAN + ATS1E1 */
     t = FIELD_DP64(t, ID_AA64MMFR1, VMIDBITS, 2); /* VMID16 */
     t = FIELD_DP64(t, ID_AA64MMFR1, XNX, 1);      /* TTS2UXN */
->>>>>>> bfbf8bb6
     cpu->isar.id_aa64mmfr1 = t;
 
     t = cpu->isar.id_aa64mmfr2;
@@ -888,19 +868,11 @@
 
 /* clang-format off */
 static const ARMCPUInfo aarch64_cpus[] = {
-<<<<<<< HEAD
-    {.name = "cortex-a57", .initfn = aarch64_a57_initfn},
-    {.name = "cortex-a53", .initfn = aarch64_a53_initfn},
-    {.name = "cortex-a72", .initfn = aarch64_a72_initfn},
-    {.name = "morello", .initfn = aarch64_morello_initfn},
-    {.name = "max", .initfn = aarch64_max_initfn},
-=======
     { .name = "cortex-a57",         .initfn = aarch64_a57_initfn },
     { .name = "cortex-a53",         .initfn = aarch64_a53_initfn },
     { .name = "cortex-a72",         .initfn = aarch64_a72_initfn },
     { .name = "morello",            .initfn = aarch64_morello_initfn },
     { .name = "max",                .initfn = aarch64_max_initfn },
->>>>>>> bfbf8bb6
 };
 /* clang-format on */
 
