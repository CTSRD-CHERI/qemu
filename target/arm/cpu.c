/*
 * QEMU ARM CPU
 *
 * Copyright (c) 2012 SUSE LINUX Products GmbH
 *
 * This program is free software; you can redistribute it and/or
 * modify it under the terms of the GNU General Public License
 * as published by the Free Software Foundation; either version 2
 * of the License, or (at your option) any later version.
 *
 * This program is distributed in the hope that it will be useful,
 * but WITHOUT ANY WARRANTY; without even the implied warranty of
 * MERCHANTABILITY or FITNESS FOR A PARTICULAR PURPOSE.  See the
 * GNU General Public License for more details.
 *
 * You should have received a copy of the GNU General Public License
 * along with this program; if not, see
 * <http://www.gnu.org/licenses/gpl-2.0.html>
 */

#include "qemu/osdep.h"
#include "qemu/qemu-print.h"
#include "qemu-common.h"
#include "target/arm/idau.h"
#include "qemu/module.h"
#include "qapi/error.h"
#include "qapi/visitor.h"
#include "cpu.h"
#ifdef CONFIG_TCG
#include "hw/core/tcg-cpu-ops.h"
#endif /* CONFIG_TCG */
#include "internals.h"
#include "exec/exec-all.h"
#include "hw/qdev-properties.h"
#if !defined(CONFIG_USER_ONLY)
#include "hw/loader.h"
#include "hw/boards.h"
#endif
#include "sysemu/sysemu.h"
#include "sysemu/tcg.h"
#include "sysemu/hw_accel.h"
#include "kvm_arm.h"
#include "disas/capstone.h"
#include "fpu/softfloat.h"

#ifdef TARGET_CHERI

const char *const cheri_gp_regnames[34] = {
    "c0",  "c1",  "c2",  "c3",  "c4",  "c5",  "c6",         "c7",  "c8",
    "c9",  "c10", "c11", "c12", "c13", "c14", "c15",        "c16", "c17",
    "c18", "c19", "c20", "c21", "c22", "c23", "c24",        "c25", "c26",
    "c27", "c28", "c29", "c30", "csp", "czr", "ctmp(error)"};

const char *const cheri_gp_int_regnames[34] = {
    "x0",  "x1",  "x2",  "x3",  "x4",  "x5",  "x6",         "x7",  "x8",
    "x9",  "x10", "x11", "x12", "x13", "x14", "x15",        "x16", "x17",
    "x18", "x19", "x20", "x21", "x22", "x23", "x24",        "x25", "x26",
    "x27", "x28", "x29", "x30", "xsp", "xzr", "xtmp(error)"};

#endif

#ifdef CONFIG_TCG_LOG_INSTR
const char *const aarch_cpu_mode_names[QEMU_LOG_INSTR_CPU_MODE_MAX] = {
    [AARCH_LOG_INSTR_CPU_EL0] = "EL0",
    [AARCH_LOG_INSTR_CPU_EL1] = "EL1",
    [AARCH_LOG_INSTR_CPU_EL2] = "EL2",
    [AARCH_LOG_INSTR_CPU_EL3] = "EL3",
};
#endif

static void arm_cpu_set_pc(CPUState *cs, vaddr value)
{
    ARMCPU *cpu = ARM_CPU(cs);
    CPUARMState *env = &cpu->env;

    if (is_a64(env)) {
        set_aarch_reg_value(&env->pc, value);
        env->thumb = 0;
    } else {
        env->regs[15] = value & ~1;
        env->thumb = value & 1;
    }
}

#ifdef CONFIG_TCG
void arm_cpu_synchronize_from_tb(CPUState *cs,
                                 const TranslationBlock *tb)
{
    ARMCPU *cpu = ARM_CPU(cs);
    CPUARMState *env = &cpu->env;

    /*
     * It's OK to look at env for the current mode here, because it's
     * never possible for an AArch64 TB to chain to an AArch32 TB.
     */
    if (is_a64(env)) {
        // LETODO: I dont know if this needs bounds checking
        set_aarch_reg_value(&env->pc, tb->pc);
    } else {
        env->regs[15] = tb->pc;
    }
}
#endif /* CONFIG_TCG */

static bool arm_cpu_has_work(CPUState *cs)
{
    ARMCPU *cpu = ARM_CPU(cs);

    return (cpu->power_state != PSCI_OFF)
        && cs->interrupt_request &
        (CPU_INTERRUPT_FIQ | CPU_INTERRUPT_HARD
         | CPU_INTERRUPT_VFIQ | CPU_INTERRUPT_VIRQ
         | CPU_INTERRUPT_EXITTB);
}

void arm_register_pre_el_change_hook(ARMCPU *cpu, ARMELChangeHookFn *hook,
                                 void *opaque)
{
    ARMELChangeHook *entry = g_new0(ARMELChangeHook, 1);

    entry->hook = hook;
    entry->opaque = opaque;

    QLIST_INSERT_HEAD(&cpu->pre_el_change_hooks, entry, node);
}

void arm_register_el_change_hook(ARMCPU *cpu, ARMELChangeHookFn *hook,
                                 void *opaque)
{
    ARMELChangeHook *entry = g_new0(ARMELChangeHook, 1);

    entry->hook = hook;
    entry->opaque = opaque;

    QLIST_INSERT_HEAD(&cpu->el_change_hooks, entry, node);
}

static void cp_reg_reset(gpointer key, gpointer value, gpointer opaque)
{
    /* Reset a single ARMCPRegInfo register */
    ARMCPRegInfo *ri = value;
    ARMCPU *cpu = opaque;

    if (ri->type & (ARM_CP_SPECIAL | ARM_CP_ALIAS)) {
        return;
    }

    if (ri->resetfn) {
        ri->resetfn(&cpu->env, ri);
        return;
    }

#ifdef TARGET_CHERI
    if (cpreg_field_is_cap(ri)) {
        if (ri->type & ARM_CP_CONST) {
            return;
        }
        assert(ri->fieldoffset && "Unexpected capability cpreg without offset");
        /*
         * We ensure that all cap_register_t values are reset to a canonical
         * capability rather than all zeroes. This ensures that values such
         * as pesbt and capreg_state are initialized correctly. The default
         * reset value is null unless has_special_capresetvalue is set.
         */
        if (ri->has_special_capresetvalue) {
            CPREG_FIELDCAP(&cpu->env, ri) = ri->capresetvalue;
        } else {
            null_capability(&CPREG_FIELDCAP(&cpu->env, ri));
        }
        return;
    }
#endif

    /* A zero offset is never possible as it would be regs[0]
     * so we use it to indicate that reset is being handled elsewhere.
     * This is basically only used for fields in non-core coprocessors
     * (like the pxa2xx ones).
     */
    if (!ri->fieldoffset) {
        return;
    }
    if (cpreg_field_is_64bit(ri)) {
        CPREG_FIELD64(&cpu->env, ri) = ri->resetvalue;
    } else {
        CPREG_FIELD32(&cpu->env, ri) = ri->resetvalue;
    }
}

static void cp_reg_check_reset(gpointer key, gpointer value,  gpointer opaque)
{
    /* Purely an assertion check: we've already done reset once,
     * so now check that running the reset for the cpreg doesn't
     * change its value. This traps bugs where two different cpregs
     * both try to reset the same state field but to different values.
     */
    ARMCPRegInfo *ri = value;
    ARMCPU *cpu = opaque;
    uint64_t oldvalue, newvalue;

#ifdef TARGET_CHERI
    /*
     * Check that all capaility register were initialized to a valid capability
     * rather than just memset() to zero.
     */
    if (cpreg_field_is_cap(ri)) {
        cap_register_t creg_value = read_raw_cp_reg_cap(&cpu->env, ri);
        _Static_assert(CREG_FULLY_DECOMPRESSED != 0, "need nonzero value");
        if (creg_value.cr_extra != CREG_FULLY_DECOMPRESSED) {
            error_report("Register %s was not initialized to a valid state",
                         ri->name);
            abort();
        }
    }
#endif

    if (ri->type & (ARM_CP_SPECIAL | ARM_CP_ALIAS | ARM_CP_NO_RAW)) {
        return;
    }
#ifdef TARGET_CHERI
    if (cpreg_field_is_cap(ri)) {
        cap_register_t creg_old = read_raw_cp_reg_cap(&cpu->env, ri);
        cp_reg_reset(key, value, opaque);
        cap_register_t creg_new = read_raw_cp_reg_cap(&cpu->env, ri);
        assert(CAP_cc(raw_equal)(&creg_old, &creg_new));
        return;
    }
#endif

    oldvalue = read_raw_cp_reg(&cpu->env, ri);
    cp_reg_reset(key, value, opaque);
    newvalue = read_raw_cp_reg(&cpu->env, ri);
    assert(oldvalue == newvalue);
}

static void arm_cpu_reset(DeviceState *dev)
{
    CPUState *s = CPU(dev);
    ARMCPU *cpu = ARM_CPU(s);
    ARMCPUClass *acc = ARM_CPU_GET_CLASS(cpu);
    CPUARMState *env = &cpu->env;

    acc->parent_reset(dev);

    memset(env, 0, offsetof(CPUARMState, end_reset_fields));
#ifdef TARGET_CHERI
    /*
     * Reset the capability registers that are marked as ARM_CP_ALIAS to
     * a canonical null capability.
     */
    for (size_t i = 0; i < ARRAY_SIZE(env->sp_el); i++) {
        null_capability(&env->sp_el[i].cap);
    }
    for (size_t i = 0; i < ARRAY_SIZE(env->elr_el); i++) {
        null_capability(&env->elr_el[i].cap);
    }
    /*
     * The following are marked as arm_cp_reset_ignore. However, they are before
     * end_reset_fields, so we should ensure that the value is canonical NULL
     * instead of all zeroes.
     */
    null_capability(&env->cp15.tpidrurw_s.cap);
    null_capability(&env->cp15.tpidrurw_ns.cap);
    null_capability(&env->cp15.tpidruro_s.cap);
    null_capability(&env->cp15.tpidruro_ns.cap);
    null_capability(&env->cp15.tpidrprw_s.cap);
    null_capability(&env->cp15.tpidrprw_ns.cap);
    null_capability(&env->cp15.vbar_s.cap);
    null_capability(&env->cp15.vbar_ns.cap);
#endif

    g_hash_table_foreach(cpu->cp_regs, cp_reg_reset, cpu);
    g_hash_table_foreach(cpu->cp_regs, cp_reg_check_reset, cpu);

    env->vfp.xregs[ARM_VFP_FPSID] = cpu->reset_fpsid;
    env->vfp.xregs[ARM_VFP_MVFR0] = cpu->isar.mvfr0;
    env->vfp.xregs[ARM_VFP_MVFR1] = cpu->isar.mvfr1;
    env->vfp.xregs[ARM_VFP_MVFR2] = cpu->isar.mvfr2;

    cpu->power_state = s->start_powered_off ? PSCI_OFF : PSCI_ON;

    if (arm_feature(env, ARM_FEATURE_IWMMXT)) {
        env->iwmmxt.cregs[ARM_IWMMXT_wCID] = 0x69051000 | 'Q';
    }

    if (arm_feature(env, ARM_FEATURE_AARCH64)) {
        /* 64 bit CPUs always start in 64 bit mode */
        env->aarch64 = 1;
#if defined(CONFIG_USER_ONLY)
        env->pstate = PSTATE_MODE_EL0t;
        /* Userspace expects access to DC ZVA, CTL_EL0 and the cache ops */
        env->cp15.sctlr_el[1] |= SCTLR_UCT | SCTLR_UCI | SCTLR_DZE;
        /* Enable all PAC keys.  */
        env->cp15.sctlr_el[1] |= (SCTLR_EnIA | SCTLR_EnIB |
                                  SCTLR_EnDA | SCTLR_EnDB);
        /* and to the FP/Neon instructions */
        env->cp15.cpacr_el1 = deposit64(env->cp15.cpacr_el1, 20, 2, 3);
        /* and to the SVE instructions */
        env->cp15.cpacr_el1 = deposit64(env->cp15.cpacr_el1, 16, 2, 3);
        /* with reasonable vector length */
        if (cpu_isar_feature(aa64_sve, cpu)) {
            env->vfp.zcr_el[1] = MIN(cpu->sve_max_vq - 1, 3);
        }
        /*
         * Enable TBI0 but not TBI1.
         * Note that this must match useronly_clean_ptr.
         */
        env->cp15.tcr_el[1].raw_tcr = (1ULL << 37);

        /* Enable MTE */
        if (cpu_isar_feature(aa64_mte, cpu)) {
            /* Enable tag access, but leave TCF0 as No Effect (0). */
            env->cp15.sctlr_el[1] |= SCTLR_ATA0;
            /*
             * Exclude all tags, so that tag 0 is always used.
             * This corresponds to Linux current->thread.gcr_incl = 0.
             *
             * Set RRND, so that helper_irg() will generate a seed later.
             * Here in cpu_reset(), the crypto subsystem has not yet been
             * initialized.
             */
            env->cp15.gcr_el1 = 0x1ffff;
        }
#else
        /* Reset into the highest available EL */
        if (arm_feature(env, ARM_FEATURE_EL3)) {
            env->pstate = PSTATE_MODE_EL3h;
        } else if (arm_feature(env, ARM_FEATURE_EL2)) {
            env->pstate = PSTATE_MODE_EL2h;
        } else {
            env->pstate = PSTATE_MODE_EL1h;
        }

#ifdef TARGET_CHERI
        reset_capregs(env);
        set_max_perms_capability(&env->pc.cap, cpu->rvbar);
#else
        env->pc = cpu->rvbar;
#endif

#endif
    } else {
#if defined(CONFIG_USER_ONLY)
        /* Userspace expects access to cp10 and cp11 for FP/Neon */
        env->cp15.cpacr_el1 = deposit64(env->cp15.cpacr_el1, 20, 4, 0xf);
#endif
#ifdef TARGET_CHERI
        /*
         * Not really possible since Morello does not support A32 but code path
         * can be triggered from unit tests. Report a fatal error now rather
         * than continuing and hitting an obscure assertion.
         */
        error_report("Morello does not support A32");
        abort();
#endif
    }

#if defined(CONFIG_USER_ONLY)
    env->uncached_cpsr = ARM_CPU_MODE_USR;
    /* For user mode we must enable access to coprocessors */
    env->vfp.xregs[ARM_VFP_FPEXC] = 1 << 30;
    if (arm_feature(env, ARM_FEATURE_IWMMXT)) {
        env->cp15.c15_cpar = 3;
    } else if (arm_feature(env, ARM_FEATURE_XSCALE)) {
        env->cp15.c15_cpar = 1;
    }
#else

    /*
     * If the highest available EL is EL2, AArch32 will start in Hyp
     * mode; otherwise it starts in SVC. Note that if we start in
     * AArch64 then these values in the uncached_cpsr will be ignored.
     */
    if (arm_feature(env, ARM_FEATURE_EL2) &&
        !arm_feature(env, ARM_FEATURE_EL3)) {
        env->uncached_cpsr = ARM_CPU_MODE_HYP;
    } else {
        env->uncached_cpsr = ARM_CPU_MODE_SVC;
    }
    env->daif = PSTATE_D | PSTATE_A | PSTATE_I | PSTATE_F;

    if (arm_feature(env, ARM_FEATURE_M)) {
        uint32_t initial_msp; /* Loaded from 0x0 */
        uint32_t initial_pc; /* Loaded from 0x4 */
        uint8_t *rom;
        uint32_t vecbase;

        if (cpu_isar_feature(aa32_lob, cpu)) {
            /*
             * LTPSIZE is constant 4 if MVE not implemented, and resets
             * to an UNKNOWN value if MVE is implemented. We choose to
             * always reset to 4.
             */
            env->v7m.ltpsize = 4;
            /* The LTPSIZE field in FPDSCR is constant and reads as 4. */
            env->v7m.fpdscr[M_REG_NS] = 4 << FPCR_LTPSIZE_SHIFT;
            env->v7m.fpdscr[M_REG_S] = 4 << FPCR_LTPSIZE_SHIFT;
        }

        if (arm_feature(env, ARM_FEATURE_M_SECURITY)) {
            env->v7m.secure = true;
        } else {
            /* This bit resets to 0 if security is supported, but 1 if
             * it is not. The bit is not present in v7M, but we set it
             * here so we can avoid having to make checks on it conditional
             * on ARM_FEATURE_V8 (we don't let the guest see the bit).
             */
            env->v7m.aircr = R_V7M_AIRCR_BFHFNMINS_MASK;
            /*
             * Set NSACR to indicate "NS access permitted to everything";
             * this avoids having to have all the tests of it being
             * conditional on ARM_FEATURE_M_SECURITY. Note also that from
             * v8.1M the guest-visible value of NSACR in a CPU without the
             * Security Extension is 0xcff.
             */
            env->v7m.nsacr = 0xcff;
        }

        /* In v7M the reset value of this bit is IMPDEF, but ARM recommends
         * that it resets to 1, so QEMU always does that rather than making
         * it dependent on CPU model. In v8M it is RES1.
         */
        env->v7m.ccr[M_REG_NS] = R_V7M_CCR_STKALIGN_MASK;
        env->v7m.ccr[M_REG_S] = R_V7M_CCR_STKALIGN_MASK;
        if (arm_feature(env, ARM_FEATURE_V8)) {
            /* in v8M the NONBASETHRDENA bit [0] is RES1 */
            env->v7m.ccr[M_REG_NS] |= R_V7M_CCR_NONBASETHRDENA_MASK;
            env->v7m.ccr[M_REG_S] |= R_V7M_CCR_NONBASETHRDENA_MASK;
        }
        if (!arm_feature(env, ARM_FEATURE_M_MAIN)) {
            env->v7m.ccr[M_REG_NS] |= R_V7M_CCR_UNALIGN_TRP_MASK;
            env->v7m.ccr[M_REG_S] |= R_V7M_CCR_UNALIGN_TRP_MASK;
        }

        if (cpu_isar_feature(aa32_vfp_simd, cpu)) {
            env->v7m.fpccr[M_REG_NS] = R_V7M_FPCCR_ASPEN_MASK;
            env->v7m.fpccr[M_REG_S] = R_V7M_FPCCR_ASPEN_MASK |
                R_V7M_FPCCR_LSPEN_MASK | R_V7M_FPCCR_S_MASK;
        }
        /* Unlike A/R profile, M profile defines the reset LR value */
        env->regs[14] = 0xffffffff;

        env->v7m.vecbase[M_REG_S] = cpu->init_svtor & 0xffffff80;

        /* Load the initial SP and PC from offset 0 and 4 in the vector table */
        vecbase = env->v7m.vecbase[env->v7m.secure];
        rom = rom_ptr(vecbase, 8);
        if (rom) {
            /* Address zero is covered by ROM which hasn't yet been
             * copied into physical memory.
             */
            initial_msp = ldl_p(rom);
            initial_pc = ldl_p(rom + 4);
        } else {
            /* Address zero not covered by a ROM blob, or the ROM blob
             * is in non-modifiable memory and this is a second reset after
             * it got copied into memory. In the latter case, rom_ptr
             * will return a NULL pointer and we should use ldl_phys instead.
             */
            initial_msp = ldl_phys(s->as, vecbase);
            initial_pc = ldl_phys(s->as, vecbase + 4);
        }

        env->regs[13] = initial_msp & 0xFFFFFFFC;
        env->regs[15] = initial_pc & ~1;
        env->thumb = initial_pc & 1;
    }

    /* AArch32 has a hard highvec setting of 0xFFFF0000.  If we are currently
     * executing as AArch32 then check if highvecs are enabled and
     * adjust the PC accordingly.
     */
    if (A32_BANKED_CURRENT_REG_GET(env, sctlr) & SCTLR_V) {
        env->regs[15] = 0xFFFF0000;
    }

    /* M profile requires that reset clears the exclusive monitor;
     * A profile does not, but clearing it makes more sense than having it
     * set with an exclusive access on address zero.
     */
    arm_clear_exclusive(env);

    env->vfp.xregs[ARM_VFP_FPEXC] = 0;
#endif

    if (arm_feature(env, ARM_FEATURE_PMSA)) {
        if (cpu->pmsav7_dregion > 0) {
            if (arm_feature(env, ARM_FEATURE_V8)) {
                memset(env->pmsav8.rbar[M_REG_NS], 0,
                       sizeof(*env->pmsav8.rbar[M_REG_NS])
                       * cpu->pmsav7_dregion);
                memset(env->pmsav8.rlar[M_REG_NS], 0,
                       sizeof(*env->pmsav8.rlar[M_REG_NS])
                       * cpu->pmsav7_dregion);
                if (arm_feature(env, ARM_FEATURE_M_SECURITY)) {
                    memset(env->pmsav8.rbar[M_REG_S], 0,
                           sizeof(*env->pmsav8.rbar[M_REG_S])
                           * cpu->pmsav7_dregion);
                    memset(env->pmsav8.rlar[M_REG_S], 0,
                           sizeof(*env->pmsav8.rlar[M_REG_S])
                           * cpu->pmsav7_dregion);
                }
            } else if (arm_feature(env, ARM_FEATURE_V7)) {
                memset(env->pmsav7.drbar, 0,
                       sizeof(*env->pmsav7.drbar) * cpu->pmsav7_dregion);
                memset(env->pmsav7.drsr, 0,
                       sizeof(*env->pmsav7.drsr) * cpu->pmsav7_dregion);
                memset(env->pmsav7.dracr, 0,
                       sizeof(*env->pmsav7.dracr) * cpu->pmsav7_dregion);
            }
        }
        env->pmsav7.rnr[M_REG_NS] = 0;
        env->pmsav7.rnr[M_REG_S] = 0;
        env->pmsav8.mair0[M_REG_NS] = 0;
        env->pmsav8.mair0[M_REG_S] = 0;
        env->pmsav8.mair1[M_REG_NS] = 0;
        env->pmsav8.mair1[M_REG_S] = 0;
    }

    if (arm_feature(env, ARM_FEATURE_M_SECURITY)) {
        if (cpu->sau_sregion > 0) {
            memset(env->sau.rbar, 0, sizeof(*env->sau.rbar) * cpu->sau_sregion);
            memset(env->sau.rlar, 0, sizeof(*env->sau.rlar) * cpu->sau_sregion);
        }
        env->sau.rnr = 0;
        /* SAU_CTRL reset value is IMPDEF; we choose 0, which is what
         * the Cortex-M33 does.
         */
        env->sau.ctrl = 0;
    }

    set_flush_to_zero(1, &env->vfp.standard_fp_status);
    set_flush_inputs_to_zero(1, &env->vfp.standard_fp_status);
    set_default_nan_mode(1, &env->vfp.standard_fp_status);
    set_default_nan_mode(1, &env->vfp.standard_fp_status_f16);
    set_float_detect_tininess(float_tininess_before_rounding,
                              &env->vfp.fp_status);
    set_float_detect_tininess(float_tininess_before_rounding,
                              &env->vfp.standard_fp_status);
    set_float_detect_tininess(float_tininess_before_rounding,
                              &env->vfp.fp_status_f16);
    set_float_detect_tininess(float_tininess_before_rounding,
                              &env->vfp.standard_fp_status_f16);
#ifndef CONFIG_USER_ONLY
    if (kvm_enabled()) {
        kvm_arm_reset_vcpu(cpu);
    }
#endif

    hw_breakpoint_update_all(cpu);
    hw_watchpoint_update_all(cpu);
    arm_rebuild_hflags(env);
}

static inline bool arm_excp_unmasked(CPUState *cs, unsigned int excp_idx,
                                     unsigned int target_el,
                                     unsigned int cur_el, bool secure,
                                     uint64_t hcr_el2)
{
    CPUARMState *env = cs->env_ptr;
    bool pstate_unmasked;
    bool unmasked = false;

    /*
     * Don't take exceptions if they target a lower EL.
     * This check should catch any exceptions that would not be taken
     * but left pending.
     */
    if (cur_el > target_el) {
        return false;
    }

    switch (excp_idx) {
    case EXCP_FIQ:
        pstate_unmasked = !(env->daif & PSTATE_F);
        break;

    case EXCP_IRQ:
        pstate_unmasked = !(env->daif & PSTATE_I);
        break;

    case EXCP_VFIQ:
        if (!(hcr_el2 & HCR_FMO) || (hcr_el2 & HCR_TGE)) {
            /* VFIQs are only taken when hypervized.  */
            return false;
        }
        return !(env->daif & PSTATE_F);
    case EXCP_VIRQ:
        if (!(hcr_el2 & HCR_IMO) || (hcr_el2 & HCR_TGE)) {
            /* VIRQs are only taken when hypervized.  */
            return false;
        }
        return !(env->daif & PSTATE_I);
    default:
        g_assert_not_reached();
    }

    /*
     * Use the target EL, current execution state and SCR/HCR settings to
     * determine whether the corresponding CPSR bit is used to mask the
     * interrupt.
     */
    if ((target_el > cur_el) && (target_el != 1)) {
        /* Exceptions targeting a higher EL may not be maskable */
        if (arm_feature(env, ARM_FEATURE_AARCH64)) {
            /*
             * 64-bit masking rules are simple: exceptions to EL3
             * can't be masked, and exceptions to EL2 can only be
             * masked from Secure state. The HCR and SCR settings
             * don't affect the masking logic, only the interrupt routing.
             */
            if (target_el == 3 || !secure || (env->cp15.scr_el3 & SCR_EEL2)) {
                unmasked = true;
            }
        } else {
            /*
             * The old 32-bit-only environment has a more complicated
             * masking setup. HCR and SCR bits not only affect interrupt
             * routing but also change the behaviour of masking.
             */
            bool hcr, scr;

            switch (excp_idx) {
            case EXCP_FIQ:
                /*
                 * If FIQs are routed to EL3 or EL2 then there are cases where
                 * we override the CPSR.F in determining if the exception is
                 * masked or not. If neither of these are set then we fall back
                 * to the CPSR.F setting otherwise we further assess the state
                 * below.
                 */
                hcr = hcr_el2 & HCR_FMO;
                scr = (env->cp15.scr_el3 & SCR_FIQ);

                /*
                 * When EL3 is 32-bit, the SCR.FW bit controls whether the
                 * CPSR.F bit masks FIQ interrupts when taken in non-secure
                 * state. If SCR.FW is set then FIQs can be masked by CPSR.F
                 * when non-secure but only when FIQs are only routed to EL3.
                 */
                scr = scr && !((env->cp15.scr_el3 & SCR_FW) && !hcr);
                break;
            case EXCP_IRQ:
                /*
                 * When EL3 execution state is 32-bit, if HCR.IMO is set then
                 * we may override the CPSR.I masking when in non-secure state.
                 * The SCR.IRQ setting has already been taken into consideration
                 * when setting the target EL, so it does not have a further
                 * affect here.
                 */
                hcr = hcr_el2 & HCR_IMO;
                scr = false;
                break;
            default:
                g_assert_not_reached();
            }

            if ((scr || hcr) && !secure) {
                unmasked = true;
            }
        }
    }

    /*
     * The PSTATE bits only mask the interrupt if we have not overriden the
     * ability above.
     */
    return unmasked || pstate_unmasked;
}

bool arm_cpu_exec_interrupt(CPUState *cs, int interrupt_request)
{
    CPUClass *cc = CPU_GET_CLASS(cs);
    CPUARMState *env = cs->env_ptr;
    uint32_t cur_el = arm_current_el(env);
    bool secure = arm_is_secure(env);
    uint64_t hcr_el2 = arm_hcr_el2_eff(env);
    uint32_t target_el;
    uint32_t excp_idx;

    /* The prioritization of interrupts is IMPLEMENTATION DEFINED. */

    if (interrupt_request & CPU_INTERRUPT_FIQ) {
        excp_idx = EXCP_FIQ;
        target_el = arm_phys_excp_target_el(cs, excp_idx, cur_el, secure);
        if (arm_excp_unmasked(cs, excp_idx, target_el,
                              cur_el, secure, hcr_el2)) {
            goto found;
        }
    }
    if (interrupt_request & CPU_INTERRUPT_HARD) {
        excp_idx = EXCP_IRQ;
        target_el = arm_phys_excp_target_el(cs, excp_idx, cur_el, secure);
        if (arm_excp_unmasked(cs, excp_idx, target_el,
                              cur_el, secure, hcr_el2)) {
            goto found;
        }
    }
    if (interrupt_request & CPU_INTERRUPT_VIRQ) {
        excp_idx = EXCP_VIRQ;
        target_el = 1;
        if (arm_excp_unmasked(cs, excp_idx, target_el,
                              cur_el, secure, hcr_el2)) {
            goto found;
        }
    }
    if (interrupt_request & CPU_INTERRUPT_VFIQ) {
        excp_idx = EXCP_VFIQ;
        target_el = 1;
        if (arm_excp_unmasked(cs, excp_idx, target_el,
                              cur_el, secure, hcr_el2)) {
            goto found;
        }
    }
    return false;

 found:
    cs->exception_index = excp_idx;
    env->exception.target_el = target_el;
    cc->tcg_ops->do_interrupt(cs);
    return true;
}

void arm_cpu_update_virq(ARMCPU *cpu)
{
    /*
     * Update the interrupt level for VIRQ, which is the logical OR of
     * the HCR_EL2.VI bit and the input line level from the GIC.
     */
    CPUARMState *env = &cpu->env;
    CPUState *cs = CPU(cpu);

    bool new_state = (env->cp15.hcr_el2 & HCR_VI) ||
        (env->irq_line_state & CPU_INTERRUPT_VIRQ);

    if (new_state != ((cs->interrupt_request & CPU_INTERRUPT_VIRQ) != 0)) {
        if (new_state) {
            cpu_interrupt(cs, CPU_INTERRUPT_VIRQ);
        } else {
            cpu_reset_interrupt(cs, CPU_INTERRUPT_VIRQ);
        }
    }
}

void arm_cpu_update_vfiq(ARMCPU *cpu)
{
    /*
     * Update the interrupt level for VFIQ, which is the logical OR of
     * the HCR_EL2.VF bit and the input line level from the GIC.
     */
    CPUARMState *env = &cpu->env;
    CPUState *cs = CPU(cpu);

    bool new_state = (env->cp15.hcr_el2 & HCR_VF) ||
        (env->irq_line_state & CPU_INTERRUPT_VFIQ);

    if (new_state != ((cs->interrupt_request & CPU_INTERRUPT_VFIQ) != 0)) {
        if (new_state) {
            cpu_interrupt(cs, CPU_INTERRUPT_VFIQ);
        } else {
            cpu_reset_interrupt(cs, CPU_INTERRUPT_VFIQ);
        }
    }
}

#ifndef CONFIG_USER_ONLY
static void arm_cpu_set_irq(void *opaque, int irq, int level)
{
    ARMCPU *cpu = opaque;
    CPUARMState *env = &cpu->env;
    CPUState *cs = CPU(cpu);
    static const int mask[] = {
        [ARM_CPU_IRQ] = CPU_INTERRUPT_HARD,
        [ARM_CPU_FIQ] = CPU_INTERRUPT_FIQ,
        [ARM_CPU_VIRQ] = CPU_INTERRUPT_VIRQ,
        [ARM_CPU_VFIQ] = CPU_INTERRUPT_VFIQ
    };

    if (level) {
        env->irq_line_state |= mask[irq];
    } else {
        env->irq_line_state &= ~mask[irq];
    }

    switch (irq) {
    case ARM_CPU_VIRQ:
        assert(arm_feature(env, ARM_FEATURE_EL2));
        arm_cpu_update_virq(cpu);
        break;
    case ARM_CPU_VFIQ:
        assert(arm_feature(env, ARM_FEATURE_EL2));
        arm_cpu_update_vfiq(cpu);
        break;
    case ARM_CPU_IRQ:
    case ARM_CPU_FIQ:
        if (level) {
            cpu_interrupt(cs, mask[irq]);
        } else {
            cpu_reset_interrupt(cs, mask[irq]);
        }
        break;
    default:
        g_assert_not_reached();
    }
}

static void arm_cpu_kvm_set_irq(void *opaque, int irq, int level)
{
#ifdef CONFIG_KVM
    ARMCPU *cpu = opaque;
    CPUARMState *env = &cpu->env;
    CPUState *cs = CPU(cpu);
    uint32_t linestate_bit;
    int irq_id;

    switch (irq) {
    case ARM_CPU_IRQ:
        irq_id = KVM_ARM_IRQ_CPU_IRQ;
        linestate_bit = CPU_INTERRUPT_HARD;
        break;
    case ARM_CPU_FIQ:
        irq_id = KVM_ARM_IRQ_CPU_FIQ;
        linestate_bit = CPU_INTERRUPT_FIQ;
        break;
    default:
        g_assert_not_reached();
    }

    if (level) {
        env->irq_line_state |= linestate_bit;
    } else {
        env->irq_line_state &= ~linestate_bit;
    }
    kvm_arm_set_irq(cs->cpu_index, KVM_ARM_IRQ_TYPE_CPU, irq_id, !!level);
#endif
}

static bool arm_cpu_virtio_is_big_endian(CPUState *cs)
{
    ARMCPU *cpu = ARM_CPU(cs);
    CPUARMState *env = &cpu->env;

    cpu_synchronize_state(cs);
    return arm_cpu_data_is_big_endian(env);
}

#endif

static int
print_insn_thumb1(bfd_vma pc, disassemble_info *info)
{
  return print_insn_arm(pc | 1, info);
}

static void arm_disas_set_info(CPUState *cpu, disassemble_info *info)
{
    ARMCPU *ac = ARM_CPU(cpu);
    CPUARMState *env = &ac->env;
    bool sctlr_b;

    if (is_a64(env)) {
        /* We might not be compiled with the A64 disassembler
         * because it needs a C++ compiler. Leave print_insn
         * unset in this case to use the caller default behaviour.
         */
#if defined(CONFIG_ARM_A64_DIS)
        info->print_insn = print_insn_arm_a64;
#endif
        info->cap_arch = CS_ARCH_ARM64;
        info->cap_insn_unit = 4;
        info->cap_insn_split = 4;
    } else {
        int cap_mode;
        if (env->thumb) {
            info->print_insn = print_insn_thumb1;
            info->cap_insn_unit = 2;
            info->cap_insn_split = 4;
            cap_mode = CS_MODE_THUMB;
        } else {
            info->print_insn = print_insn_arm;
            info->cap_insn_unit = 4;
            info->cap_insn_split = 4;
            cap_mode = CS_MODE_ARM;
        }
        if (arm_feature(env, ARM_FEATURE_V8)) {
            cap_mode |= CS_MODE_V8;
        }
        if (arm_feature(env, ARM_FEATURE_M)) {
            cap_mode |= CS_MODE_MCLASS;
        }
        info->cap_arch = CS_ARCH_ARM;
        info->cap_mode = cap_mode;
    }

    sctlr_b = arm_sctlr_b(env);
    if (bswap_code(sctlr_b)) {
#ifdef TARGET_WORDS_BIGENDIAN
        info->endian = BFD_ENDIAN_LITTLE;
#else
        info->endian = BFD_ENDIAN_BIG;
#endif
    }
    info->flags &= ~INSN_ARM_BE32;
#ifndef CONFIG_USER_ONLY
    if (sctlr_b) {
        info->flags |= INSN_ARM_BE32;
    }
#endif
#ifdef TARGET_CHERI
    if (env->pstate & PSTATE_C64)
        info->flags |= ARM_DIS_FLAG_C64;
#endif
}

#ifdef TARGET_AARCH64

static void aarch64_cpu_dump_state(CPUState *cs, FILE *f, int flags)
{
    ARMCPU *cpu = ARM_CPU(cs);
    CPUARMState *env = &cpu->env;
    uint32_t psr = pstate_read(env);
    int i;
    int el = arm_current_el(env);
    const char *ns_status;

    qemu_fprintf(f, " PC=%016" PRIx64 " ", get_aarch_reg_as_x(&env->pc));
    for (i = 0; i < 32; i++) {
        target_ulong reg = arm_get_xreg(env, i);
        if (i == 31) {
            qemu_fprintf(f, " SP=%016" PRIx64 "\n", reg);
        } else {
            qemu_fprintf(f, "X%02d=%016" PRIx64 "%s", i, reg,
                         (i + 2) % 3 ? " " : "\n");
        }
    }

    if (arm_feature(env, ARM_FEATURE_EL3) && el != 3) {
        ns_status = env->cp15.scr_el3 & SCR_NS ? "NS " : "S ";
    } else {
        ns_status = "";
    }
    qemu_fprintf(f, "PSTATE=%08x %c%c%c%c %sEL%d%c",
                 psr,
                 psr & PSTATE_N ? 'N' : '-',
                 psr & PSTATE_Z ? 'Z' : '-',
                 psr & PSTATE_C ? 'C' : '-',
                 psr & PSTATE_V ? 'V' : '-',
                 ns_status,
                 el,
                 psr & PSTATE_SP ? 'h' : 't');

    if (cpu_isar_feature(aa64_bti, cpu)) {
        qemu_fprintf(f, "  BTYPE=%d", (psr & PSTATE_BTYPE) >> 10);
    }
    if (!(flags & CPU_DUMP_FPU)) {
        qemu_fprintf(f, "\n");
        return;
    }
    if (fp_exception_el(env, el) != 0) {
        qemu_fprintf(f, "    FPU disabled\n");
        return;
    }
    qemu_fprintf(f, "     FPCR=%08x FPSR=%08x\n",
                 vfp_get_fpcr(env), vfp_get_fpsr(env));

    if (cpu_isar_feature(aa64_sve, cpu) && sve_exception_el(env, el) == 0) {
        int j, zcr_len = sve_zcr_len_for_el(env, el);

        for (i = 0; i <= FFR_PRED_NUM; i++) {
            bool eol;
            if (i == FFR_PRED_NUM) {
                qemu_fprintf(f, "FFR=");
                /* It's last, so end the line.  */
                eol = true;
            } else {
                qemu_fprintf(f, "P%02d=", i);
                switch (zcr_len) {
                case 0:
                    eol = i % 8 == 7;
                    break;
                case 1:
                    eol = i % 6 == 5;
                    break;
                case 2:
                case 3:
                    eol = i % 3 == 2;
                    break;
                default:
                    /* More than one quadword per predicate.  */
                    eol = true;
                    break;
                }
            }
            for (j = zcr_len / 4; j >= 0; j--) {
                int digits;
                if (j * 4 + 4 <= zcr_len + 1) {
                    digits = 16;
                } else {
                    digits = (zcr_len % 4 + 1) * 4;
                }
                qemu_fprintf(f, "%0*" PRIx64 "%s", digits,
                             env->vfp.pregs[i].p[j],
                             j ? ":" : eol ? "\n" : " ");
            }
        }

        for (i = 0; i < 32; i++) {
            if (zcr_len == 0) {
                qemu_fprintf(f, "Z%02d=%016" PRIx64 ":%016" PRIx64 "%s",
                             i, env->vfp.zregs[i].d[1],
                             env->vfp.zregs[i].d[0], i & 1 ? "\n" : " ");
            } else if (zcr_len == 1) {
                qemu_fprintf(f, "Z%02d=%016" PRIx64 ":%016" PRIx64
                             ":%016" PRIx64 ":%016" PRIx64 "\n",
                             i, env->vfp.zregs[i].d[3], env->vfp.zregs[i].d[2],
                             env->vfp.zregs[i].d[1], env->vfp.zregs[i].d[0]);
            } else {
                for (j = zcr_len; j >= 0; j--) {
                    bool odd = (zcr_len - j) % 2 != 0;
                    if (j == zcr_len) {
                        qemu_fprintf(f, "Z%02d[%x-%x]=", i, j, j - 1);
                    } else if (!odd) {
                        if (j > 0) {
                            qemu_fprintf(f, "   [%x-%x]=", j, j - 1);
                        } else {
                            qemu_fprintf(f, "     [%x]=", j);
                        }
                    }
                    qemu_fprintf(f, "%016" PRIx64 ":%016" PRIx64 "%s",
                                 env->vfp.zregs[i].d[j * 2 + 1],
                                 env->vfp.zregs[i].d[j * 2],
                                 odd || j == 0 ? "\n" : ":");
                }
            }
        }
    } else {
        for (i = 0; i < 32; i++) {
            uint64_t *q = aa64_vfp_qreg(env, i);
            qemu_fprintf(f, "Q%02d=%016" PRIx64 ":%016" PRIx64 "%s",
                         i, q[1], q[0], (i & 1 ? "\n" : " "));
        }
    }
}

#else

static inline void aarch64_cpu_dump_state(CPUState *cs, FILE *f, int flags)
{
    g_assert_not_reached();
}

#endif

static void arm_cpu_dump_state(CPUState *cs, FILE *f, int flags)
{
    ARMCPU *cpu = ARM_CPU(cs);
    CPUARMState *env = &cpu->env;
    int i;

    if (is_a64(env)) {
        aarch64_cpu_dump_state(cs, f, flags);
        return;
    }

    for (i = 0; i < 16; i++) {
        qemu_fprintf(f, "R%02d=%08x", i, env->regs[i]);
        if ((i % 4) == 3) {
            qemu_fprintf(f, "\n");
        } else {
            qemu_fprintf(f, " ");
        }
    }

    if (arm_feature(env, ARM_FEATURE_M)) {
        uint32_t xpsr = xpsr_read(env);
        const char *mode;
        const char *ns_status = "";

        if (arm_feature(env, ARM_FEATURE_M_SECURITY)) {
            ns_status = env->v7m.secure ? "S " : "NS ";
        }

        if (xpsr & XPSR_EXCP) {
            mode = "handler";
        } else {
            if (env->v7m.control[env->v7m.secure] & R_V7M_CONTROL_NPRIV_MASK) {
                mode = "unpriv-thread";
            } else {
                mode = "priv-thread";
            }
        }

        qemu_fprintf(f, "XPSR=%08x %c%c%c%c %c %s%s\n",
                     xpsr,
                     xpsr & XPSR_N ? 'N' : '-',
                     xpsr & XPSR_Z ? 'Z' : '-',
                     xpsr & XPSR_C ? 'C' : '-',
                     xpsr & XPSR_V ? 'V' : '-',
                     xpsr & XPSR_T ? 'T' : 'A',
                     ns_status,
                     mode);
    } else {
        uint32_t psr = cpsr_read(env);
        const char *ns_status = "";

        if (arm_feature(env, ARM_FEATURE_EL3) &&
            (psr & CPSR_M) != ARM_CPU_MODE_MON) {
            ns_status = env->cp15.scr_el3 & SCR_NS ? "NS " : "S ";
        }

        qemu_fprintf(f, "PSR=%08x %c%c%c%c %c %s%s%d\n",
                     psr,
                     psr & CPSR_N ? 'N' : '-',
                     psr & CPSR_Z ? 'Z' : '-',
                     psr & CPSR_C ? 'C' : '-',
                     psr & CPSR_V ? 'V' : '-',
                     psr & CPSR_T ? 'T' : 'A',
                     ns_status,
                     aarch32_mode_name(psr), (psr & 0x10) ? 32 : 26);
    }

    if (flags & CPU_DUMP_FPU) {
        int numvfpregs = 0;
        if (cpu_isar_feature(aa32_simd_r32, cpu)) {
            numvfpregs = 32;
        } else if (cpu_isar_feature(aa32_vfp_simd, cpu)) {
            numvfpregs = 16;
        }
        for (i = 0; i < numvfpregs; i++) {
            uint64_t v = *aa32_vfp_dreg(env, i);
            qemu_fprintf(f, "s%02d=%08x s%02d=%08x d%02d=%016" PRIx64 "\n",
                         i * 2, (uint32_t)v,
                         i * 2 + 1, (uint32_t)(v >> 32),
                         i, v);
        }
        qemu_fprintf(f, "FPSCR: %08x\n", vfp_get_fpscr(env));
    }
}

uint64_t arm_cpu_mp_affinity(int idx, uint8_t clustersz)
{
    uint32_t Aff1 = idx / clustersz;
    uint32_t Aff0 = idx % clustersz;
    return (Aff1 << ARM_AFF1_SHIFT) | Aff0;
}

static void cpreg_hashtable_data_destroy(gpointer data)
{
    /*
     * Destroy function for cpu->cp_regs hashtable data entries.
     * We must free the name string because it was g_strdup()ed in
     * add_cpreg_to_hashtable(). It's OK to cast away the 'const'
     * from r->name because we know we definitely allocated it.
     */
    ARMCPRegInfo *r = data;

    g_free((void *)r->name);
    g_free(r);
}

static void arm_cpu_initfn(Object *obj)
{
    ARMCPU *cpu = ARM_CPU(obj);

    cpu_set_cpustate_pointers(cpu);
    cpu->cp_regs = g_hash_table_new_full(g_int_hash, g_int_equal,
                                         g_free, cpreg_hashtable_data_destroy);

    QLIST_INIT(&cpu->pre_el_change_hooks);
    QLIST_INIT(&cpu->el_change_hooks);

#ifndef CONFIG_USER_ONLY
    /* Our inbound IRQ and FIQ lines */
    if (kvm_enabled()) {
        /* VIRQ and VFIQ are unused with KVM but we add them to maintain
         * the same interface as non-KVM CPUs.
         */
        qdev_init_gpio_in(DEVICE(cpu), arm_cpu_kvm_set_irq, 4);
    } else {
        qdev_init_gpio_in(DEVICE(cpu), arm_cpu_set_irq, 4);
    }

    qdev_init_gpio_out(DEVICE(cpu), cpu->gt_timer_outputs,
                       ARRAY_SIZE(cpu->gt_timer_outputs));

    qdev_init_gpio_out_named(DEVICE(cpu), &cpu->gicv3_maintenance_interrupt,
                             "gicv3-maintenance-interrupt", 1);
    qdev_init_gpio_out_named(DEVICE(cpu), &cpu->pmu_interrupt,
                             "pmu-interrupt", 1);
#endif

    /* DTB consumers generally don't in fact care what the 'compatible'
     * string is, so always provide some string and trust that a hypothetical
     * picky DTB consumer will also provide a helpful error message.
     */
    cpu->dtb_compatible = "qemu,unknown";
    cpu->psci_version = 1; /* By default assume PSCI v0.1 */
    cpu->kvm_target = QEMU_KVM_ARM_TARGET_NONE;

    if (tcg_enabled()) {
        cpu->psci_version = 2; /* TCG implements PSCI 0.2 */
    }
}

static Property arm_cpu_gt_cntfrq_property =
            DEFINE_PROP_UINT64("cntfrq", ARMCPU, gt_cntfrq_hz,
                               NANOSECONDS_PER_SECOND / GTIMER_SCALE);

static Property arm_cpu_reset_cbar_property =
            DEFINE_PROP_UINT64("reset-cbar", ARMCPU, reset_cbar, 0);

static Property arm_cpu_reset_hivecs_property =
            DEFINE_PROP_BOOL("reset-hivecs", ARMCPU, reset_hivecs, false);

static Property arm_cpu_rvbar_property =
            DEFINE_PROP_UINT64("rvbar", ARMCPU, rvbar, 0);

#ifndef CONFIG_USER_ONLY
static Property arm_cpu_has_el2_property =
            DEFINE_PROP_BOOL("has_el2", ARMCPU, has_el2, true);

static Property arm_cpu_has_el3_property =
            DEFINE_PROP_BOOL("has_el3", ARMCPU, has_el3, true);
#endif

static Property arm_cpu_cfgend_property =
            DEFINE_PROP_BOOL("cfgend", ARMCPU, cfgend, false);

static Property arm_cpu_has_vfp_property =
            DEFINE_PROP_BOOL("vfp", ARMCPU, has_vfp, true);

static Property arm_cpu_has_neon_property =
            DEFINE_PROP_BOOL("neon", ARMCPU, has_neon, true);

static Property arm_cpu_has_dsp_property =
            DEFINE_PROP_BOOL("dsp", ARMCPU, has_dsp, true);

static Property arm_cpu_has_mpu_property =
            DEFINE_PROP_BOOL("has-mpu", ARMCPU, has_mpu, true);

static Property arm_cpu_mpidr_mt_property =
            DEFINE_PROP_BOOL("mpidr_mt", ARMCPU, mpidr_mt, false);

/* This is like DEFINE_PROP_UINT32 but it doesn't set the default value,
 * because the CPU initfn will have already set cpu->pmsav7_dregion to
 * the right value for that particular CPU type, and we don't want
 * to override that with an incorrect constant value.
 */
static Property arm_cpu_pmsav7_dregion_property =
            DEFINE_PROP_UNSIGNED_NODEFAULT("pmsav7-dregion", ARMCPU,
                                           pmsav7_dregion,
                                           qdev_prop_uint32, uint32_t);

static bool arm_get_pmu(Object *obj, Error **errp)
{
    ARMCPU *cpu = ARM_CPU(obj);

    return cpu->has_pmu;
}

static void arm_set_pmu(Object *obj, bool value, Error **errp)
{
    ARMCPU *cpu = ARM_CPU(obj);

    if (value) {
        if (kvm_enabled() && !kvm_arm_pmu_supported()) {
            error_setg(errp, "'pmu' feature not supported by KVM on this host");
            return;
        }
        set_feature(&cpu->env, ARM_FEATURE_PMU);
    } else {
        unset_feature(&cpu->env, ARM_FEATURE_PMU);
    }
    cpu->has_pmu = value;
}

unsigned int gt_cntfrq_period_ns(ARMCPU *cpu)
{
    /*
     * The exact approach to calculating guest ticks is:
     *
     *     muldiv64(qemu_clock_get_ns(QEMU_CLOCK_VIRTUAL), cpu->gt_cntfrq_hz,
     *              NANOSECONDS_PER_SECOND);
     *
     * We don't do that. Rather we intentionally use integer division
     * truncation below and in the caller for the conversion of host monotonic
     * time to guest ticks to provide the exact inverse for the semantics of
     * the QEMUTimer scale factor. QEMUTimer's scale facter is an integer, so
     * it loses precision when representing frequencies where
     * `(NANOSECONDS_PER_SECOND % cpu->gt_cntfrq) > 0` holds. Failing to
     * provide an exact inverse leads to scheduling timers with negative
     * periods, which in turn leads to sticky behaviour in the guest.
     *
     * Finally, CNTFRQ is effectively capped at 1GHz to ensure our scale factor
     * cannot become zero.
     */
    return NANOSECONDS_PER_SECOND > cpu->gt_cntfrq_hz ?
      NANOSECONDS_PER_SECOND / cpu->gt_cntfrq_hz : 1;
}

void arm_cpu_post_init(Object *obj)
{
    ARMCPU *cpu = ARM_CPU(obj);

    /* M profile implies PMSA. We have to do this here rather than
     * in realize with the other feature-implication checks because
     * we look at the PMSA bit to see if we should add some properties.
     */
    if (arm_feature(&cpu->env, ARM_FEATURE_M)) {
        set_feature(&cpu->env, ARM_FEATURE_PMSA);
    }

    if (arm_feature(&cpu->env, ARM_FEATURE_CBAR) ||
        arm_feature(&cpu->env, ARM_FEATURE_CBAR_RO)) {
        qdev_property_add_static(DEVICE(obj), &arm_cpu_reset_cbar_property);
    }

    if (!arm_feature(&cpu->env, ARM_FEATURE_M)) {
        qdev_property_add_static(DEVICE(obj), &arm_cpu_reset_hivecs_property);
    }

    if (arm_feature(&cpu->env, ARM_FEATURE_AARCH64)) {
        qdev_property_add_static(DEVICE(obj), &arm_cpu_rvbar_property);
    }

#ifndef CONFIG_USER_ONLY
    if (arm_feature(&cpu->env, ARM_FEATURE_EL3)) {
        /* Add the has_el3 state CPU property only if EL3 is allowed.  This will
         * prevent "has_el3" from existing on CPUs which cannot support EL3.
         */
        qdev_property_add_static(DEVICE(obj), &arm_cpu_has_el3_property);

        object_property_add_link(obj, "secure-memory",
                                 TYPE_MEMORY_REGION,
                                 (Object **)&cpu->secure_memory,
                                 qdev_prop_allow_set_link_before_realize,
                                 OBJ_PROP_LINK_STRONG);
    }

    if (arm_feature(&cpu->env, ARM_FEATURE_EL2)) {
        qdev_property_add_static(DEVICE(obj), &arm_cpu_has_el2_property);
    }
#endif

    if (arm_feature(&cpu->env, ARM_FEATURE_PMU)) {
        cpu->has_pmu = true;
        object_property_add_bool(obj, "pmu", arm_get_pmu, arm_set_pmu);
    }

    /*
     * Allow user to turn off VFP and Neon support, but only for TCG --
     * KVM does not currently allow us to lie to the guest about its
     * ID/feature registers, so the guest always sees what the host has.
     */
    if (arm_feature(&cpu->env, ARM_FEATURE_AARCH64)
        ? cpu_isar_feature(aa64_fp_simd, cpu)
        : cpu_isar_feature(aa32_vfp, cpu)) {
        cpu->has_vfp = true;
        if (!kvm_enabled()) {
            qdev_property_add_static(DEVICE(obj), &arm_cpu_has_vfp_property);
        }
    }

    if (arm_feature(&cpu->env, ARM_FEATURE_NEON)) {
        cpu->has_neon = true;
        if (!kvm_enabled()) {
            qdev_property_add_static(DEVICE(obj), &arm_cpu_has_neon_property);
        }
    }

    if (arm_feature(&cpu->env, ARM_FEATURE_M) &&
        arm_feature(&cpu->env, ARM_FEATURE_THUMB_DSP)) {
        qdev_property_add_static(DEVICE(obj), &arm_cpu_has_dsp_property);
    }

    if (arm_feature(&cpu->env, ARM_FEATURE_PMSA)) {
        qdev_property_add_static(DEVICE(obj), &arm_cpu_has_mpu_property);
        if (arm_feature(&cpu->env, ARM_FEATURE_V7)) {
            qdev_property_add_static(DEVICE(obj),
                                     &arm_cpu_pmsav7_dregion_property);
        }
    }

    if (arm_feature(&cpu->env, ARM_FEATURE_M_SECURITY)) {
        object_property_add_link(obj, "idau", TYPE_IDAU_INTERFACE, &cpu->idau,
                                 qdev_prop_allow_set_link_before_realize,
                                 OBJ_PROP_LINK_STRONG);
        /*
         * M profile: initial value of the Secure VTOR. We can't just use
         * a simple DEFINE_PROP_UINT32 for this because we want to permit
         * the property to be set after realize.
         */
        object_property_add_uint32_ptr(obj, "init-svtor",
                                       &cpu->init_svtor,
                                       OBJ_PROP_FLAG_READWRITE);
    }

    qdev_property_add_static(DEVICE(obj), &arm_cpu_cfgend_property);

    if (arm_feature(&cpu->env, ARM_FEATURE_GENERIC_TIMER)) {
        qdev_property_add_static(DEVICE(cpu), &arm_cpu_gt_cntfrq_property);
    }

    if (kvm_enabled()) {
        kvm_arm_add_vcpu_properties(obj);
    }

    qdev_property_add_static(DEVICE(obj), &arm_cpu_mpidr_mt_property);

#ifndef CONFIG_USER_ONLY
    if (arm_feature(&cpu->env, ARM_FEATURE_AARCH64) &&
        cpu_isar_feature(aa64_mte, cpu)) {
        object_property_add_link(obj, "tag-memory",
                                 TYPE_MEMORY_REGION,
                                 (Object **)&cpu->tag_memory,
                                 qdev_prop_allow_set_link_before_realize,
                                 OBJ_PROP_LINK_STRONG);

        if (arm_feature(&cpu->env, ARM_FEATURE_EL3)) {
            object_property_add_link(obj, "secure-tag-memory",
                                     TYPE_MEMORY_REGION,
                                     (Object **)&cpu->secure_tag_memory,
                                     qdev_prop_allow_set_link_before_realize,
                                     OBJ_PROP_LINK_STRONG);
        }
    }
#endif
}

static void arm_cpu_finalizefn(Object *obj)
{
    ARMCPU *cpu = ARM_CPU(obj);
    ARMELChangeHook *hook, *next;

    g_hash_table_destroy(cpu->cp_regs);

    QLIST_FOREACH_SAFE(hook, &cpu->pre_el_change_hooks, node, next) {
        QLIST_REMOVE(hook, node);
        g_free(hook);
    }
    QLIST_FOREACH_SAFE(hook, &cpu->el_change_hooks, node, next) {
        QLIST_REMOVE(hook, node);
        g_free(hook);
    }
#ifndef CONFIG_USER_ONLY
    if (cpu->pmu_timer) {
        timer_free(cpu->pmu_timer);
    }
#endif
}

void arm_cpu_finalize_features(ARMCPU *cpu, Error **errp)
{
    Error *local_err = NULL;

    if (arm_feature(&cpu->env, ARM_FEATURE_AARCH64)) {
        arm_cpu_sve_finalize(cpu, &local_err);
        if (local_err != NULL) {
            error_propagate(errp, local_err);
            return;
        }

        /*
         * KVM does not support modifications to this feature.
         * We have not registered the cpu properties when KVM
         * is in use, so the user will not be able to set them.
         */
        if (!kvm_enabled()) {
            arm_cpu_pauth_finalize(cpu, &local_err);
            if (local_err != NULL) {
                error_propagate(errp, local_err);
                return;
            }
        }
    }

    if (kvm_enabled()) {
        kvm_arm_steal_time_finalize(cpu, &local_err);
        if (local_err != NULL) {
            error_propagate(errp, local_err);
            return;
        }
    }
}

static void arm_cpu_realizefn(DeviceState *dev, Error **errp)
{
    CPUState *cs = CPU(dev);
    ARMCPU *cpu = ARM_CPU(dev);
    ARMCPUClass *acc = ARM_CPU_GET_CLASS(dev);
    CPUARMState *env = &cpu->env;
    int pagebits;
    Error *local_err = NULL;
    bool no_aa32 = false;

    /* If we needed to query the host kernel for the CPU features
     * then it's possible that might have failed in the initfn, but
     * this is the first point where we can report it.
     */
    if (cpu->host_cpu_probe_failed) {
        if (!kvm_enabled()) {
            error_setg(errp, "The 'host' CPU type can only be used with KVM");
        } else {
            error_setg(errp, "Failed to retrieve host CPU features");
        }
        return;
    }

#ifndef CONFIG_USER_ONLY
    /* The NVIC and M-profile CPU are two halves of a single piece of
     * hardware; trying to use one without the other is a command line
     * error and will result in segfaults if not caught here.
     */
    if (arm_feature(env, ARM_FEATURE_M)) {
        if (!env->nvic) {
            error_setg(errp, "This board cannot be used with Cortex-M CPUs");
            return;
        }
    } else {
        if (env->nvic) {
            error_setg(errp, "This board can only be used with Cortex-M CPUs");
            return;
        }
    }

    {
        uint64_t scale;

        if (arm_feature(env, ARM_FEATURE_GENERIC_TIMER)) {
            if (!cpu->gt_cntfrq_hz) {
                error_setg(errp, "Invalid CNTFRQ: %"PRId64"Hz",
                           cpu->gt_cntfrq_hz);
                return;
            }
            scale = gt_cntfrq_period_ns(cpu);
        } else {
            scale = GTIMER_SCALE;
        }

        cpu->gt_timer[GTIMER_PHYS] = timer_new(QEMU_CLOCK_VIRTUAL, scale,
                                               arm_gt_ptimer_cb, cpu);
        cpu->gt_timer[GTIMER_VIRT] = timer_new(QEMU_CLOCK_VIRTUAL, scale,
                                               arm_gt_vtimer_cb, cpu);
        cpu->gt_timer[GTIMER_HYP] = timer_new(QEMU_CLOCK_VIRTUAL, scale,
                                              arm_gt_htimer_cb, cpu);
        cpu->gt_timer[GTIMER_SEC] = timer_new(QEMU_CLOCK_VIRTUAL, scale,
                                              arm_gt_stimer_cb, cpu);
        cpu->gt_timer[GTIMER_HYPVIRT] = timer_new(QEMU_CLOCK_VIRTUAL, scale,
                                                  arm_gt_hvtimer_cb, cpu);
    }
#endif

    cpu_exec_realizefn(cs, &local_err);
    if (local_err != NULL) {
        error_propagate(errp, local_err);
        return;
    }

    arm_cpu_finalize_features(cpu, &local_err);
    if (local_err != NULL) {
        error_propagate(errp, local_err);
        return;
    }

    if (arm_feature(env, ARM_FEATURE_AARCH64) &&
        cpu->has_vfp != cpu->has_neon) {
        /*
         * This is an architectural requirement for AArch64; AArch32 is
         * more flexible and permits VFP-no-Neon and Neon-no-VFP.
         */
        error_setg(errp,
                   "AArch64 CPUs must have both VFP and Neon or neither");
        return;
    }

    if (!cpu->has_vfp) {
        uint64_t t;
        uint32_t u;

        t = cpu->isar.id_aa64isar1;
        t = FIELD_DP64(t, ID_AA64ISAR1, JSCVT, 0);
        cpu->isar.id_aa64isar1 = t;

        t = cpu->isar.id_aa64pfr0;
        t = FIELD_DP64(t, ID_AA64PFR0, FP, 0xf);
        cpu->isar.id_aa64pfr0 = t;

        u = cpu->isar.id_isar6;
        u = FIELD_DP32(u, ID_ISAR6, JSCVT, 0);
        cpu->isar.id_isar6 = u;

        u = cpu->isar.mvfr0;
        u = FIELD_DP32(u, MVFR0, FPSP, 0);
        u = FIELD_DP32(u, MVFR0, FPDP, 0);
        u = FIELD_DP32(u, MVFR0, FPDIVIDE, 0);
        u = FIELD_DP32(u, MVFR0, FPSQRT, 0);
        u = FIELD_DP32(u, MVFR0, FPROUND, 0);
        if (!arm_feature(env, ARM_FEATURE_M)) {
            u = FIELD_DP32(u, MVFR0, FPTRAP, 0);
            u = FIELD_DP32(u, MVFR0, FPSHVEC, 0);
        }
        cpu->isar.mvfr0 = u;

        u = cpu->isar.mvfr1;
        u = FIELD_DP32(u, MVFR1, FPFTZ, 0);
        u = FIELD_DP32(u, MVFR1, FPDNAN, 0);
        u = FIELD_DP32(u, MVFR1, FPHP, 0);
        if (arm_feature(env, ARM_FEATURE_M)) {
            u = FIELD_DP32(u, MVFR1, FP16, 0);
        }
        cpu->isar.mvfr1 = u;

        u = cpu->isar.mvfr2;
        u = FIELD_DP32(u, MVFR2, FPMISC, 0);
        cpu->isar.mvfr2 = u;
    }

    if (!cpu->has_neon) {
        uint64_t t;
        uint32_t u;

        unset_feature(env, ARM_FEATURE_NEON);

        t = cpu->isar.id_aa64isar0;
        t = FIELD_DP64(t, ID_AA64ISAR0, DP, 0);
        cpu->isar.id_aa64isar0 = t;

        t = cpu->isar.id_aa64isar1;
        t = FIELD_DP64(t, ID_AA64ISAR1, FCMA, 0);
        cpu->isar.id_aa64isar1 = t;

        t = cpu->isar.id_aa64pfr0;
        t = FIELD_DP64(t, ID_AA64PFR0, ADVSIMD, 0xf);
        cpu->isar.id_aa64pfr0 = t;

        u = cpu->isar.id_isar5;
        u = FIELD_DP32(u, ID_ISAR5, RDM, 0);
        u = FIELD_DP32(u, ID_ISAR5, VCMA, 0);
        cpu->isar.id_isar5 = u;

        u = cpu->isar.id_isar6;
        u = FIELD_DP32(u, ID_ISAR6, DP, 0);
        u = FIELD_DP32(u, ID_ISAR6, FHM, 0);
        cpu->isar.id_isar6 = u;

        if (!arm_feature(env, ARM_FEATURE_M)) {
            u = cpu->isar.mvfr1;
            u = FIELD_DP32(u, MVFR1, SIMDLS, 0);
            u = FIELD_DP32(u, MVFR1, SIMDINT, 0);
            u = FIELD_DP32(u, MVFR1, SIMDSP, 0);
            u = FIELD_DP32(u, MVFR1, SIMDHP, 0);
            cpu->isar.mvfr1 = u;

            u = cpu->isar.mvfr2;
            u = FIELD_DP32(u, MVFR2, SIMDMISC, 0);
            cpu->isar.mvfr2 = u;
        }
    }

    if (!cpu->has_neon && !cpu->has_vfp) {
        uint64_t t;
        uint32_t u;

        t = cpu->isar.id_aa64isar0;
        t = FIELD_DP64(t, ID_AA64ISAR0, FHM, 0);
        cpu->isar.id_aa64isar0 = t;

        t = cpu->isar.id_aa64isar1;
        t = FIELD_DP64(t, ID_AA64ISAR1, FRINTTS, 0);
        cpu->isar.id_aa64isar1 = t;

        u = cpu->isar.mvfr0;
        u = FIELD_DP32(u, MVFR0, SIMDREG, 0);
        cpu->isar.mvfr0 = u;

        /* Despite the name, this field covers both VFP and Neon */
        u = cpu->isar.mvfr1;
        u = FIELD_DP32(u, MVFR1, SIMDFMAC, 0);
        cpu->isar.mvfr1 = u;
    }

    if (arm_feature(env, ARM_FEATURE_M) && !cpu->has_dsp) {
        uint32_t u;

        unset_feature(env, ARM_FEATURE_THUMB_DSP);

        u = cpu->isar.id_isar1;
        u = FIELD_DP32(u, ID_ISAR1, EXTEND, 1);
        cpu->isar.id_isar1 = u;

        u = cpu->isar.id_isar2;
        u = FIELD_DP32(u, ID_ISAR2, MULTU, 1);
        u = FIELD_DP32(u, ID_ISAR2, MULTS, 1);
        cpu->isar.id_isar2 = u;

        u = cpu->isar.id_isar3;
        u = FIELD_DP32(u, ID_ISAR3, SIMD, 1);
        u = FIELD_DP32(u, ID_ISAR3, SATURATE, 0);
        cpu->isar.id_isar3 = u;
    }

    /* Some features automatically imply others: */
    if (arm_feature(env, ARM_FEATURE_V8)) {
        if (arm_feature(env, ARM_FEATURE_M)) {
            set_feature(env, ARM_FEATURE_V7);
        } else {
            set_feature(env, ARM_FEATURE_V7VE);
        }
    }

    /*
     * There exist AArch64 cpus without AArch32 support.  When KVM
     * queries ID_ISAR0_EL1 on such a host, the value is UNKNOWN.
     * Similarly, we cannot check ID_AA64PFR0 without AArch64 support.
     * As a general principle, we also do not make ID register
     * consistency checks anywhere unless using TCG, because only
     * for TCG would a consistency-check failure be a QEMU bug.
     */
    if (arm_feature(&cpu->env, ARM_FEATURE_AARCH64)) {
        no_aa32 = !cpu_isar_feature(aa64_aa32, cpu);
    }
#ifdef TARGET_CHERI
    no_aa32 = true;
#endif

    if (arm_feature(env, ARM_FEATURE_V7VE)) {
        /* v7 Virtualization Extensions. In real hardware this implies
         * EL2 and also the presence of the Security Extensions.
         * For QEMU, for backwards-compatibility we implement some
         * CPUs or CPU configs which have no actual EL2 or EL3 but do
         * include the various other features that V7VE implies.
         * Presence of EL2 itself is ARM_FEATURE_EL2, and of the
         * Security Extensions is ARM_FEATURE_EL3.
         */
        assert(!tcg_enabled() || no_aa32 ||
               cpu_isar_feature(aa32_arm_div, cpu));
        set_feature(env, ARM_FEATURE_LPAE);
        set_feature(env, ARM_FEATURE_V7);
    }
    if (arm_feature(env, ARM_FEATURE_V7)) {
        set_feature(env, ARM_FEATURE_VAPA);
        set_feature(env, ARM_FEATURE_THUMB2);
        set_feature(env, ARM_FEATURE_MPIDR);
        if (!arm_feature(env, ARM_FEATURE_M)) {
            set_feature(env, ARM_FEATURE_V6K);
        } else {
            set_feature(env, ARM_FEATURE_V6);
        }

        /* Always define VBAR for V7 CPUs even if it doesn't exist in
         * non-EL3 configs. This is needed by some legacy boards.
         */
        set_feature(env, ARM_FEATURE_VBAR);
    }
    if (arm_feature(env, ARM_FEATURE_V6K)) {
        set_feature(env, ARM_FEATURE_V6);
        set_feature(env, ARM_FEATURE_MVFR);
    }
    if (arm_feature(env, ARM_FEATURE_V6)) {
        set_feature(env, ARM_FEATURE_V5);
        if (!arm_feature(env, ARM_FEATURE_M)) {
            assert(!tcg_enabled() || no_aa32 ||
                   cpu_isar_feature(aa32_jazelle, cpu));
            set_feature(env, ARM_FEATURE_AUXCR);
        }
    }
    if (arm_feature(env, ARM_FEATURE_V5)) {
        set_feature(env, ARM_FEATURE_V4T);
    }
    if (arm_feature(env, ARM_FEATURE_LPAE)) {
        set_feature(env, ARM_FEATURE_V7MP);
    }
    if (arm_feature(env, ARM_FEATURE_CBAR_RO)) {
        set_feature(env, ARM_FEATURE_CBAR);
    }
    if (arm_feature(env, ARM_FEATURE_THUMB2) &&
        !arm_feature(env, ARM_FEATURE_M)) {
        set_feature(env, ARM_FEATURE_THUMB_DSP);
    }

    /*
     * We rely on no XScale CPU having VFP so we can use the same bits in the
     * TB flags field for VECSTRIDE and XSCALE_CPAR.
     */
    assert(arm_feature(&cpu->env, ARM_FEATURE_AARCH64) ||
           !cpu_isar_feature(aa32_vfp_simd, cpu) ||
           !arm_feature(env, ARM_FEATURE_XSCALE));

    if (arm_feature(env, ARM_FEATURE_V7) &&
        !arm_feature(env, ARM_FEATURE_M) &&
        !arm_feature(env, ARM_FEATURE_PMSA)) {
        /* v7VMSA drops support for the old ARMv5 tiny pages, so we
         * can use 4K pages.
         */
        pagebits = 12;
    } else {
        /* For CPUs which might have tiny 1K pages, or which have an
         * MPU and might have small region sizes, stick with 1K pages.
         */
        pagebits = 10;
    }
    if (!set_preferred_target_page_bits(pagebits)) {
        /* This can only ever happen for hotplugging a CPU, or if
         * the board code incorrectly creates a CPU which it has
         * promised via minimum_page_size that it will not.
         */
        error_setg(errp, "This CPU requires a smaller page size than the "
                   "system is using");
        return;
    }

    /* This cpu-id-to-MPIDR affinity is used only for TCG; KVM will override it.
     * We don't support setting cluster ID ([16..23]) (known as Aff2
     * in later ARM ARM versions), or any of the higher affinity level fields,
     * so these bits always RAZ.
     */
    if (cpu->mp_affinity == ARM64_AFFINITY_INVALID) {
        cpu->mp_affinity = arm_cpu_mp_affinity(cs->cpu_index,
                                               ARM_DEFAULT_CPUS_PER_CLUSTER);
    }

    if (cpu->reset_hivecs) {
            cpu->reset_sctlr |= (1 << 13);
    }

    if (cpu->cfgend) {
        if (arm_feature(&cpu->env, ARM_FEATURE_V7)) {
            cpu->reset_sctlr |= SCTLR_EE;
        } else {
            cpu->reset_sctlr |= SCTLR_B;
        }
    }

    if (!arm_feature(env, ARM_FEATURE_M) && !cpu->has_el3) {
        /* If the has_el3 CPU property is disabled then we need to disable the
         * feature.
         */
        unset_feature(env, ARM_FEATURE_EL3);

        /* Disable the security extension feature bits in the processor feature
         * registers as well. These are id_pfr1[7:4] and id_aa64pfr0[15:12].
         */
        cpu->isar.id_pfr1 &= ~0xf0;
        cpu->isar.id_aa64pfr0 &= ~0xf000;
    }

    if (!cpu->has_el2) {
        unset_feature(env, ARM_FEATURE_EL2);
    }

    if (!cpu->has_pmu) {
        unset_feature(env, ARM_FEATURE_PMU);
    }
    if (arm_feature(env, ARM_FEATURE_PMU)) {
        pmu_init(cpu);

        if (!kvm_enabled()) {
            arm_register_pre_el_change_hook(cpu, &pmu_pre_el_change, 0);
            arm_register_el_change_hook(cpu, &pmu_post_el_change, 0);
        }

#ifndef CONFIG_USER_ONLY
        cpu->pmu_timer = timer_new_ns(QEMU_CLOCK_VIRTUAL, arm_pmu_timer_cb,
                cpu);
#endif
    } else {
        cpu->isar.id_aa64dfr0 =
            FIELD_DP64(cpu->isar.id_aa64dfr0, ID_AA64DFR0, PMUVER, 0);
        cpu->isar.id_dfr0 = FIELD_DP32(cpu->isar.id_dfr0, ID_DFR0, PERFMON, 0);
        cpu->pmceid0 = 0;
        cpu->pmceid1 = 0;
    }

    if (!arm_feature(env, ARM_FEATURE_EL2)) {
        /* Disable the hypervisor feature bits in the processor feature
         * registers if we don't have EL2. These are id_pfr1[15:12] and
         * id_aa64pfr0_el1[11:8].
         */
        cpu->isar.id_aa64pfr0 &= ~0xf00;
        cpu->isar.id_pfr1 &= ~0xf000;
    }

#ifndef CONFIG_USER_ONLY
    if (cpu->tag_memory == NULL && cpu_isar_feature(aa64_mte, cpu)) {
        /*
         * Disable the MTE feature bits if we do not have tag-memory
         * provided by the machine.
         */
        cpu->isar.id_aa64pfr1 =
            FIELD_DP64(cpu->isar.id_aa64pfr1, ID_AA64PFR1, MTE, 0);
    }
#endif

    /* MPU can be configured out of a PMSA CPU either by setting has-mpu
     * to false or by setting pmsav7-dregion to 0.
     */
    if (!cpu->has_mpu) {
        cpu->pmsav7_dregion = 0;
    }
    if (cpu->pmsav7_dregion == 0) {
        cpu->has_mpu = false;
    }

    if (arm_feature(env, ARM_FEATURE_PMSA) &&
        arm_feature(env, ARM_FEATURE_V7)) {
        uint32_t nr = cpu->pmsav7_dregion;

        if (nr > 0xff) {
            error_setg(errp, "PMSAv7 MPU #regions invalid %" PRIu32, nr);
            return;
        }

        if (nr) {
            if (arm_feature(env, ARM_FEATURE_V8)) {
                /* PMSAv8 */
                env->pmsav8.rbar[M_REG_NS] = g_new0(uint32_t, nr);
                env->pmsav8.rlar[M_REG_NS] = g_new0(uint32_t, nr);
                if (arm_feature(env, ARM_FEATURE_M_SECURITY)) {
                    env->pmsav8.rbar[M_REG_S] = g_new0(uint32_t, nr);
                    env->pmsav8.rlar[M_REG_S] = g_new0(uint32_t, nr);
                }
            } else {
                env->pmsav7.drbar = g_new0(uint32_t, nr);
                env->pmsav7.drsr = g_new0(uint32_t, nr);
                env->pmsav7.dracr = g_new0(uint32_t, nr);
            }
        }
    }

    if (arm_feature(env, ARM_FEATURE_M_SECURITY)) {
        uint32_t nr = cpu->sau_sregion;

        if (nr > 0xff) {
            error_setg(errp, "v8M SAU #regions invalid %" PRIu32, nr);
            return;
        }

        if (nr) {
            env->sau.rbar = g_new0(uint32_t, nr);
            env->sau.rlar = g_new0(uint32_t, nr);
        }
    }

    if (arm_feature(env, ARM_FEATURE_EL3)) {
        set_feature(env, ARM_FEATURE_VBAR);
    }

    register_cp_regs_for_features(cpu);
    arm_cpu_register_gdb_regs_for_features(cpu);

    init_cpreg_list(cpu);

#ifndef CONFIG_USER_ONLY
    MachineState *ms = MACHINE(qdev_get_machine());
    unsigned int smp_cpus = ms->smp.cpus;
    bool has_secure = cpu->has_el3 || arm_feature(env, ARM_FEATURE_M_SECURITY);

    /*
     * We must set cs->num_ases to the final value before
     * the first call to cpu_address_space_init.
     */
    if (cpu->tag_memory != NULL) {
        cs->num_ases = 3 + has_secure;
    } else {
        cs->num_ases = 1 + has_secure;
    }

    if (has_secure) {
        if (!cpu->secure_memory) {
            cpu->secure_memory = cs->memory;
        }
        cpu_address_space_init(cs, ARMASIdx_S, "cpu-secure-memory",
                               cpu->secure_memory);
    }

    if (cpu->tag_memory != NULL) {
        cpu_address_space_init(cs, ARMASIdx_TagNS, "cpu-tag-memory",
                               cpu->tag_memory);
        if (has_secure) {
            cpu_address_space_init(cs, ARMASIdx_TagS, "cpu-tag-memory",
                                   cpu->secure_tag_memory);
        }
    }

    cpu_address_space_init(cs, ARMASIdx_NS, "cpu-memory", cs->memory);

    /* No core_count specified, default to smp_cpus. */
    if (cpu->core_count == -1) {
        cpu->core_count = smp_cpus;
    }
#endif

    if (tcg_enabled()) {
        int dcz_blocklen = 4 << cpu->dcz_blocksize;

        /*
         * We only support DCZ blocklen that fits on one page.
         *
         * Architectually this is always true.  However TARGET_PAGE_SIZE
         * is variable and, for compatibility with -machine virt-2.7,
         * is only 1KiB, as an artifact of legacy ARMv5 subpage support.
         * But even then, while the largest architectural DCZ blocklen
         * is 2KiB, no cpu actually uses such a large blocklen.
         */
        assert(dcz_blocklen <= TARGET_PAGE_SIZE);

        /*
         * We only support DCZ blocksize >= 2*TAG_GRANULE, which is to say
         * both nibbles of each byte storing tag data may be written at once.
         * Since TAG_GRANULE is 16, this means that blocklen must be >= 32.
         */
        if (cpu_isar_feature(aa64_mte, cpu)) {
            assert(dcz_blocklen >= 2 * TAG_GRANULE);
        }
    }

    qemu_init_vcpu(cs);
    cpu_reset(cs);

    acc->parent_realize(dev, errp);
}

static ObjectClass *arm_cpu_class_by_name(const char *cpu_model)
{
    ObjectClass *oc;
    char *typename;
    char **cpuname;
    const char *cpunamestr;

    cpuname = g_strsplit(cpu_model, ",", 1);
    cpunamestr = cpuname[0];
#ifdef CONFIG_USER_ONLY
    /* For backwards compatibility usermode emulation allows "-cpu any",
     * which has the same semantics as "-cpu max".
     */
    if (!strcmp(cpunamestr, "any")) {
        cpunamestr = "max";
    }
#endif
    typename = g_strdup_printf(ARM_CPU_TYPE_NAME("%s"), cpunamestr);
    oc = object_class_by_name(typename);
    g_strfreev(cpuname);
    g_free(typename);
    if (!oc || !object_class_dynamic_cast(oc, TYPE_ARM_CPU) ||
        object_class_is_abstract(oc)) {
        return NULL;
    }
    return oc;
}

<<<<<<< HEAD
/* CPU models. These are not needed for the AArch64 linux-user build. */
/* A32 CPU models are not needed for Morello since we don't support 32-bit. */
#if !defined(TARGET_CHERI)
#if !defined(CONFIG_USER_ONLY) || !defined(TARGET_AARCH64)

static const ARMCPRegInfo cortexa8_cp_reginfo[] = {
    { .name = "L2LOCKDOWN", .cp = 15, .crn = 9, .crm = 0, .opc1 = 1, .opc2 = 0,
      .access = PL1_RW, .type = ARM_CP_CONST, .resetvalue = 0 },
    { .name = "L2AUXCR", .cp = 15, .crn = 9, .crm = 0, .opc1 = 1, .opc2 = 2,
      .access = PL1_RW, .type = ARM_CP_CONST, .resetvalue = 0 },
    REGINFO_SENTINEL
};

static void cortex_a8_initfn(Object *obj)
{
    ARMCPU *cpu = ARM_CPU(obj);

    cpu->dtb_compatible = "arm,cortex-a8";
    set_feature(&cpu->env, ARM_FEATURE_V7);
    set_feature(&cpu->env, ARM_FEATURE_NEON);
    set_feature(&cpu->env, ARM_FEATURE_THUMB2EE);
    set_feature(&cpu->env, ARM_FEATURE_DUMMY_C15_REGS);
    set_feature(&cpu->env, ARM_FEATURE_EL3);
    cpu->midr = 0x410fc080;
    cpu->reset_fpsid = 0x410330c0;
    cpu->isar.mvfr0 = 0x11110222;
    cpu->isar.mvfr1 = 0x00011111;
    cpu->ctr = 0x82048004;
    cpu->reset_sctlr = 0x00c50078;
    cpu->isar.id_pfr0 = 0x1031;
    cpu->isar.id_pfr1 = 0x11;
    cpu->isar.id_dfr0 = 0x400;
    cpu->id_afr0 = 0;
    cpu->isar.id_mmfr0 = 0x31100003;
    cpu->isar.id_mmfr1 = 0x20000000;
    cpu->isar.id_mmfr2 = 0x01202000;
    cpu->isar.id_mmfr3 = 0x11;
    cpu->isar.id_isar0 = 0x00101111;
    cpu->isar.id_isar1 = 0x12112111;
    cpu->isar.id_isar2 = 0x21232031;
    cpu->isar.id_isar3 = 0x11112131;
    cpu->isar.id_isar4 = 0x00111142;
    cpu->isar.dbgdidr = 0x15141000;
    cpu->clidr = (1 << 27) | (2 << 24) | 3;
    cpu->ccsidr[0] = 0xe007e01a; /* 16k L1 dcache. */
    cpu->ccsidr[1] = 0x2007e01a; /* 16k L1 icache. */
    cpu->ccsidr[2] = 0xf0000000; /* No L2 icache. */
    cpu->reset_auxcr = 2;
    define_arm_cp_regs(cpu, cortexa8_cp_reginfo);
}

static const ARMCPRegInfo cortexa9_cp_reginfo[] = {
    /*
     * power_control should be set to maximum latency. Again,
     * default to 0 and set by private hook
     */
    { .name = "A9_PWRCTL", .cp = 15, .crn = 15, .crm = 0, .opc1 = 0, .opc2 = 0,
      .access = PL1_RW, .resetvalue = 0,
      .fieldoffset = offsetof(CPUARMState, cp15.c15_power_control) },
    { .name = "A9_DIAG", .cp = 15, .crn = 15, .crm = 0, .opc1 = 0, .opc2 = 1,
      .access = PL1_RW, .resetvalue = 0,
      .fieldoffset = offsetof(CPUARMState, cp15.c15_diagnostic) },
    { .name = "A9_PWRDIAG", .cp = 15, .crn = 15, .crm = 0, .opc1 = 0, .opc2 = 2,
      .access = PL1_RW, .resetvalue = 0,
      .fieldoffset = offsetof(CPUARMState, cp15.c15_power_diagnostic) },
    { .name = "NEONBUSY", .cp = 15, .crn = 15, .crm = 1, .opc1 = 0, .opc2 = 0,
      .access = PL1_RW, .resetvalue = 0, .type = ARM_CP_CONST },
    /* TLB lockdown control */
    { .name = "TLB_LOCKR", .cp = 15, .crn = 15, .crm = 4, .opc1 = 5, .opc2 = 2,
      .access = PL1_W, .resetvalue = 0, .type = ARM_CP_NOP },
    { .name = "TLB_LOCKW", .cp = 15, .crn = 15, .crm = 4, .opc1 = 5, .opc2 = 4,
      .access = PL1_W, .resetvalue = 0, .type = ARM_CP_NOP },
    { .name = "TLB_VA", .cp = 15, .crn = 15, .crm = 5, .opc1 = 5, .opc2 = 2,
      .access = PL1_RW, .resetvalue = 0, .type = ARM_CP_CONST },
    { .name = "TLB_PA", .cp = 15, .crn = 15, .crm = 6, .opc1 = 5, .opc2 = 2,
      .access = PL1_RW, .resetvalue = 0, .type = ARM_CP_CONST },
    { .name = "TLB_ATTR", .cp = 15, .crn = 15, .crm = 7, .opc1 = 5, .opc2 = 2,
      .access = PL1_RW, .resetvalue = 0, .type = ARM_CP_CONST },
    REGINFO_SENTINEL
};

static void cortex_a9_initfn(Object *obj)
{
    ARMCPU *cpu = ARM_CPU(obj);

    cpu->dtb_compatible = "arm,cortex-a9";
    set_feature(&cpu->env, ARM_FEATURE_V7);
    set_feature(&cpu->env, ARM_FEATURE_NEON);
    set_feature(&cpu->env, ARM_FEATURE_THUMB2EE);
    set_feature(&cpu->env, ARM_FEATURE_EL3);
    /*
     * Note that A9 supports the MP extensions even for
     * A9UP and single-core A9MP (which are both different
     * and valid configurations; we don't model A9UP).
     */
    set_feature(&cpu->env, ARM_FEATURE_V7MP);
    set_feature(&cpu->env, ARM_FEATURE_CBAR);
    cpu->midr = 0x410fc090;
    cpu->reset_fpsid = 0x41033090;
    cpu->isar.mvfr0 = 0x11110222;
    cpu->isar.mvfr1 = 0x01111111;
    cpu->ctr = 0x80038003;
    cpu->reset_sctlr = 0x00c50078;
    cpu->isar.id_pfr0 = 0x1031;
    cpu->isar.id_pfr1 = 0x11;
    cpu->isar.id_dfr0 = 0x000;
    cpu->id_afr0 = 0;
    cpu->isar.id_mmfr0 = 0x00100103;
    cpu->isar.id_mmfr1 = 0x20000000;
    cpu->isar.id_mmfr2 = 0x01230000;
    cpu->isar.id_mmfr3 = 0x00002111;
    cpu->isar.id_isar0 = 0x00101111;
    cpu->isar.id_isar1 = 0x13112111;
    cpu->isar.id_isar2 = 0x21232041;
    cpu->isar.id_isar3 = 0x11112131;
    cpu->isar.id_isar4 = 0x00111142;
    cpu->isar.dbgdidr = 0x35141000;
    cpu->clidr = (1 << 27) | (1 << 24) | 3;
    cpu->ccsidr[0] = 0xe00fe019; /* 16k L1 dcache. */
    cpu->ccsidr[1] = 0x200fe019; /* 16k L1 icache. */
    define_arm_cp_regs(cpu, cortexa9_cp_reginfo);
}

#ifndef CONFIG_USER_ONLY
static uint64_t a15_l2ctlr_read(CPUARMState *env, const ARMCPRegInfo *ri)
{
    MachineState *ms = MACHINE(qdev_get_machine());

    /*
     * Linux wants the number of processors from here.
     * Might as well set the interrupt-controller bit too.
     */
    return ((ms->smp.cpus - 1) << 24) | (1 << 23);
}
#endif

static const ARMCPRegInfo cortexa15_cp_reginfo[] = {
#ifndef CONFIG_USER_ONLY
    { .name = "L2CTLR", .cp = 15, .crn = 9, .crm = 0, .opc1 = 1, .opc2 = 2,
      .access = PL1_RW, .resetvalue = 0, .readfn = a15_l2ctlr_read,
      .writefn = arm_cp_write_ignore, },
#endif
    { .name = "L2ECTLR", .cp = 15, .crn = 9, .crm = 0, .opc1 = 1, .opc2 = 3,
      .access = PL1_RW, .type = ARM_CP_CONST, .resetvalue = 0 },
    REGINFO_SENTINEL
};

static void cortex_a7_initfn(Object *obj)
{
    ARMCPU *cpu = ARM_CPU(obj);

    cpu->dtb_compatible = "arm,cortex-a7";
    set_feature(&cpu->env, ARM_FEATURE_V7VE);
    set_feature(&cpu->env, ARM_FEATURE_NEON);
    set_feature(&cpu->env, ARM_FEATURE_THUMB2EE);
    set_feature(&cpu->env, ARM_FEATURE_GENERIC_TIMER);
    set_feature(&cpu->env, ARM_FEATURE_DUMMY_C15_REGS);
    set_feature(&cpu->env, ARM_FEATURE_CBAR_RO);
    set_feature(&cpu->env, ARM_FEATURE_EL2);
    set_feature(&cpu->env, ARM_FEATURE_EL3);
    set_feature(&cpu->env, ARM_FEATURE_PMU);
    cpu->kvm_target = QEMU_KVM_ARM_TARGET_CORTEX_A7;
    cpu->midr = 0x410fc075;
    cpu->reset_fpsid = 0x41023075;
    cpu->isar.mvfr0 = 0x10110222;
    cpu->isar.mvfr1 = 0x11111111;
    cpu->ctr = 0x84448003;
    cpu->reset_sctlr = 0x00c50078;
    cpu->isar.id_pfr0 = 0x00001131;
    cpu->isar.id_pfr1 = 0x00011011;
    cpu->isar.id_dfr0 = 0x02010555;
    cpu->id_afr0 = 0x00000000;
    cpu->isar.id_mmfr0 = 0x10101105;
    cpu->isar.id_mmfr1 = 0x40000000;
    cpu->isar.id_mmfr2 = 0x01240000;
    cpu->isar.id_mmfr3 = 0x02102211;
    /*
     * a7_mpcore_r0p5_trm, page 4-4 gives 0x01101110; but
     * table 4-41 gives 0x02101110, which includes the arm div insns.
     */
    cpu->isar.id_isar0 = 0x02101110;
    cpu->isar.id_isar1 = 0x13112111;
    cpu->isar.id_isar2 = 0x21232041;
    cpu->isar.id_isar3 = 0x11112131;
    cpu->isar.id_isar4 = 0x10011142;
    cpu->isar.dbgdidr = 0x3515f005;
    cpu->clidr = 0x0a200023;
    cpu->ccsidr[0] = 0x701fe00a; /* 32K L1 dcache */
    cpu->ccsidr[1] = 0x201fe00a; /* 32K L1 icache */
    cpu->ccsidr[2] = 0x711fe07a; /* 4096K L2 unified cache */
    define_arm_cp_regs(cpu, cortexa15_cp_reginfo); /* Same as A15 */
}

static void cortex_a15_initfn(Object *obj)
{
    ARMCPU *cpu = ARM_CPU(obj);

    cpu->dtb_compatible = "arm,cortex-a15";
    set_feature(&cpu->env, ARM_FEATURE_V7VE);
    set_feature(&cpu->env, ARM_FEATURE_NEON);
    set_feature(&cpu->env, ARM_FEATURE_THUMB2EE);
    set_feature(&cpu->env, ARM_FEATURE_GENERIC_TIMER);
    set_feature(&cpu->env, ARM_FEATURE_DUMMY_C15_REGS);
    set_feature(&cpu->env, ARM_FEATURE_CBAR_RO);
    set_feature(&cpu->env, ARM_FEATURE_EL2);
    set_feature(&cpu->env, ARM_FEATURE_EL3);
    set_feature(&cpu->env, ARM_FEATURE_PMU);
    cpu->kvm_target = QEMU_KVM_ARM_TARGET_CORTEX_A15;
    cpu->midr = 0x412fc0f1;
    cpu->reset_fpsid = 0x410430f0;
    cpu->isar.mvfr0 = 0x10110222;
    cpu->isar.mvfr1 = 0x11111111;
    cpu->ctr = 0x8444c004;
    cpu->reset_sctlr = 0x00c50078;
    cpu->isar.id_pfr0 = 0x00001131;
    cpu->isar.id_pfr1 = 0x00011011;
    cpu->isar.id_dfr0 = 0x02010555;
    cpu->id_afr0 = 0x00000000;
    cpu->isar.id_mmfr0 = 0x10201105;
    cpu->isar.id_mmfr1 = 0x20000000;
    cpu->isar.id_mmfr2 = 0x01240000;
    cpu->isar.id_mmfr3 = 0x02102211;
    cpu->isar.id_isar0 = 0x02101110;
    cpu->isar.id_isar1 = 0x13112111;
    cpu->isar.id_isar2 = 0x21232041;
    cpu->isar.id_isar3 = 0x11112131;
    cpu->isar.id_isar4 = 0x10011142;
    cpu->isar.dbgdidr = 0x3515f021;
    cpu->clidr = 0x0a200023;
    cpu->ccsidr[0] = 0x701fe00a; /* 32K L1 dcache */
    cpu->ccsidr[1] = 0x201fe00a; /* 32K L1 icache */
    cpu->ccsidr[2] = 0x711fe07a; /* 4096K L2 unified cache */
    define_arm_cp_regs(cpu, cortexa15_cp_reginfo);
}

#ifndef TARGET_AARCH64
/*
 * -cpu max: a CPU with as many features enabled as our emulation supports.
 * The version of '-cpu max' for qemu-system-aarch64 is defined in cpu64.c;
 * this only needs to handle 32 bits, and need not care about KVM.
 */
static void arm_max_initfn(Object *obj)
{
    ARMCPU *cpu = ARM_CPU(obj);

    cortex_a15_initfn(obj);

    /* old-style VFP short-vector support */
    cpu->isar.mvfr0 = FIELD_DP32(cpu->isar.mvfr0, MVFR0, FPSHVEC, 1);

#ifdef CONFIG_USER_ONLY
    /*
     * We don't set these in system emulation mode for the moment,
     * since we don't correctly set (all of) the ID registers to
     * advertise them.
     */
    set_feature(&cpu->env, ARM_FEATURE_V8);
    {
        uint32_t t;

        t = cpu->isar.id_isar5;
        t = FIELD_DP32(t, ID_ISAR5, AES, 2);
        t = FIELD_DP32(t, ID_ISAR5, SHA1, 1);
        t = FIELD_DP32(t, ID_ISAR5, SHA2, 1);
        t = FIELD_DP32(t, ID_ISAR5, CRC32, 1);
        t = FIELD_DP32(t, ID_ISAR5, RDM, 1);
        t = FIELD_DP32(t, ID_ISAR5, VCMA, 1);
        cpu->isar.id_isar5 = t;

        t = cpu->isar.id_isar6;
        t = FIELD_DP32(t, ID_ISAR6, JSCVT, 1);
        t = FIELD_DP32(t, ID_ISAR6, DP, 1);
        t = FIELD_DP32(t, ID_ISAR6, FHM, 1);
        t = FIELD_DP32(t, ID_ISAR6, SB, 1);
        t = FIELD_DP32(t, ID_ISAR6, SPECRES, 1);
        cpu->isar.id_isar6 = t;

        t = cpu->isar.mvfr1;
        t = FIELD_DP32(t, MVFR1, FPHP, 3);     /* v8.2-FP16 */
        t = FIELD_DP32(t, MVFR1, SIMDHP, 2);   /* v8.2-FP16 */
        cpu->isar.mvfr1 = t;

        t = cpu->isar.mvfr2;
        t = FIELD_DP32(t, MVFR2, SIMDMISC, 3); /* SIMD MaxNum */
        t = FIELD_DP32(t, MVFR2, FPMISC, 4);   /* FP MaxNum */
        cpu->isar.mvfr2 = t;

        t = cpu->isar.id_mmfr3;
        t = FIELD_DP32(t, ID_MMFR3, PAN, 2); /* ATS1E1 */
        cpu->isar.id_mmfr3 = t;

        t = cpu->isar.id_mmfr4;
        t = FIELD_DP32(t, ID_MMFR4, HPDS, 1); /* AA32HPD */
        t = FIELD_DP32(t, ID_MMFR4, AC2, 1); /* ACTLR2, HACTLR2 */
        t = FIELD_DP32(t, ID_MMFR4, CNP, 1); /* TTCNP */
        t = FIELD_DP32(t, ID_MMFR4, XNX, 1); /* TTS2UXN */
        cpu->isar.id_mmfr4 = t;

        t = cpu->isar.id_pfr0;
        t = FIELD_DP32(t, ID_PFR0, DIT, 1);
        cpu->isar.id_pfr0 = t;

        t = cpu->isar.id_pfr2;
        t = FIELD_DP32(t, ID_PFR2, SSBS, 1);
        cpu->isar.id_pfr2 = t;
    }
#endif
}
#endif

#endif /* !defined(CONFIG_USER_ONLY) || !defined(TARGET_AARCH64) */
#endif  /* !TARGET_CHERI */

static const ARMCPUInfo arm_cpus[] = {
#if !defined(TARGET_CHERI)
#if !defined(CONFIG_USER_ONLY) || !defined(TARGET_AARCH64)
    { .name = "cortex-a7",   .initfn = cortex_a7_initfn },
    { .name = "cortex-a8",   .initfn = cortex_a8_initfn },
    { .name = "cortex-a9",   .initfn = cortex_a9_initfn },
    { .name = "cortex-a15",  .initfn = cortex_a15_initfn },
#ifndef TARGET_AARCH64
    { .name = "max",         .initfn = arm_max_initfn },
#endif
#ifdef CONFIG_USER_ONLY
    { .name = "any",         .initfn = arm_max_initfn },
#endif
#endif
#endif  /* !TARGET_CHERI */
};

=======
>>>>>>> 5c6295a4
static Property arm_cpu_properties[] = {
    DEFINE_PROP_UINT32("psci-conduit", ARMCPU, psci_conduit, 0),
    DEFINE_PROP_UINT64("midr", ARMCPU, midr, 0),
    DEFINE_PROP_UINT64("mp-affinity", ARMCPU,
                        mp_affinity, ARM64_AFFINITY_INVALID),
    DEFINE_PROP_INT32("node-id", ARMCPU, node_id, CPU_UNSET_NUMA_NODE_ID),
    DEFINE_PROP_INT32("core-count", ARMCPU, core_count, -1),
    DEFINE_PROP_END_OF_LIST()
};

static gchar *arm_gdb_arch_name(CPUState *cs)
{
    ARMCPU *cpu = ARM_CPU(cs);
    CPUARMState *env = &cpu->env;

    if (arm_feature(env, ARM_FEATURE_IWMMXT)) {
        return g_strdup("iwmmxt");
    }
    return g_strdup("arm");
}

#ifdef CONFIG_TCG
static struct TCGCPUOps arm_tcg_ops = {
    .initialize = arm_translate_init,
    .synchronize_from_tb = arm_cpu_synchronize_from_tb,
    .cpu_exec_interrupt = arm_cpu_exec_interrupt,
    .tlb_fill = arm_cpu_tlb_fill,
    .debug_excp_handler = arm_debug_excp_handler,

#if !defined(CONFIG_USER_ONLY)
    .do_interrupt = arm_cpu_do_interrupt,
    .do_transaction_failed = arm_cpu_do_transaction_failed,
    .do_unaligned_access = arm_cpu_do_unaligned_access,
    .adjust_watchpoint_address = arm_adjust_watchpoint_address,
    .debug_check_watchpoint = arm_debug_check_watchpoint,
#endif /* !CONFIG_USER_ONLY */
};
#endif /* CONFIG_TCG */

static void arm_cpu_class_init(ObjectClass *oc, void *data)
{
    ARMCPUClass *acc = ARM_CPU_CLASS(oc);
    CPUClass *cc = CPU_CLASS(acc);
    DeviceClass *dc = DEVICE_CLASS(oc);

    device_class_set_parent_realize(dc, arm_cpu_realizefn,
                                    &acc->parent_realize);

    device_class_set_props(dc, arm_cpu_properties);
    device_class_set_parent_reset(dc, arm_cpu_reset, &acc->parent_reset);

    cc->class_by_name = arm_cpu_class_by_name;
    cc->has_work = arm_cpu_has_work;
    cc->dump_state = arm_cpu_dump_state;
    cc->set_pc = arm_cpu_set_pc;
    cc->gdb_read_register = arm_cpu_gdb_read_register;
    cc->gdb_write_register = arm_cpu_gdb_write_register;
#ifndef CONFIG_USER_ONLY
    cc->get_phys_page_attrs_debug = arm_cpu_get_phys_page_attrs_debug;
    cc->asidx_from_attrs = arm_asidx_from_attrs;
    cc->vmsd = &vmstate_arm_cpu;
    cc->virtio_is_big_endian = arm_cpu_virtio_is_big_endian;
    cc->write_elf64_note = arm_cpu_write_elf64_note;
    cc->write_elf32_note = arm_cpu_write_elf32_note;
#endif
    cc->gdb_num_core_regs = 26;
    cc->gdb_core_xml_file = "arm-core.xml";
    cc->gdb_arch_name = arm_gdb_arch_name;
    cc->gdb_get_dynamic_xml = arm_gdb_get_dynamic_xml;
    cc->gdb_stop_before_watchpoint = true;
    cc->disas_set_info = arm_disas_set_info;

#ifdef CONFIG_TCG
    cc->tcg_ops = &arm_tcg_ops;
#endif /* CONFIG_TCG */
}

#ifdef CONFIG_KVM
static void arm_host_initfn(Object *obj)
{
    ARMCPU *cpu = ARM_CPU(obj);

    kvm_arm_set_cpu_features_from_host(cpu);
    if (arm_feature(&cpu->env, ARM_FEATURE_AARCH64)) {
        aarch64_add_sve_properties(obj);
    }
    arm_cpu_post_init(obj);
}

static const TypeInfo host_arm_cpu_type_info = {
    .name = TYPE_ARM_HOST_CPU,
    .parent = TYPE_AARCH64_CPU,
    .instance_init = arm_host_initfn,
};

#endif

static void arm_cpu_instance_init(Object *obj)
{
    ARMCPUClass *acc = ARM_CPU_GET_CLASS(obj);

    acc->info->initfn(obj);
    arm_cpu_post_init(obj);
}

static void cpu_register_class_init(ObjectClass *oc, void *data)
{
    ARMCPUClass *acc = ARM_CPU_CLASS(oc);

    acc->info = data;
}

void arm_cpu_register(const ARMCPUInfo *info)
{
    TypeInfo type_info = {
        .parent = TYPE_ARM_CPU,
        .instance_size = sizeof(ARMCPU),
        .instance_align = __alignof__(ARMCPU),
        .instance_init = arm_cpu_instance_init,
        .class_size = sizeof(ARMCPUClass),
        .class_init = info->class_init ?: cpu_register_class_init,
        .class_data = (void *)info,
    };

    type_info.name = g_strdup_printf("%s-" TYPE_ARM_CPU, info->name);
    type_register(&type_info);
    g_free((void *)type_info.name);
}

static const TypeInfo arm_cpu_type_info = {
    .name = TYPE_ARM_CPU,
    .parent = TYPE_CPU,
    .instance_size = sizeof(ARMCPU),
    .instance_align = __alignof__(ARMCPU),
    .instance_init = arm_cpu_initfn,
    .instance_finalize = arm_cpu_finalizefn,
    .abstract = true,
    .class_size = sizeof(ARMCPUClass),
    .class_init = arm_cpu_class_init,
};

static void arm_cpu_register_types(void)
{
    type_register_static(&arm_cpu_type_info);

#ifdef CONFIG_KVM
    type_register_static(&host_arm_cpu_type_info);
#endif
}

type_init(arm_cpu_register_types)<|MERGE_RESOLUTION|>--- conflicted
+++ resolved
@@ -2047,339 +2047,6 @@
     return oc;
 }
 
-<<<<<<< HEAD
-/* CPU models. These are not needed for the AArch64 linux-user build. */
-/* A32 CPU models are not needed for Morello since we don't support 32-bit. */
-#if !defined(TARGET_CHERI)
-#if !defined(CONFIG_USER_ONLY) || !defined(TARGET_AARCH64)
-
-static const ARMCPRegInfo cortexa8_cp_reginfo[] = {
-    { .name = "L2LOCKDOWN", .cp = 15, .crn = 9, .crm = 0, .opc1 = 1, .opc2 = 0,
-      .access = PL1_RW, .type = ARM_CP_CONST, .resetvalue = 0 },
-    { .name = "L2AUXCR", .cp = 15, .crn = 9, .crm = 0, .opc1 = 1, .opc2 = 2,
-      .access = PL1_RW, .type = ARM_CP_CONST, .resetvalue = 0 },
-    REGINFO_SENTINEL
-};
-
-static void cortex_a8_initfn(Object *obj)
-{
-    ARMCPU *cpu = ARM_CPU(obj);
-
-    cpu->dtb_compatible = "arm,cortex-a8";
-    set_feature(&cpu->env, ARM_FEATURE_V7);
-    set_feature(&cpu->env, ARM_FEATURE_NEON);
-    set_feature(&cpu->env, ARM_FEATURE_THUMB2EE);
-    set_feature(&cpu->env, ARM_FEATURE_DUMMY_C15_REGS);
-    set_feature(&cpu->env, ARM_FEATURE_EL3);
-    cpu->midr = 0x410fc080;
-    cpu->reset_fpsid = 0x410330c0;
-    cpu->isar.mvfr0 = 0x11110222;
-    cpu->isar.mvfr1 = 0x00011111;
-    cpu->ctr = 0x82048004;
-    cpu->reset_sctlr = 0x00c50078;
-    cpu->isar.id_pfr0 = 0x1031;
-    cpu->isar.id_pfr1 = 0x11;
-    cpu->isar.id_dfr0 = 0x400;
-    cpu->id_afr0 = 0;
-    cpu->isar.id_mmfr0 = 0x31100003;
-    cpu->isar.id_mmfr1 = 0x20000000;
-    cpu->isar.id_mmfr2 = 0x01202000;
-    cpu->isar.id_mmfr3 = 0x11;
-    cpu->isar.id_isar0 = 0x00101111;
-    cpu->isar.id_isar1 = 0x12112111;
-    cpu->isar.id_isar2 = 0x21232031;
-    cpu->isar.id_isar3 = 0x11112131;
-    cpu->isar.id_isar4 = 0x00111142;
-    cpu->isar.dbgdidr = 0x15141000;
-    cpu->clidr = (1 << 27) | (2 << 24) | 3;
-    cpu->ccsidr[0] = 0xe007e01a; /* 16k L1 dcache. */
-    cpu->ccsidr[1] = 0x2007e01a; /* 16k L1 icache. */
-    cpu->ccsidr[2] = 0xf0000000; /* No L2 icache. */
-    cpu->reset_auxcr = 2;
-    define_arm_cp_regs(cpu, cortexa8_cp_reginfo);
-}
-
-static const ARMCPRegInfo cortexa9_cp_reginfo[] = {
-    /*
-     * power_control should be set to maximum latency. Again,
-     * default to 0 and set by private hook
-     */
-    { .name = "A9_PWRCTL", .cp = 15, .crn = 15, .crm = 0, .opc1 = 0, .opc2 = 0,
-      .access = PL1_RW, .resetvalue = 0,
-      .fieldoffset = offsetof(CPUARMState, cp15.c15_power_control) },
-    { .name = "A9_DIAG", .cp = 15, .crn = 15, .crm = 0, .opc1 = 0, .opc2 = 1,
-      .access = PL1_RW, .resetvalue = 0,
-      .fieldoffset = offsetof(CPUARMState, cp15.c15_diagnostic) },
-    { .name = "A9_PWRDIAG", .cp = 15, .crn = 15, .crm = 0, .opc1 = 0, .opc2 = 2,
-      .access = PL1_RW, .resetvalue = 0,
-      .fieldoffset = offsetof(CPUARMState, cp15.c15_power_diagnostic) },
-    { .name = "NEONBUSY", .cp = 15, .crn = 15, .crm = 1, .opc1 = 0, .opc2 = 0,
-      .access = PL1_RW, .resetvalue = 0, .type = ARM_CP_CONST },
-    /* TLB lockdown control */
-    { .name = "TLB_LOCKR", .cp = 15, .crn = 15, .crm = 4, .opc1 = 5, .opc2 = 2,
-      .access = PL1_W, .resetvalue = 0, .type = ARM_CP_NOP },
-    { .name = "TLB_LOCKW", .cp = 15, .crn = 15, .crm = 4, .opc1 = 5, .opc2 = 4,
-      .access = PL1_W, .resetvalue = 0, .type = ARM_CP_NOP },
-    { .name = "TLB_VA", .cp = 15, .crn = 15, .crm = 5, .opc1 = 5, .opc2 = 2,
-      .access = PL1_RW, .resetvalue = 0, .type = ARM_CP_CONST },
-    { .name = "TLB_PA", .cp = 15, .crn = 15, .crm = 6, .opc1 = 5, .opc2 = 2,
-      .access = PL1_RW, .resetvalue = 0, .type = ARM_CP_CONST },
-    { .name = "TLB_ATTR", .cp = 15, .crn = 15, .crm = 7, .opc1 = 5, .opc2 = 2,
-      .access = PL1_RW, .resetvalue = 0, .type = ARM_CP_CONST },
-    REGINFO_SENTINEL
-};
-
-static void cortex_a9_initfn(Object *obj)
-{
-    ARMCPU *cpu = ARM_CPU(obj);
-
-    cpu->dtb_compatible = "arm,cortex-a9";
-    set_feature(&cpu->env, ARM_FEATURE_V7);
-    set_feature(&cpu->env, ARM_FEATURE_NEON);
-    set_feature(&cpu->env, ARM_FEATURE_THUMB2EE);
-    set_feature(&cpu->env, ARM_FEATURE_EL3);
-    /*
-     * Note that A9 supports the MP extensions even for
-     * A9UP and single-core A9MP (which are both different
-     * and valid configurations; we don't model A9UP).
-     */
-    set_feature(&cpu->env, ARM_FEATURE_V7MP);
-    set_feature(&cpu->env, ARM_FEATURE_CBAR);
-    cpu->midr = 0x410fc090;
-    cpu->reset_fpsid = 0x41033090;
-    cpu->isar.mvfr0 = 0x11110222;
-    cpu->isar.mvfr1 = 0x01111111;
-    cpu->ctr = 0x80038003;
-    cpu->reset_sctlr = 0x00c50078;
-    cpu->isar.id_pfr0 = 0x1031;
-    cpu->isar.id_pfr1 = 0x11;
-    cpu->isar.id_dfr0 = 0x000;
-    cpu->id_afr0 = 0;
-    cpu->isar.id_mmfr0 = 0x00100103;
-    cpu->isar.id_mmfr1 = 0x20000000;
-    cpu->isar.id_mmfr2 = 0x01230000;
-    cpu->isar.id_mmfr3 = 0x00002111;
-    cpu->isar.id_isar0 = 0x00101111;
-    cpu->isar.id_isar1 = 0x13112111;
-    cpu->isar.id_isar2 = 0x21232041;
-    cpu->isar.id_isar3 = 0x11112131;
-    cpu->isar.id_isar4 = 0x00111142;
-    cpu->isar.dbgdidr = 0x35141000;
-    cpu->clidr = (1 << 27) | (1 << 24) | 3;
-    cpu->ccsidr[0] = 0xe00fe019; /* 16k L1 dcache. */
-    cpu->ccsidr[1] = 0x200fe019; /* 16k L1 icache. */
-    define_arm_cp_regs(cpu, cortexa9_cp_reginfo);
-}
-
-#ifndef CONFIG_USER_ONLY
-static uint64_t a15_l2ctlr_read(CPUARMState *env, const ARMCPRegInfo *ri)
-{
-    MachineState *ms = MACHINE(qdev_get_machine());
-
-    /*
-     * Linux wants the number of processors from here.
-     * Might as well set the interrupt-controller bit too.
-     */
-    return ((ms->smp.cpus - 1) << 24) | (1 << 23);
-}
-#endif
-
-static const ARMCPRegInfo cortexa15_cp_reginfo[] = {
-#ifndef CONFIG_USER_ONLY
-    { .name = "L2CTLR", .cp = 15, .crn = 9, .crm = 0, .opc1 = 1, .opc2 = 2,
-      .access = PL1_RW, .resetvalue = 0, .readfn = a15_l2ctlr_read,
-      .writefn = arm_cp_write_ignore, },
-#endif
-    { .name = "L2ECTLR", .cp = 15, .crn = 9, .crm = 0, .opc1 = 1, .opc2 = 3,
-      .access = PL1_RW, .type = ARM_CP_CONST, .resetvalue = 0 },
-    REGINFO_SENTINEL
-};
-
-static void cortex_a7_initfn(Object *obj)
-{
-    ARMCPU *cpu = ARM_CPU(obj);
-
-    cpu->dtb_compatible = "arm,cortex-a7";
-    set_feature(&cpu->env, ARM_FEATURE_V7VE);
-    set_feature(&cpu->env, ARM_FEATURE_NEON);
-    set_feature(&cpu->env, ARM_FEATURE_THUMB2EE);
-    set_feature(&cpu->env, ARM_FEATURE_GENERIC_TIMER);
-    set_feature(&cpu->env, ARM_FEATURE_DUMMY_C15_REGS);
-    set_feature(&cpu->env, ARM_FEATURE_CBAR_RO);
-    set_feature(&cpu->env, ARM_FEATURE_EL2);
-    set_feature(&cpu->env, ARM_FEATURE_EL3);
-    set_feature(&cpu->env, ARM_FEATURE_PMU);
-    cpu->kvm_target = QEMU_KVM_ARM_TARGET_CORTEX_A7;
-    cpu->midr = 0x410fc075;
-    cpu->reset_fpsid = 0x41023075;
-    cpu->isar.mvfr0 = 0x10110222;
-    cpu->isar.mvfr1 = 0x11111111;
-    cpu->ctr = 0x84448003;
-    cpu->reset_sctlr = 0x00c50078;
-    cpu->isar.id_pfr0 = 0x00001131;
-    cpu->isar.id_pfr1 = 0x00011011;
-    cpu->isar.id_dfr0 = 0x02010555;
-    cpu->id_afr0 = 0x00000000;
-    cpu->isar.id_mmfr0 = 0x10101105;
-    cpu->isar.id_mmfr1 = 0x40000000;
-    cpu->isar.id_mmfr2 = 0x01240000;
-    cpu->isar.id_mmfr3 = 0x02102211;
-    /*
-     * a7_mpcore_r0p5_trm, page 4-4 gives 0x01101110; but
-     * table 4-41 gives 0x02101110, which includes the arm div insns.
-     */
-    cpu->isar.id_isar0 = 0x02101110;
-    cpu->isar.id_isar1 = 0x13112111;
-    cpu->isar.id_isar2 = 0x21232041;
-    cpu->isar.id_isar3 = 0x11112131;
-    cpu->isar.id_isar4 = 0x10011142;
-    cpu->isar.dbgdidr = 0x3515f005;
-    cpu->clidr = 0x0a200023;
-    cpu->ccsidr[0] = 0x701fe00a; /* 32K L1 dcache */
-    cpu->ccsidr[1] = 0x201fe00a; /* 32K L1 icache */
-    cpu->ccsidr[2] = 0x711fe07a; /* 4096K L2 unified cache */
-    define_arm_cp_regs(cpu, cortexa15_cp_reginfo); /* Same as A15 */
-}
-
-static void cortex_a15_initfn(Object *obj)
-{
-    ARMCPU *cpu = ARM_CPU(obj);
-
-    cpu->dtb_compatible = "arm,cortex-a15";
-    set_feature(&cpu->env, ARM_FEATURE_V7VE);
-    set_feature(&cpu->env, ARM_FEATURE_NEON);
-    set_feature(&cpu->env, ARM_FEATURE_THUMB2EE);
-    set_feature(&cpu->env, ARM_FEATURE_GENERIC_TIMER);
-    set_feature(&cpu->env, ARM_FEATURE_DUMMY_C15_REGS);
-    set_feature(&cpu->env, ARM_FEATURE_CBAR_RO);
-    set_feature(&cpu->env, ARM_FEATURE_EL2);
-    set_feature(&cpu->env, ARM_FEATURE_EL3);
-    set_feature(&cpu->env, ARM_FEATURE_PMU);
-    cpu->kvm_target = QEMU_KVM_ARM_TARGET_CORTEX_A15;
-    cpu->midr = 0x412fc0f1;
-    cpu->reset_fpsid = 0x410430f0;
-    cpu->isar.mvfr0 = 0x10110222;
-    cpu->isar.mvfr1 = 0x11111111;
-    cpu->ctr = 0x8444c004;
-    cpu->reset_sctlr = 0x00c50078;
-    cpu->isar.id_pfr0 = 0x00001131;
-    cpu->isar.id_pfr1 = 0x00011011;
-    cpu->isar.id_dfr0 = 0x02010555;
-    cpu->id_afr0 = 0x00000000;
-    cpu->isar.id_mmfr0 = 0x10201105;
-    cpu->isar.id_mmfr1 = 0x20000000;
-    cpu->isar.id_mmfr2 = 0x01240000;
-    cpu->isar.id_mmfr3 = 0x02102211;
-    cpu->isar.id_isar0 = 0x02101110;
-    cpu->isar.id_isar1 = 0x13112111;
-    cpu->isar.id_isar2 = 0x21232041;
-    cpu->isar.id_isar3 = 0x11112131;
-    cpu->isar.id_isar4 = 0x10011142;
-    cpu->isar.dbgdidr = 0x3515f021;
-    cpu->clidr = 0x0a200023;
-    cpu->ccsidr[0] = 0x701fe00a; /* 32K L1 dcache */
-    cpu->ccsidr[1] = 0x201fe00a; /* 32K L1 icache */
-    cpu->ccsidr[2] = 0x711fe07a; /* 4096K L2 unified cache */
-    define_arm_cp_regs(cpu, cortexa15_cp_reginfo);
-}
-
-#ifndef TARGET_AARCH64
-/*
- * -cpu max: a CPU with as many features enabled as our emulation supports.
- * The version of '-cpu max' for qemu-system-aarch64 is defined in cpu64.c;
- * this only needs to handle 32 bits, and need not care about KVM.
- */
-static void arm_max_initfn(Object *obj)
-{
-    ARMCPU *cpu = ARM_CPU(obj);
-
-    cortex_a15_initfn(obj);
-
-    /* old-style VFP short-vector support */
-    cpu->isar.mvfr0 = FIELD_DP32(cpu->isar.mvfr0, MVFR0, FPSHVEC, 1);
-
-#ifdef CONFIG_USER_ONLY
-    /*
-     * We don't set these in system emulation mode for the moment,
-     * since we don't correctly set (all of) the ID registers to
-     * advertise them.
-     */
-    set_feature(&cpu->env, ARM_FEATURE_V8);
-    {
-        uint32_t t;
-
-        t = cpu->isar.id_isar5;
-        t = FIELD_DP32(t, ID_ISAR5, AES, 2);
-        t = FIELD_DP32(t, ID_ISAR5, SHA1, 1);
-        t = FIELD_DP32(t, ID_ISAR5, SHA2, 1);
-        t = FIELD_DP32(t, ID_ISAR5, CRC32, 1);
-        t = FIELD_DP32(t, ID_ISAR5, RDM, 1);
-        t = FIELD_DP32(t, ID_ISAR5, VCMA, 1);
-        cpu->isar.id_isar5 = t;
-
-        t = cpu->isar.id_isar6;
-        t = FIELD_DP32(t, ID_ISAR6, JSCVT, 1);
-        t = FIELD_DP32(t, ID_ISAR6, DP, 1);
-        t = FIELD_DP32(t, ID_ISAR6, FHM, 1);
-        t = FIELD_DP32(t, ID_ISAR6, SB, 1);
-        t = FIELD_DP32(t, ID_ISAR6, SPECRES, 1);
-        cpu->isar.id_isar6 = t;
-
-        t = cpu->isar.mvfr1;
-        t = FIELD_DP32(t, MVFR1, FPHP, 3);     /* v8.2-FP16 */
-        t = FIELD_DP32(t, MVFR1, SIMDHP, 2);   /* v8.2-FP16 */
-        cpu->isar.mvfr1 = t;
-
-        t = cpu->isar.mvfr2;
-        t = FIELD_DP32(t, MVFR2, SIMDMISC, 3); /* SIMD MaxNum */
-        t = FIELD_DP32(t, MVFR2, FPMISC, 4);   /* FP MaxNum */
-        cpu->isar.mvfr2 = t;
-
-        t = cpu->isar.id_mmfr3;
-        t = FIELD_DP32(t, ID_MMFR3, PAN, 2); /* ATS1E1 */
-        cpu->isar.id_mmfr3 = t;
-
-        t = cpu->isar.id_mmfr4;
-        t = FIELD_DP32(t, ID_MMFR4, HPDS, 1); /* AA32HPD */
-        t = FIELD_DP32(t, ID_MMFR4, AC2, 1); /* ACTLR2, HACTLR2 */
-        t = FIELD_DP32(t, ID_MMFR4, CNP, 1); /* TTCNP */
-        t = FIELD_DP32(t, ID_MMFR4, XNX, 1); /* TTS2UXN */
-        cpu->isar.id_mmfr4 = t;
-
-        t = cpu->isar.id_pfr0;
-        t = FIELD_DP32(t, ID_PFR0, DIT, 1);
-        cpu->isar.id_pfr0 = t;
-
-        t = cpu->isar.id_pfr2;
-        t = FIELD_DP32(t, ID_PFR2, SSBS, 1);
-        cpu->isar.id_pfr2 = t;
-    }
-#endif
-}
-#endif
-
-#endif /* !defined(CONFIG_USER_ONLY) || !defined(TARGET_AARCH64) */
-#endif  /* !TARGET_CHERI */
-
-static const ARMCPUInfo arm_cpus[] = {
-#if !defined(TARGET_CHERI)
-#if !defined(CONFIG_USER_ONLY) || !defined(TARGET_AARCH64)
-    { .name = "cortex-a7",   .initfn = cortex_a7_initfn },
-    { .name = "cortex-a8",   .initfn = cortex_a8_initfn },
-    { .name = "cortex-a9",   .initfn = cortex_a9_initfn },
-    { .name = "cortex-a15",  .initfn = cortex_a15_initfn },
-#ifndef TARGET_AARCH64
-    { .name = "max",         .initfn = arm_max_initfn },
-#endif
-#ifdef CONFIG_USER_ONLY
-    { .name = "any",         .initfn = arm_max_initfn },
-#endif
-#endif
-#endif  /* !TARGET_CHERI */
-};
-
-=======
->>>>>>> 5c6295a4
 static Property arm_cpu_properties[] = {
     DEFINE_PROP_UINT32("psci-conduit", ARMCPU, psci_conduit, 0),
     DEFINE_PROP_UINT64("midr", ARMCPU, midr, 0),
