/*-
 * SPDX-License-Identifier: BSD-2-Clause
 *
 * Copyright (c) 2015-2016 Stacey Son <sson@FreeBSD.org>
 * Copyright (c) 2016-2018 Alfredo Mazzinghi <am2419@cl.cam.ac.uk>
 * Copyright (c) 2016-2018 Alex Richardson <Alexander.Richardson@cl.cam.ac.uk>
 * Copyright (c) 2021-2021 Lawrence Esswood <le277@cam.ac.uk>
 * All rights reserved.
 *
 * This software was developed by SRI International and the University of
 * Cambridge Computer Laboratory under DARPA/AFRL contract FA8750-10-C-0237
 * ("CTSRD"), as part of the DARPA CRASH research programme.
 *
 * Redistribution and use in source and binary forms, with or without
 * modification, are permitted provided that the following conditions
 * are met:
 * 1. Redistributions of source code must retain the above copyright
 *    notice, this list of conditions and the following disclaimer.
 * 2. Redistributions in binary form must reproduce the above copyright
 *    notice, this list of conditions and the following disclaimer in the
 *    documentation and/or other materials provided with the distribution.
 *
 * THIS SOFTWARE IS PROVIDED BY THE AUTHOR AND CONTRIBUTORS ``AS IS'' AND
 * ANY EXPRESS OR IMPLIED WARRANTIES, INCLUDING, BUT NOT LIMITED TO, THE
 * IMPLIED WARRANTIES OF MERCHANTABILITY AND FITNESS FOR A PARTICULAR PURPOSE
 * ARE DISCLAIMED.  IN NO EVENT SHALL THE AUTHOR OR CONTRIBUTORS BE LIABLE
 * FOR ANY DIRECT, INDIRECT, INCIDENTAL, SPECIAL, EXEMPLARY, OR CONSEQUENTIAL
 * DAMAGES (INCLUDING, BUT NOT LIMITED TO, PROCUREMENT OF SUBSTITUTE GOODS
 * OR SERVICES; LOSS OF USE, DATA, OR PROFITS; OR BUSINESS INTERRUPTION)
 * HOWEVER CAUSED AND ON ANY THEORY OF LIABILITY, WHETHER IN CONTRACT, STRICT
 * LIABILITY, OR TORT (INCLUDING NEGLIGENCE OR OTHERWISE) ARISING IN ANY WAY
 * OUT OF THE USE OF THIS SOFTWARE, EVEN IF ADVISED OF THE POSSIBILITY OF
 * SUCH DAMAGE.
 */
#include "cheri_tagmem.h"
#include "cheri_usermem.h"
#include "exec/exec-all.h"
#include "exec/log.h"
#include "exec/ramblock.h"
#include "hw/boards.h"
#include "cheri_defs.h"
#include "cheri-helper-utils.h"
// XXX: use hbitmap? Or a different data structure?
#include "qemu/bitmap.h"
#include "glib/ghash.h"

#if defined(TARGET_MIPS)
#include "cheri_utils.h"
#include "internal.h"
#endif

#if !defined(TARGET_CHERI)
#error "Should only be included for TARGET_CHERI"
#endif

/*
 * Tagged Memory Emulation
 *
 * CHERI requires a 1-bit tag for every capability-aligned,
 * capability-sized word in physical memory.  This allows capabilities
 * to be safely loaded and stored in meory without loss of integrity.
 *
 * For emulation purposes the tag is stored in a two-level array containing
 * fixed size bitmaps. To reduce the amount of memory needed the tag flag array
 * is allocated sparsely, 4K tags at at time, and on demand.
 * This 4K number is arbitary and depending on the workload other sizes may be
 * better.
 *
 * If MTTCG is not enabled, one bit is used per tag in a dense bitmap.
 *
 * If MTTCG is enabled, each tag bit is combined with a lock making the size
 * up to a byte per tag. See cheri_tagmem.h for how the interface should be
 * used.
 *
 * XXX Should consider adding a reference count per tag block so that
 * blocks can be deallocated when no longer used maybe.
 *
 * FIXME: rewrite using somethign more like the upcoming MTE changes
 * (https://github.com/rth7680/qemu/commits/tgt-arm-mte-user)
 *
 * XXX: I/O threads still exist even without MTTCG and need to have tag
 * clearing be atomic with their writes. Currently various places just write to
 * guest memory directly and then we tag clear in invalidate_and_set_dirty.
 * Well-behaved guests should not be touching memory handed off to DMA-capable
 * devices but a malicious guest could repeatedly DMA powerful capability bit
 * patterns on top of valid capabilities and try to race to read in between the
 * DMA write and the tag invalidate.
 */

bool _need_concurrent_tags = false;
bool _need_concurrent_tags_initialized = false;

/* Define to do some extra checks around spinlocks */
//#define DEBUG_SPIN_LOCKS

/*
 * Report if spin locks are being held too long (only if DEBUG_SPIN_LOCKS).
 * I see O(10 000) pretty regularly, at least every second or so.
 * I more rarely see O(10 000 000), however, printing the debug messages is done
 * with the lock held, so may be significantly increasing the time they are held
 * for.
 * TODO: If these are being held too long, maybe we should be sleeping? Should
 * only ever happen if the core holding the lock is de-scheduled.
 */

#define INSTRUMENT_SPIN_REPORT 10000
/* Assert if held a very long time */
#define SPIN_TOO_MANY 10000000000ULL

#define CAP_TAGBLK_SHFT     12          // 2^12 or 4096 tags per block
#define CAP_TAGBLK_MSK      ((1 << CAP_TAGBLK_SHFT) - 1)
#define CAP_TAGBLK_SIZE       (1 << CAP_TAGBLK_SHFT)
#define CAP_TAGBLK_IDX(tag_idx) ((tag_idx) & CAP_TAGBLK_MSK)
#define TAGS_PER_PAGE        (TARGET_PAGE_SIZE / CHERI_CAP_SIZE)

#ifndef CAP_TAG_GET_MANY_SHFT
#error "Define a CAP_TAG_GET_MANY_SHFT in appropriate cheri-archspecific.h"
#endif

_Static_assert(CAP_TAG_GET_MANY_SHFT <= 3, "");

/* Pack/unpack to make get/set multiple tags atomic
 * (assuming the host atomic size is large enough)
 * lock_tags are indexed as bytes, and so are always little endian.
 * Bitmaps are indexed as longs, and so are host endian.
 */

#if (CAP_TAG_GET_MANY_SHFT == 3)
#define byte_unpack_he byte_unpack_64
#define byte_pack_he   byte_pack_64
#ifdef HOST_WORDS_BIGENDIAN
#define byte_unpack_le byte_unpack_swap_64
#define byte_pack_le   byte_pack_swap_64
#else
#define byte_unpack_le byte_unpack_64
#define byte_pack_le   byte_pack_64
#endif
#define packed_t uint64_t
#elif (CAP_TAG_GET_MANY_SHFT == 2)
#define byte_unpack_he byte_unpack_32
#define byte_pack_he   byte_pack_32
#ifdef HOST_WORDS_BIGENDIAN
#define byte_unpack_le byte_unpack_swap_32
#define byte_pack_le   byte_pack_swap_32
#else
#define byte_unpack_le byte_unpack_32
#define byte_pack_le   byte_pack_32
#endif
#define packed_t uint32_t
#else
#error "No packed type defined for this CAP_TAG_GET_MANY_SHFT"
#endif

#define CAP_TAG_GET_MANY_MASK ((1 << (1UL << CAP_TAG_GET_MANY_SHFT)) - 1UL)
#define CAP_TAG_MANY_DATA_SIZE (CHERI_CAP_SIZE << CAP_TAG_GET_MANY_SHFT)

static inline size_t num_tagblocks(RAMBlock* ram)
{
    uint64_t memory_size;
#ifdef CONFIG_USER_ONLY
    memory_size = ram->size;
#else
    memory_size = memory_region_size(ram->mr);
#endif
    size_t result = DIV_ROUND_UP(memory_size, CHERI_CAP_SIZE * CAP_TAGBLK_SIZE);
#ifndef CONFIG_USER_ONLY
    assert(result == (memory_size / CHERI_CAP_SIZE) >> CAP_TAGBLK_SHFT);
#endif
    return result;
}

/* A CHERI tag with a readers-writer lock.
 * Write preferring as if one core is spinning waiting for a tag to be updated,
 * the write needs to make it through for progress to be made.
 * This lock should never be held for more than the duration of an instruction.
 */

typedef struct lock_tag {
    uint8_t as_int;
} lock_tag;

#define LOCKTAG_MASK_TAG           (1 << 0)
#define LOCKTAG_MASK_WRITE_LOCKED  (1 << 1)
#define LOCKTAG_MASK_WRITE_WAITING (1 << 2)
#define LOCKTAG_MASK_READERS       (0b11111 << 3)
#define LOCKTAG_MASK_READER_INC    (1 << 3)

#ifdef DEBUG_SPIN_LOCKS

uint64_t read_spins_max = 0;
uint64_t write_spins_max = 0;

#define assert_write_locked(lock)                                              \
    assert(lock->as_int &LOCKTAG_MASK_WRITE_LOCKED)
#define assert_read_locked(lock) assert(lock->as_int &LOCKTAG_MASK_READERS)

static void spins_report(const char *info, uint64_t new, uint64_t *max_ptr)
{
    uint64_t max = *max_ptr;
    if (new > max) {
        qatomic_cmpxchg(max_ptr, max, new);
        printf("New maximum spins for %s: %ld\n", info, new);
    }
    if (new > INSTRUMENT_SPIN_REPORT) {
        printf("Large number of spins for %s: %ld\n", info, new);
    }
}

#define spins_assert(spins)                                                    \
    assert(spins < SPIN_TOO_MANY && "lock held too long");

#else

#define spins_report(...)
#define spins_assert(...)
#define assert_write_locked(...)
#define assert_read_locked(...)

#endif

/* Acquire / release. All acquires (read and write) return the tag.
 * read acquire and read release can optionally set the tag.
 */

static bool lock_tag_read_tag_and_acquire_lock(lock_tag *lock)
{
    lock_tag old = *lock;

    int64_t spins = 0;
    do {
        if (!(old.as_int &
              (LOCKTAG_MASK_WRITE_WAITING | LOCKTAG_MASK_WRITE_LOCKED))) {
            lock_tag new = old;
            /* (TODO: a static assert that we don't have more than 31 host
             * threads). Overflow precluded by number of threads. */
            new.as_int += LOCKTAG_MASK_READER_INC;
            lock_tag got = { .as_int = qatomic_cmpxchg(
                                 &lock->as_int, old.as_int, new.as_int) };
            if (got.as_int == old.as_int)
                break;
            old = got;
        } else {
            old = *lock;
        }
        spins++;
        spins_assert(spins);
    } while (true);
    spins_report("read acquire", spins, &read_spins_max);
    return old.as_int & LOCKTAG_MASK_TAG;
}

static bool lock_tag_release_read(lock_tag *lock)
{
    assert_read_locked(lock);
    lock_tag tag = { .as_int = qatomic_fetch_sub(&lock->as_int,
                                                 LOCKTAG_MASK_READER_INC) };
    return tag.as_int & LOCKTAG_MASK_TAG;
}

/* Generic implementation for anything that might want to take the lock as
 * a writer.
 * @set_tag: will also set the tag when taking the lock
 * @tag: what to set the tag to (if set_tag)
 * @with_release: will also release the lock afterwards
 */
static bool lock_tag_write_tag_and_acquire_lock_impl(lock_tag *lock,
                                                     bool set_tag, bool tag,
                                                     bool with_release)
{
    lock_tag old = *lock;
    uint64_t spins = 0;
    do {
        uint8_t read_and_wait =
            LOCKTAG_MASK_READERS | LOCKTAG_MASK_WRITE_WAITING;
        if ((old.as_int & LOCKTAG_MASK_WRITE_LOCKED) ||
            ((old.as_int & read_and_wait) == read_and_wait)) {
            old = *lock;
        } else {
            lock_tag new = old;
            if (old.as_int & LOCKTAG_MASK_READERS) {
                new.as_int |= LOCKTAG_MASK_WRITE_WAITING;
            } else {
                if (!with_release)
                    new.as_int |= LOCKTAG_MASK_WRITE_LOCKED;
                if (set_tag)
                    new.as_int = (new.as_int & ~LOCKTAG_MASK_TAG) | tag;
            }
            lock_tag got = { .as_int = qatomic_cmpxchg(
                                 &lock->as_int, old.as_int, new.as_int) };
            if ((got.as_int == old.as_int) &&
                !(old.as_int & LOCKTAG_MASK_READERS))
                break;

            old = got;
        }
        spins++;
        spins_assert(spins);
    } while (true);
    spins_report("write acquire", spins, &read_spins_max);
    assert_write_locked(lock);
    return old.as_int & LOCKTAG_MASK_TAG;
}

static bool lock_tag_write_tag_and_acquire_lock(lock_tag *lock, bool tag)
{
    return lock_tag_write_tag_and_acquire_lock_impl(lock, true, tag, false);
}

static bool lock_tag_write_acquire_lock(lock_tag *lock)
{
    return lock_tag_write_tag_and_acquire_lock_impl(lock, false, false, false);
}

static void lock_tag_release_write(lock_tag *lock)
{
    assert_write_locked(lock);
    qatomic_fetch_and(&lock->as_int, LOCKTAG_MASK_TAG);
}

static void lock_tag_write_tag_and_release(lock_tag *lock, bool tag)
{
    assert_write_locked(lock);
    qatomic_set(&lock->as_int, tag ? LOCKTAG_MASK_TAG : 0);
}

/* These two don't take locks outs, so use with caution */
/* I think, as long as every other access respects locks, we don't need
 * atomics here */
static bool lock_tag_read(lock_tag *lock)
{
#ifdef CONFIG_DEBUG_TCG
    assert(!need_concurrent_tags() ||
           (lock->as_int & (LOCKTAG_MASK_READERS | LOCKTAG_MASK_WRITE_LOCKED)));
#endif
    return lock->as_int & LOCKTAG_MASK_TAG;
}

static bool lock_tag_write(lock_tag *lock, bool tag, bool check_locked)
{
#ifdef CONFIG_DEBUG_TCG
    if (check_locked)
        assert(!need_concurrent_tags() ||
               (lock->as_int & LOCKTAG_MASK_WRITE_LOCKED));
#endif
    bool old = lock->as_int & LOCKTAG_MASK_TAG;
    lock->as_int = (lock->as_int & ~LOCKTAG_MASK_TAG) | tag;
    return old;
}

typedef struct CheriTagBlock {
    /* It would be silly to use locks for non-mttcg. So support both formats and
     * use one or the other depending on need_concurrent_tags()
     */
    union {
        DECLARE_BITMAP(tag_bitmap, CAP_TAGBLK_SIZE);
        lock_tag locked_tags[CAP_TAGBLK_SIZE];
    };
} CheriTagBlock;


static CheriTagBlock *cheri_tag_new_tagblk(RAMBlock *ram, uint64_t tagidx)
{
    CheriTagBlock *tagblk, *old;

    size_t size = need_concurrent_tags()
                      ? sizeof(((CheriTagBlock *)0)->locked_tags)
                      : sizeof(((CheriTagBlock *)0)->tag_bitmap);

    tagblk = g_malloc0(size);
    if (tagblk == NULL) {
        error_report("Can't allocate tag block.");
        exit(1);
    }

    CheriTagBlock **tagmem = (CheriTagBlock **)ram->cheri_tags;
    size_t tagblock_index = (tagidx >> CAP_TAGBLK_SHFT);
    /* Possible race here so use atomic compare and swap. */
    cheri_debug_assert(tagblock_index < num_tagblocks(ram) &&
                       "Tag index out of bounds");
    old = qatomic_cmpxchg(&tagmem[tagblock_index], NULL, tagblk);
    if (old != NULL) {
        /* Lost the race, free. */
        g_free(tagblk);
        return old;
    } else {
        return tagblk;
    }
}

static inline QEMU_ALWAYS_INLINE CheriTagBlock *cheri_tag_block(size_t tag_index,
                                                                RAMBlock *ram)
{
    const size_t tagbock_index = tag_index >> CAP_TAGBLK_SHFT;
    cheri_debug_assert(ram->cheri_tags);
    cheri_debug_assert(tagbock_index < num_tagblocks(ram));
    CheriTagBlock **tagmem = (CheriTagBlock **)ram->cheri_tags;
    return tagmem[tagbock_index];
}

static inline QEMU_ALWAYS_INLINE bool tagmem_get_tag(void *tagmem, size_t index,
                                                     tag_reader_lock_t *lock)
{
    if (need_concurrent_tags()) {
        lock_tag *locktag = (lock_tag *)tagmem + index;
        if (lock) {
            *lock = (tag_reader_lock_t)locktag;
            return lock_tag_read_tag_and_acquire_lock(locktag);
        } else {
            return lock_tag_read(locktag);
        }
    } else {
        if (lock)
            *lock = TAG_LOCK_NONE;
        unsigned long *p = (unsigned long *)tagmem + BIT_WORD(index);
        unsigned long word;

        word = qatomic_read(p);
        return (word & BIT_MASK(index)) != 0;
    }
}

static inline QEMU_ALWAYS_INLINE bool tagblock_get_tag(CheriTagBlock *block,
                                                       size_t block_index)
{
    return block ? test_bit(block_index, block->tag_bitmap) : false;
}

static inline QEMU_ALWAYS_INLINE bool
tagblock_get_locktag(CheriTagBlock *block, size_t block_index,
                     tag_reader_lock_t *lock)
{
    if (!block) {
        if (lock)
            *lock = TAG_LOCK_NONE;
        return false;
    }

    lock_tag *locktag = &block->locked_tags[block_index];
    if (lock) {
        *lock = (tag_reader_lock_t)locktag;
        return lock_tag_read_tag_and_acquire_lock(locktag);
    } else {
        return lock_tag_read(locktag);
    }
}

static inline QEMU_ALWAYS_INLINE int
tagmem_get_tag_many(void *tagmem, size_t block_index, bool take_lock)
{
    if (need_concurrent_tags()) {
        lock_tag *lock = ((lock_tag *)tagmem) + block_index;
        if (!take_lock) {
            /* If we don't need the lock we can just read a bunch of
             * these at once */
            packed_t raw = qatomic_read((packed_t *)lock);
            return byte_pack_le(raw);
        } else {
            /* Otherwise acquire the locks in order */
            lock_tag *start = lock;
            int result = 0;
            for (int ndx = 0; ndx != (1 << CAP_TAG_GET_MANY_SHFT); ndx++) {
                result |= lock_tag_read_tag_and_acquire_lock(start + ndx)
                              ? (1 << ndx)
                              : 0;
            }
            return result;
        }
    } else {
        unsigned long *p = (unsigned long *)tagmem + BIT_WORD(block_index);
        unsigned long word;

        word = qatomic_read(p);
        return (word >> (block_index % BITS_PER_LONG)) & CAP_TAG_GET_MANY_MASK;
    }
}

static inline QEMU_ALWAYS_INLINE void tagmem_set_tag(void *tagmem,
                                                     size_t block_index,
                                                     tag_writer_lock_t *lock,
                                                     bool lock_only)
{
    if (need_concurrent_tags()) {
        lock_tag *lockTag = (lock_tag *)tagmem + block_index;
        if (lock) {
            *lock = (tag_writer_lock_t)(lockTag);
            lock_tag_write_tag_and_acquire_lock_impl(lockTag, !lock_only, 1,
                                                     false);
        } else {
            lock_tag_write(lockTag, 1, true);
        }
    } else {
        if (lock)
            *lock = TAG_LOCK_NONE;

        unsigned long *p = (unsigned long *)tagmem + BIT_WORD(block_index);

        qatomic_or(p, BIT_MASK(block_index));
    }
}

/* A 1 in the lowest bit in each byte of a packed_t */
#define GET_SET_MANY_LOCKTAG_TAG_MASK (((packed_t)~0ULL) / 0xFF)

static inline QEMU_ALWAYS_INLINE void tagmem_set_tag_many(void *tagmem,
                                                          size_t block_index,
                                                          uint8_t tags,
                                                          bool take_lock)
{
    if (need_concurrent_tags()) {
        lock_tag *lock = ((lock_tag *)tagmem) + block_index;

        /* TODO: Needs testing on Morello multicore.
         *  If something breaks around the STCT instruction it is THIS. */

        if (!take_lock) {
            /* Although we are not taking any locks, we still need to not
             * touch any of the lock bits as other operations may be using them.
             */
            if (tags == 0) {
                /* If setting to zeros this is just an and. */
                qatomic_and((packed_t *)lock, ~GET_SET_MANY_LOCKTAG_TAG_MASK);
            } else if (tags == CAP_TAG_GET_MANY_MASK) {
                /* If setting to ones it is an or. */
                qatomic_or((packed_t *)lock, GET_SET_MANY_LOCKTAG_TAG_MASK);
            } else {
                /* Otherwise we need a cmpxchg loop. */
                packed_t unpacked = byte_unpack_le(tags);
                packed_t old;
                packed_t got = *(packed_t *)lock;
                do {
                    old = got;
                    got = qatomic_cmpxchg(
                        (packed_t *)lock, old,
                        (old & ~GET_SET_MANY_LOCKTAG_TAG_MASK) | unpacked);
                } while (old != got);
            }
        } else {
            lock_tag *start = lock;
            lock_tag *end = start + (1 << CAP_TAG_GET_MANY_SHFT);
            for (; start != end; start++) {
                lock_tag_write_tag_and_acquire_lock(start, tags & 1);
                tags = tags >> 1;
            }
        }
    } else {
        unsigned long *p = (unsigned long *)tagmem + BIT_WORD(block_index);
        size_t shift = block_index % BITS_PER_LONG;
        unsigned long mask = CAP_TAG_GET_MANY_MASK << shift;
        unsigned long tags_shifted = ((unsigned long)tags << shift) & mask;

        if (likely(tags_shifted == 0)) {
            qatomic_and(p, ~mask);
        } else {
            unsigned long old, new, cmp;
            cmp = qatomic_read(p);
            do {
                old = cmp;
                new = (old & ~mask) | tags_shifted;
                cmp = qatomic_cmpxchg(p, old, new);
            } while (cmp != old);
        }
    }
}

static inline QEMU_ALWAYS_INLINE void tagmem_clear_tag(void *tagmem,
                                                       size_t index,
                                                       tag_writer_lock_t *lock,
                                                       bool lock_only)
{
    if (need_concurrent_tags()) {
        lock_tag *lockTag = (lock_tag *)tagmem + index;
        if (lock) {
            *lock = (tag_writer_lock_t)lockTag;
            lock_tag_write_tag_and_acquire_lock_impl(lockTag, !lock_only, 0,
                                                     false);
        } else {
            lock_tag_write(lockTag, 0, true);
        }
    } else {
        if (lock)
            *lock = TAG_LOCK_NONE;
        unsigned long *p = (unsigned long *)tagmem + BIT_WORD(index);
        qatomic_and(p, ~BIT_MASK(index));
    }
}

#ifndef CONFIG_USER_ONLY
static inline QEMU_ALWAYS_INLINE void tagblock_clear_tag(CheriTagBlock *block,
                                                         size_t block_index)
{
    unsigned long *p =
        (unsigned long *)block->tag_bitmap + BIT_WORD(block_index);
    qatomic_and(p, ~BIT_MASK(block_index));
}

static inline QEMU_ALWAYS_INLINE void
tagblock_clear_locktag_with_lock_and_release(CheriTagBlock *block,
                                             size_t block_index)
{
    lock_tag *lockTag = &block->locked_tags[block_index];
    lock_tag_write_tag_and_acquire_lock_impl(lockTag, true, 0, true);
}
#endif

#ifdef CONFIG_USER_ONLY
void cheri_tag_init(RAMBlock *ram, uint64_t memory_size)
#else
void cheri_tag_init(MemoryRegion *mr, uint64_t memory_size)
#endif
{
#ifndef CONFIG_USER_ONLY
    RAMBlock *ram;

    assert(memory_region_is_ram(mr));
    assert(memory_region_size(mr) == memory_size &&
           "Incorrect tag mem size passed?");
    ram = mr->ram_block;
#endif
    assert(ram->cheri_tags == NULL && "Already initialized?");

<<<<<<< HEAD
    size_t cheri_ntagblks = num_tagblocks(ram);
    ram->cheri_tags = g_malloc0(cheri_ntagblks * sizeof(CheriTagBlock *));
    if (ram->cheri_tags == NULL) {
=======
    if (!_need_concurrent_tags_initialized) {
        _need_concurrent_tags =
            qemu_tcg_mttcg_enabled() && current_machine->smp.max_cpus > 1;
        _need_concurrent_tags_initialized = true;
    } else {
        assert(_need_concurrent_tags ==
               (qemu_tcg_mttcg_enabled() && current_machine->smp.max_cpus > 1));
    }
    info_report("%s: need_concurrent_tags()=%d, mttcg=%d, max_cpus=%d",
                __func__, need_concurrent_tags(), qemu_tcg_mttcg_enabled(),
                current_machine->smp.max_cpus);
    size_t cheri_ntagblks = num_tagblocks(mr->ram_block);
    mr->ram_block->cheri_tags =
        g_malloc0(cheri_ntagblks * sizeof(CheriTagBlock *));
    if (mr->ram_block->cheri_tags == NULL) {
>>>>>>> e863f7f8
        error_report("%s: Can't allocated tag memory", __func__);
        exit(-1);
    }
}

#ifdef CONFIG_USER_ONLY
void cheri_tag_free(RAMBlock *ram)
{
    CheriTagBlock **tagmem;
    size_t ii;

    assert(ram != NULL);
    assert(ram->cheri_tags != NULL);

    tagmem = (CheriTagBlock **)ram->cheri_tags;
    for (ii = 0; ii < num_tagblocks(ram); ii++) {
        if (tagmem[ii] == NULL)
            continue;
        g_free(tagmem[ii]);
    }
    g_free(ram->cheri_tags);
}
#endif

void *cheri_tagmem_for_addr(CPUArchState *env, target_ulong vaddr,
                            RAMBlock *ram, ram_addr_t ram_offset, size_t size,
                            int *prot, bool tag_write)
{

    if (unlikely(!ram || !ram->cheri_tags)) {
        /* Tags stored here are effectively cleared (unless they should trap) */
        if (!(*prot & PAGE_SC_TRAP)) {
            *prot |= PAGE_SC_CLEAR;
        }
        if (tag_write) {
            error_report("Attempting change tag bit on memory without tags:");
#ifdef CONFIG_USER_ONLY
            error_report("%s: vaddr=0x%jx -> 0x%jx", __func__,
                         (uintmax_t)vaddr, (uintmax_t)ram_offset);
#else
            error_report("%s: vaddr=0x%jx -> %s+0x%jx", __func__,
                         (uintmax_t)vaddr, ram ? ram->idstr : NULL,
                         (uintmax_t)ram_offset);
#endif
        }
        return ALL_ZERO_TAGBLK;
    }

    uint64_t tag = ram_offset / CHERI_CAP_SIZE;
#ifndef TARGET_AARCH64
    // AArch64 seems to use different sizes. Might be worth looking into.
    cheri_debug_assert(size == TARGET_PAGE_SIZE && "Unexpected size");
#endif
    CheriTagBlock *tagblk = cheri_tag_block(tag, ram);

    if (tag_write && !tagblk) {
        cheri_tag_new_tagblk(ram, tag);
#ifndef CONFIG_USER_ONLY
        CPUState *cpu = env_cpu(env);
        /*
         * A vaddr-based shootdown is insufficient as multiple mappings may
         * exist. Short of an inverted table, a complete shootdown is required.
         */
        tlb_flush_all_cpus_synced(cpu);
        /*
         * An un-synced flush the current cpu is required as we want to complete
         * this instruction and THEN exit.
         */
        tlb_flush(cpu);
#endif
        tagblk = cheri_tag_block(tag, ram);
        cheri_debug_assert(tagblk);
    }

    if (tagblk != NULL) {
        const size_t tagblk_index = CAP_TAGBLK_IDX(tag);
        if (need_concurrent_tags()) {
            return tagblk->locked_tags + tagblk_index;
        } else {
            return tagblk->tag_bitmap + BIT_WORD(tagblk_index);
        }
    }

    if (!(*prot & PAGE_SC_CLEAR)) {
        // Add in a (fake) SC_TRAP to prompt a TLB refill if a tag is stored
        // to this location. See the comment around TLBENTRYCAP_INVALID_WRITE_*.
        *prot |= PAGE_SC_TRAP;
    }

    return ALL_ZERO_TAGBLK;
}

#ifndef CONFIG_USER_ONLY
static inline void *get_tagmem_from_iotlb_entry(CPUArchState *env,
                                                target_ulong vaddr, int mmu_idx,
                                                bool isWrite,
                                                uintptr_t *flags_out)
{
    /* XXXAR: see mte_helper.c */
    /*
     * Find the iotlbentry for ptr.  This *must* be present in the TLB
     * because we just found the mapping.
     * TODO: Perhaps there should be a cputlb helper that returns a
     * matching tlb entry + iotlb entry.
     */
#ifdef CONFIG_DEBUG_TCG
    CPUTLBEntry *entry = tlb_entry(env, mmu_idx, vaddr);
    g_assert(tlb_hit(isWrite ? tlb_addr_write(entry) : entry->addr_read, vaddr));
#endif
    CPUIOTLBEntry *iotlbentry =
        &env_tlb(env)->d[mmu_idx].iotlb[tlb_index(env, mmu_idx, vaddr)];
    if (isWrite) {
        *flags_out = IOTLB_GET_TAGMEM_FLAGS(iotlbentry, write);
        return IOTLB_GET_TAGMEM(iotlbentry, write);
    } else {
        *flags_out = IOTLB_GET_TAGMEM_FLAGS(iotlbentry, read);
        return IOTLB_GET_TAGMEM(iotlbentry, read);
    }
}
#endif

/*
 * Returns a pointer to a block of tags that corresponds to a page including
 * vaddr.
 */
static inline void *cheri_tag_get_tagmem(CPUArchState *env,
                                         target_ulong vaddr, int mmu_idx,
                                         bool isWrite,
                                         uintptr_t *flags_out)
{
#ifdef CONFIG_USER_ONLY
    RAMBlock *ram;
    void *host_address, *tagmem;
    ram_addr_t ram_address, ram_offset;
    int prot;
    target_ulong vaddr_page;

    vaddr_page = (vaddr & TARGET_PAGE_MASK);
    host_address = g2h(vaddr_page);
    ram_address = qemu_ram_addr_from_host(host_address);
    ram = qemu_get_ram_block(ram_address);
    if (ram != NULL) {
        ram_offset = qemu_ram_block_host_offset(ram, host_address);
    } else {
        ram_offset = ram_address;
    }
    prot = 0;
    tagmem = cheri_tagmem_for_addr(env, vaddr_page, ram, ram_offset,
        TARGET_PAGE_SIZE, &prot, isWrite);
    *flags_out = 0;
    if ((prot & (PAGE_LC_CLEAR | PAGE_SC_CLEAR)) != 0) {
        *flags_out |= TLBENTRYCAP_FLAG_CLEAR;
    }
    if ((prot & (PAGE_LC_TRAP | PAGE_SC_TRAP)) != 0) {
        *flags_out |= TLBENTRYCAP_FLAG_TRAP;
    }
    if ((prot & PAGE_LC_TRAP_ANY) != 0) {
        *flags_out |= TLBENTRYCAP_FLAG_TRAP_ANY;
    }
    return (tagmem);
#else

    return (get_tagmem_from_iotlb_entry(env, vaddr, mmu_idx, isWrite,
                                        flags_out));
#endif
}

typedef struct TagOffset {
    target_ulong value;
} TagOffset;

static QEMU_ALWAYS_INLINE TagOffset addr_to_tag_offset(target_ulong addr)
{
    return (struct TagOffset){.value = addr / CHERI_CAP_SIZE};
}

static QEMU_ALWAYS_INLINE target_ulong
page_vaddr_to_tag_offset(target_ulong addr)
{
    return (addr & ~TARGET_PAGE_MASK) / CHERI_CAP_SIZE;
}

static QEMU_ALWAYS_INLINE target_ulong tag_offset_to_addr(TagOffset offset)
{
    return offset.value * CHERI_CAP_SIZE;
}

static void *cheri_tag_invalidate_one(CPUArchState *env, target_ulong vaddr,
                                      uintptr_t pc, int mmu_idx,
                                      tag_writer_lock_t *lock, bool lock_only);

static void invalidate_from_locktag(lock_tag *lock)
{
    if (lock != TAG_LOCK_NONE) {
        assert(lock != TAG_LOCK_ERROR);
        lock_tag_write_tag_and_release(lock, 0);
    }
}

void *cheri_tag_invalidate_aligned_impl(CPUArchState *env, target_ulong vaddr,
                                        uintptr_t pc, int mmu_idx,
                                        tag_writer_lock_t *lock, bool lock_only)
{
    cheri_debug_assert(QEMU_IS_ALIGNED(vaddr, CHERI_CAP_SIZE));
    if (lock && *lock) {
        invalidate_from_locktag((lock_tag *)*lock);
        return NULL;
    }
    return cheri_tag_invalidate_one(env, vaddr, pc, mmu_idx, lock, lock_only);
}

void cheri_tag_invalidate_impl(CPUArchState *env, target_ulong vaddr,
                               int32_t size, uintptr_t pc, int mmu_idx,
                               tag_writer_lock_t *first,
                               tag_writer_lock_t *second, bool lock_only)
{
    cheri_debug_assert(size > 0);

    if (first && *first) {
        invalidate_from_locktag((lock_tag *)*first);
        if (second && *second)
            invalidate_from_locktag((lock_tag *)*second);
        return;
    }

    target_ulong first_addr = vaddr;
    target_ulong last_addr = (vaddr + size - 1);
    TagOffset tag_start = addr_to_tag_offset(first_addr);
    TagOffset tag_end = addr_to_tag_offset(last_addr);
    if (likely(tag_start.value == tag_end.value)) {
        // Common case, only one tag (i.e. an aligned store)
        cheri_tag_invalidate_one(env, vaddr, pc, mmu_idx, first, lock_only);
        return;
    }
    // Unaligned store -> can cross a capabiblity alignment boundary and
    // therefore invalidate two tags. It can also cross pages
    size_t ntags = tag_end.value - tag_start.value + 1;
    assert(ntags == 2 && "Should invalidate at most two tag bits here");
    // Note: we always do a new page lookup here since unaligned stores
    // should be rare and the probing should be fast if it's in the QEMU TLB
#if defined(TARGET_ALIGNED_ONLY)
#if defined(CHERI_UNALIGNED)
    if (unlikely((first_addr & TARGET_PAGE_MASK) !=
                 (last_addr & TARGET_PAGE_MASK))) {
        warn_report("Got unaligned %d-byte store across page "
                    "boundary at 0x" TARGET_FMT_lx "\r\n",
                    size, vaddr);
    }
#else
    qemu_log_flush();
    error_report("FATAL: %s: " TARGET_FMT_lx
                 "+%d crosses a page boundary\r",
                 __func__, vaddr, size);
    char buffer[256];
    FILE *f = fmemopen(buffer, sizeof(buffer), "w");
    fprintf(f, "Probably caused by guest instruction: ");
    target_disas(f, env_cpu(env), cpu_get_current_pc(env, pc, false),
                 /* Only one instr*/ -1);
    fprintf(f, "\r");
    fclose(f);
    buffer[sizeof(buffer) - 1] = '\0';
    error_report("%s", buffer);
    exit(1);
#endif
#endif
    for (target_ulong addr = tag_offset_to_addr(tag_start);
         addr <= tag_offset_to_addr(tag_end); addr += CHERI_CAP_SIZE) {
        cheri_tag_invalidate_one(env, addr, pc, mmu_idx, first, lock_only);
        first = second;
    }
}

static void *cheri_tag_invalidate_one(CPUArchState *env, target_ulong vaddr,
                                      uintptr_t pc, int mmu_idx,
                                      tag_writer_lock_t *lock, bool lock_only)
{

    if (lock)
        *lock = TAG_LOCK_NONE;

    /*
     * When resolving this address in the TLB, treat it like a data store
     * (MMU_DATA_STORE) rather than a capability store (MMU_DATA_CAP_STORE),
     * so that we don't require that the SC inhibit be clear.
     */

    /*
     * We use the flags version to suppress exceptions if we only want the
     * lock. This is required as the data access might throw an exception with a
     * higher priority. It should be the case that the data access will throw an
     * MMU exception as well, but if it doesn't, I am returning another special
     * lock value which can be tested later
     * */
    void *host_addr;
    int access_flags = probe_access_flags(env, vaddr, MMU_DATA_STORE, mmu_idx,
                                          lock_only, &host_addr, pc);

    if (access_flags & TLB_INVALID_MASK) {
        if (lock)
            *lock = TAG_LOCK_ERROR;
        return host_addr;
    }

    // Only RAM and ROM regions are backed by host addresses so if
    // probe_write() returns NULL we know that we can't write the tagmem.
    if (unlikely(!host_addr)) {
        return host_addr;
    }

    uintptr_t tagmem_flags;
    void *tagmem = cheri_tag_get_tagmem(env, vaddr, mmu_idx, true,
                                        &tagmem_flags);

    if (tagmem == ALL_ZERO_TAGBLK) {
        // All tags for this page are zero -> no need to invalidate. We also
        // couldn't invalidate if we wanted to since ALL_ZERO_TAGBLK is not a
        // valid pointer but a magic constant.
        return host_addr;
    }

    cheri_debug_assert(!(tagmem_flags & TLBENTRYCAP_FLAG_CLEAR) &&
                       "Unimplemented");

    // We cached the tagblock address in the iotlb -> find find the tag
    // bit: The iotlb->tagmem pointer always points to the tag memory
    // for the start of the page so we can simply add the index for the
    // page offset.
    target_ulong tag_offset = page_vaddr_to_tag_offset(vaddr);
    if (qemu_log_instr_enabled(env)) {
        bool old_value = tagmem_get_tag(tagmem, tag_offset, NULL);
        qemu_log_instr_extra(
            env,
            "    Cap Tag Write [" TARGET_FMT_lx "/" RAM_ADDR_FMT "] %d -> 0\n",
            vaddr, qemu_ram_addr_from_host(host_addr), old_value);
    }

    tagmem_clear_tag(tagmem, tag_offset, lock, lock_only);
    return host_addr;
}

#ifndef CONFIG_USER_ONLY
void cheri_tag_phys_invalidate(CPUArchState *env, RAMBlock *ram,
                               ram_addr_t ram_offset, ram_addr_t len,
                               const target_ulong *vaddr)
{
    // Ignore tag clearing requests for ROM, etc.
    if (!ram->cheri_tags) {
        return;
    }
#ifndef CONFIG_USER_ONLY
    cheri_debug_assert(!memory_region_is_rom(ram->mr) &&
                       !memory_region_is_romd(ram->mr));
#endif

    ram_addr_t endaddr = (uint64_t)(ram_offset + len);
    ram_addr_t startaddr = QEMU_ALIGN_DOWN(ram_offset, CHERI_CAP_SIZE);

    for(ram_addr_t addr = startaddr; addr < endaddr; addr += CHERI_CAP_SIZE) {
        uint64_t tag = addr / CHERI_CAP_SIZE;
        CheriTagBlock *tagblk = cheri_tag_block(tag, ram);
        if (tagblk != NULL) {
            const size_t tagblk_index = CAP_TAGBLK_IDX(tag);
            if (unlikely(env && qemu_log_instr_enabled(env))) {
                bool old_tag =
                    need_concurrent_tags()
                        ? tagblock_get_locktag(tagblk, tagblk_index, NULL)
                        : tagblock_get_tag(tagblk, tagblk_index);
                if (vaddr) {
                    target_ulong write_vaddr =
                        QEMU_ALIGN_DOWN(*vaddr, CHERI_CAP_SIZE) +
                        (addr - startaddr);
                    qemu_log_instr_extra(env,
                                         "    Cap Tag Write [" TARGET_FMT_lx
                                         "/" RAM_ADDR_FMT "] %d -> 0\n",
                                         write_vaddr, addr, old_tag);
                } else {
                    qemu_log_instr_extra(
                        env,
                        "    Cap Tag ramaddr Write [" RAM_ADDR_FMT
                        "] %d -> 0\n",
                        addr, old_tag);
                }
            }

            if (need_concurrent_tags()) {
                tagblock_clear_locktag_with_lock_and_release(tagblk,
                                                             tagblk_index);
            } else {
                tagblock_clear_tag(tagblk, tagblk_index);
            }
        }
    }
}
#endif

/*
 * TODO: Basically nothing uses this physical address. Tag set probably should
 * not have to return it.
 */
#ifdef CONFIG_USER_ONLY
#define handle_paddr_return(rw) vaddr
#else
#define handle_paddr_return(rw)                                                \
    do {                                                                       \
        if (ret_paddr) {                                                       \
            *ret_paddr = (vaddr & ~TARGET_PAGE_MASK) |                         \
                         (tlb_entry(env, mmu_idx, vaddr)->addr_##rw &          \
                          TARGET_PAGE_MASK);                                   \
        }                                                                      \
    } while (0)
#endif

#ifdef TARGET_MIPS
#define store_capcause_reg(env, reg) cpu_mips_store_capcause_reg(env, reg)
#define clear_capcause_reg(env) cpu_mips_clear_capcause_reg(env)
#else
#define store_capcause_reg(env, reg)
#define clear_capcause_reg(env)
#endif

void *cheri_tag_set_impl(CPUArchState *env, target_ulong vaddr, int reg,
                         hwaddr *ret_paddr, uintptr_t pc, int mmu_idx,
                         tag_writer_lock_t *lock, bool lock_only)
{

    if (lock && *lock) {
        if (*lock != TAG_LOCK_NONE)
            lock_tag_write_tag_and_release((lock_tag *)*lock, 1);
        return NULL;
    }

    /*
     * This attempt to resolve a virtual address may cause both a data store
     * TLB fault (entry missing or D bit clear) and a capability store TLB
     * fault (SC bit set).
     */
    store_capcause_reg(env, reg);
    // Note: this probe will handle any store cap faults
    void *host_addr = probe_cap_write(env, vaddr, 1, mmu_idx, pc);
    clear_capcause_reg(env);

    handle_paddr_return(write);

    if (lock)
        *lock = TAG_LOCK_NONE;

    if (unlikely(!host_addr)) {
        return NULL;
    }

    uintptr_t tagmem_flags;
    void *tagmem = cheri_tag_get_tagmem(env, vaddr, mmu_idx, /*write=*/true,
            &tagmem_flags);

    /* Clear + ALL_ZERO_TAGBLK means no tags can be stored here. */
    if ((tagmem_flags & TLBENTRYCAP_FLAG_CLEAR) &&
        (tagmem == ALL_ZERO_TAGBLK)) {
        return host_addr;
    }

    cheri_debug_assert(!(tagmem_flags & TLBENTRYCAP_FLAG_CLEAR) &&
                       "Unimplemented");

    cheri_debug_assert(!(tagmem_flags & TLBENTRYCAP_FLAG_TRAP));

    /*
     * probe_cap_write() should have ensured there was a tagmem for this
     * location. A NULL ram should have been indicated via
     * TLBENTRYCAPFLAG_CLEAR or TLBENTRYCAPFLAG_TRAP.
     */
    cheri_debug_assert(tagmem != ALL_ZERO_TAGBLK);

    target_ulong tag_offset = page_vaddr_to_tag_offset(vaddr);

    qemu_maybe_log_instr_extra(
        env, "    Cap Tag Write [" TARGET_FMT_lx "/" RAM_ADDR_FMT "] %d -> 1\n",
        vaddr, qemu_ram_addr_from_host(host_addr),
        tagmem_get_tag(tagmem, tag_offset, NULL));

    tagmem_set_tag(tagmem, tag_offset, lock, lock_only);
    return host_addr;
}

bool cheri_tag_get(CPUArchState *env, target_ulong vaddr, int reg,
                   hwaddr *ret_paddr, int *prot, uintptr_t pc, int mmu_idx,
                   void *host_addr, tag_reader_lock_t *lock)
{
    if (lock && *lock) {
        return (*lock == TAG_LOCK_NONE)
                   ? 0
                   : lock_tag_release_read((lock_tag *)*lock);
    }

    if (host_addr == NULL) {
        host_addr = probe_read(env, vaddr, 1, mmu_idx, pc);
    }
    handle_paddr_return(read);

    uintptr_t tagmem_flags;
    void *tagmem = cheri_tag_get_tagmem(env, vaddr, mmu_idx,
                                        /*write=*/false, &tagmem_flags);

    if (prot) {
        *prot = 0;
        if (tagmem_flags & TLBENTRYCAP_FLAG_CLEAR) {
            *prot |= PAGE_LC_CLEAR;
        }
        if (tagmem_flags & TLBENTRYCAP_FLAG_TRAP) {
            *prot |= PAGE_LC_TRAP;
        }
        if (tagmem_flags & TLBENTRYCAP_FLAG_TRAP_ANY) {
            *prot |= PAGE_LC_TRAP_ANY;
        }
    }

    /*
     * Squash happens in the caller, so read the tagblk even if
     * TLBENTRYCAP_FLAG_CLEAR
     */
    bool result =
        (tagmem == ALL_ZERO_TAGBLK)
            ? 0
            : tagmem_get_tag(tagmem, page_vaddr_to_tag_offset(vaddr), lock);

    // XXX: Not atomic w.r.t. writes to tag memory
    qemu_maybe_log_instr_extra(
        env, "    Cap Tag Read [" TARGET_FMT_lx "/" RAM_ADDR_FMT "] -> %d\n",
        vaddr, qemu_ram_addr_from_host(host_addr), result);
    return result;
}

int cheri_tag_get_many(CPUArchState *env, target_ulong vaddr, int reg,
        hwaddr *ret_paddr, uintptr_t pc)
{

    const int mmu_idx = cpu_mmu_index(env, false);
    probe_read(env, vaddr, CAP_TAG_MANY_DATA_SIZE, mmu_idx, pc);
    handle_paddr_return(read);

    uintptr_t tagmem_flags;
    void *tagmem = cheri_tag_get_tagmem(env, vaddr, mmu_idx,
                                        /*write=*/false, &tagmem_flags);

    int result =
        ((tagmem == ALL_ZERO_TAGBLK) || (tagmem_flags & TLBENTRYCAP_FLAG_CLEAR))
            ? 0
            : tagmem_get_tag_many(tagmem, page_vaddr_to_tag_offset(vaddr),
                                  false);

    if ((result && (tagmem_flags & TLBENTRYCAP_FLAG_TRAP)) ||
        (tagmem_flags & TLBENTRYCAP_FLAG_TRAP_ANY)) {
        raise_load_tag_exception(env, vaddr, reg, pc);
    }

    return result;
}

void cheri_tag_set_many(CPUArchState *env, uint32_t tags, target_ulong vaddr,
                        int reg, hwaddr *ret_paddr, uintptr_t pc)
{
    tags &= CAP_TAG_GET_MANY_MASK;

    const int mmu_idx = cpu_mmu_index(env, false);
    store_capcause_reg(env, reg);
    /*
     * We call probe_(cap)_write rather than probe_access since the branches
     * checking access_type can be eliminated.
     */
    if (tags) {
        // Note: this probe will handle any store cap faults
        probe_cap_write(env, vaddr, CAP_TAG_MANY_DATA_SIZE, mmu_idx, pc);
    } else {
        probe_write(env, vaddr, CAP_TAG_MANY_DATA_SIZE, mmu_idx, pc);
    }
    clear_capcause_reg(env);

    handle_paddr_return(write);

    uintptr_t tagmem_flags;
    void *tagmem = cheri_tag_get_tagmem(env, vaddr, mmu_idx, true,
                                        &tagmem_flags);

    if ((tagmem_flags & TLBENTRYCAP_FLAG_CLEAR) &&
        (tagmem == ALL_ZERO_TAGBLK)) {
        return;
    }

    if (!tags && tagmem == ALL_ZERO_TAGBLK) {
        return;
    }

    cheri_debug_assert(!(tagmem_flags & TLBENTRYCAP_FLAG_CLEAR) &&
                       "Unimplemented");

    cheri_debug_assert(!(tagmem_flags & TLBENTRYCAP_FLAG_TRAP));

    cheri_debug_assert(tagmem);

<<<<<<< HEAD
    tagblock_set_tag_many_tagmem(tagmem, page_vaddr_to_tag_offset(vaddr), tags);
}

bool cheri_tag_get_debug(RAMBlock *ram, ram_addr_t ram_offset)
{
    /* Return zero tag for ROM, etc. */
    if (!ram->cheri_tags) {
        return false;
    }
#ifndef CONFIG_USER_ONLY
    cheri_debug_assert(!memory_region_is_rom(ram->mr) &&
                       !memory_region_is_romd(ram->mr));
#endif

    cheri_debug_assert(QEMU_ALIGN_DOWN(ram_offset, CHERI_CAP_SIZE) ==
                       ram_offset);

    uint64_t tag = ram_offset / CHERI_CAP_SIZE;
    CheriTagBlock *tagblk = cheri_tag_block(tag, ram);
    const size_t tagblk_index = CAP_TAGBLK_IDX(tag);
    return tagblock_get_tag(tagblk, tagblk_index);
=======
    tagmem_set_tag_many(tagmem, page_vaddr_to_tag_offset(vaddr), tags, false);
}

void cheri_tag_reader_lock_release_impl(tag_reader_lock_t lock)
{
    lock_tag *lockTag = (lock_tag *)lock;
    lock_tag_release_read(lockTag);
}
void cheri_tag_writer_lock_release_impl(tag_writer_lock_t lock)
{
    lock_tag *lockTag = (lock_tag *)lock;
    lock_tag_release_write(lockTag);
}

void cheri_tag_free_lock(tag_lock_t lock)
{
    lock_tag *lockTag = (lock_tag *)lock;
    if (!lock || lock == TAG_LOCK_NONE || lock == TAG_LOCK_ERROR)
        return;
    if (lockTag->as_int & LOCKTAG_MASK_WRITE_LOCKED)
        lock_tag_release_write(lockTag);
    else
        lock_tag_release_read(lockTag);
}

/*
 * Some TCG operations on data need to be atomic. This is done using atomic host
 * operations, or single stepping. Tags pose a problem, as no host operations
 * can simultaneously set tags and data, so that would leave only single
 * stepping, which would not perform very well.
 * Luckily, a lock now exists on every capability sized unit of memory, so
 * atomic TCG operations are done by taking the lock and then doing a non-atomic
 * sequence. Because it is unknown at translation time whether a location will
 * have a tag (and therefore a lock), we cannot know whether we can rely
 * on the tags lock or not.
 * Therefore, we assume every location is tagged. If it is not, we asign it a
 * dummy lock (that will always have a zero tag).
 * We have a few of these to avoid false sharing.
 */

#define DUMMY_LOCK_BITS 16

lock_tag dummy_tag_table[1 << DUMMY_LOCK_BITS];

static target_ulong hash_vaddr(target_ulong vaddr)
{
    size_t shft = sizeof(target_ulong);
    while (shft > DUMMY_LOCK_BITS) {
        shft /= 2;
        vaddr ^= vaddr >> shft;
    }
    return vaddr & ((1 << DUMMY_LOCK_BITS) - 1);
}

static lock_tag *get_dummy(target_ulong vaddr)
{
    return &dummy_tag_table[hash_vaddr(vaddr)];
}

void get_dummy_locks(target_ulong vaddr, tag_writer_lock_t *low,
                     tag_writer_lock_t *high)
{
    target_ulong tag_addr1 = vaddr / CHERI_CAP_SIZE;
    target_ulong tag_addr2 = tag_addr1 + 1;
    tag_writer_lock_t low_dummy = NULL;
    tag_writer_lock_t high_dummy = NULL;

    if (*low == TAG_LOCK_NONE) {
        low_dummy = get_dummy(tag_addr1);
    }

    if (*high == TAG_LOCK_NONE) {
        high_dummy = get_dummy(tag_addr2);
    }

    if (low_dummy && high_dummy && high_dummy < low_dummy) {
        // Keep lock order consistent.
        tag_writer_lock_t tmp = high_dummy;
        high_dummy = low_dummy;
        low_dummy = tmp;
    }

    if (low_dummy) {
        lock_tag_write_acquire_lock(low_dummy);
        *low = low_dummy;
    }

    if (high_dummy) {
        lock_tag_write_acquire_lock(high_dummy);
        *high = high_dummy;
    }
>>>>>>> e863f7f8
}<|MERGE_RESOLUTION|>--- conflicted
+++ resolved
@@ -618,11 +618,6 @@
 #endif
     assert(ram->cheri_tags == NULL && "Already initialized?");
 
-<<<<<<< HEAD
-    size_t cheri_ntagblks = num_tagblocks(ram);
-    ram->cheri_tags = g_malloc0(cheri_ntagblks * sizeof(CheriTagBlock *));
-    if (ram->cheri_tags == NULL) {
-=======
     if (!_need_concurrent_tags_initialized) {
         _need_concurrent_tags =
             qemu_tcg_mttcg_enabled() && current_machine->smp.max_cpus > 1;
@@ -634,11 +629,10 @@
     info_report("%s: need_concurrent_tags()=%d, mttcg=%d, max_cpus=%d",
                 __func__, need_concurrent_tags(), qemu_tcg_mttcg_enabled(),
                 current_machine->smp.max_cpus);
-    size_t cheri_ntagblks = num_tagblocks(mr->ram_block);
-    mr->ram_block->cheri_tags =
+    size_t cheri_ntagblks = num_tagblocks(ram);
+    ram->cheri_tags =
         g_malloc0(cheri_ntagblks * sizeof(CheriTagBlock *));
-    if (mr->ram_block->cheri_tags == NULL) {
->>>>>>> e863f7f8
+    if (ram->cheri_tags == NULL) {
         error_report("%s: Can't allocated tag memory", __func__);
         exit(-1);
     }
@@ -1237,29 +1231,6 @@
 
     cheri_debug_assert(tagmem);
 
-<<<<<<< HEAD
-    tagblock_set_tag_many_tagmem(tagmem, page_vaddr_to_tag_offset(vaddr), tags);
-}
-
-bool cheri_tag_get_debug(RAMBlock *ram, ram_addr_t ram_offset)
-{
-    /* Return zero tag for ROM, etc. */
-    if (!ram->cheri_tags) {
-        return false;
-    }
-#ifndef CONFIG_USER_ONLY
-    cheri_debug_assert(!memory_region_is_rom(ram->mr) &&
-                       !memory_region_is_romd(ram->mr));
-#endif
-
-    cheri_debug_assert(QEMU_ALIGN_DOWN(ram_offset, CHERI_CAP_SIZE) ==
-                       ram_offset);
-
-    uint64_t tag = ram_offset / CHERI_CAP_SIZE;
-    CheriTagBlock *tagblk = cheri_tag_block(tag, ram);
-    const size_t tagblk_index = CAP_TAGBLK_IDX(tag);
-    return tagblock_get_tag(tagblk, tagblk_index);
-=======
     tagmem_set_tag_many(tagmem, page_vaddr_to_tag_offset(vaddr), tags, false);
 }
 
@@ -1351,5 +1322,24 @@
         lock_tag_write_acquire_lock(high_dummy);
         *high = high_dummy;
     }
->>>>>>> e863f7f8
+}
+
+bool cheri_tag_get_debug(RAMBlock *ram, ram_addr_t ram_offset)
+{
+    /* Return zero tag for ROM, etc. */
+    if (!ram->cheri_tags) {
+        return false;
+    }
+#ifndef CONFIG_USER_ONLY
+    cheri_debug_assert(!memory_region_is_rom(ram->mr) &&
+                       !memory_region_is_romd(ram->mr));
+#endif
+
+    cheri_debug_assert(QEMU_ALIGN_DOWN(ram_offset, CHERI_CAP_SIZE) ==
+                       ram_offset);
+
+    uint64_t tag = ram_offset / CHERI_CAP_SIZE;
+    CheriTagBlock *tagblk = cheri_tag_block(tag, ram);
+    const size_t tagblk_index = CAP_TAGBLK_IDX(tag);
+    return tagblock_get_tag(tagblk, tagblk_index);
 }