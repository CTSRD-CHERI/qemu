--- conflicted
+++ resolved
@@ -114,21 +114,8 @@
     return result;
 }
 
-<<<<<<< HEAD
-// Use one bit per tag (otherwise a byte):
-#define TAGMEM_USE_BITMAP 1
-#define TAGMEM_BITMAP_SCALE (TAGMEM_USE_BITMAP ? 1 : 8)
-
-_Static_assert(CAP_TAG_GET_MANY_SHFT < 3 || sizeof(long) >= 8 ||
-                   TAGMEM_USE_BITMAP,
-               "Otherwise settags cannot be atomic");
-
-typedef struct CheriTagBlock {
-    DECLARE_BITMAP(tag_bitmap, CAP_TAGBLK_SIZE *TAGMEM_BITMAP_SCALE);
-=======
 typedef struct CheriTagBlock {
     DECLARE_BITMAP(tag_bitmap, CAP_TAGBLK_SIZE);
->>>>>>> 031dff6b
 } CheriTagBlock;
 
 
@@ -176,84 +163,25 @@
 static inline QEMU_ALWAYS_INLINE bool tagblock_get_tag(CheriTagBlock *block,
                                                        size_t block_index)
 {
-<<<<<<< HEAD
-    return block
-               ? test_bit(block_index * TAGMEM_BITMAP_SCALE, block->tag_bitmap)
-               : false;
-}
-
-// Given that many should always be well aligned, might as well use larger
-// operations than on individual bits. This also makes it easier to do an atomic
-// version if desired
-static inline QEMU_ALWAYS_INLINE int tagblock_get_tag_many(CheriTagBlock *block,
-                                                           size_t block_index)
-{
-    if (!block)
-        return 0;
-
-    block_index *= TAGMEM_BITMAP_SCALE;
-
-    long result = block->tag_bitmap[BIT_WORD(block_index)] >>
-                  (block_index & (BITS_PER_LONG - 1));
-
-#if !TAGMEM_USE_BITMAP
-    result = byte_pack(result);
-#endif
-
-    return result & CAP_TAG_GET_MANY_MASK;
-=======
     return block ? tagblock_get_tag_tagmem(block->tag_bitmap, block_index)
                  : false;
->>>>>>> 031dff6b
 }
 
 static inline QEMU_ALWAYS_INLINE int
 tagblock_get_tag_many_tagmem(void *tagmem, size_t block_index)
 {
-<<<<<<< HEAD
-    // FIXME: The point of supporting a byte per tag may have been to make
-    // atomic updates easier.
-    // FIXME: In which case this can be re-written a little
-    set_bit(block_index * TAGMEM_BITMAP_SCALE, block->tag_bitmap);
-}
-
-static inline QEMU_ALWAYS_INLINE void
-tagblock_set_tag_many(CheriTagBlock *block, size_t block_index, uint8_t tags)
-{
-    block_index *= TAGMEM_BITMAP_SCALE;
-
-    size_t hi = BIT_WORD(block_index);
-    size_t lo = block_index & (BITS_PER_LONG - 1);
-
-    long tags_shifted = tags;
-#if !TAGMEM_USE_BITMAP
-    tags_shifted = byte_unpack(tags);
-#endif
-
-    tags_shifted = (tags & CAP_TAG_GET_MANY_MASK) << lo;
-
-    // FIXME Again, this could trivially be made atomic
-    long result = block->tag_bitmap[hi];
-    result = (result & ~(CAP_TAG_GET_MANY_MASK << lo)) | tags_shifted;
-    block->tag_bitmap[BIT_WORD(block_index)] = result;
-=======
     unsigned long *bitmap = (unsigned long *)tagmem;
 
     unsigned long result =
         bitmap[BIT_WORD(block_index)] >> (block_index & (BITS_PER_LONG - 1));
 
     return result & CAP_TAG_GET_MANY_MASK;
->>>>>>> 031dff6b
 }
 
 static inline QEMU_ALWAYS_INLINE void
 tagblock_set_tag_tagmem(void *tagmem, size_t block_index)
 {
-<<<<<<< HEAD
-    clear_bit(block_index * TAGMEM_BITMAP_SCALE, block->tag_bitmap);
-=======
     set_bit(block_index, (unsigned long *)tagmem);
->>>>>>> 031dff6b
 }
 
 static inline QEMU_ALWAYS_INLINE void
@@ -312,78 +240,6 @@
                             int *prot, bool tag_write)
 {
 
-<<<<<<< HEAD
-#ifdef TARGET_MIPS
-    paddr = cpu_mips_translate_address_c2(env, vaddr, rw, reg, prot, pc);
-#elif defined(TARGET_RISCV)
-    paddr = cpu_riscv_translate_address_tagmem(env, vaddr, rw, reg, prot, pc);
-#elif defined(TARGET_AARCH64)
-    paddr = cpu_arm_translate_address_tagmem(env, vaddr, rw, reg, prot, pc);
-#else
-#error "TODO: IMPLEMENT cpu_translate_address_tagmem"
-#endif
-    assert(paddr != -1LL && "Should have raised an MMU fault on failure");
-    return paddr;
-}
-
-static inline void check_tagmem_writable(CPUArchState *env, target_ulong vaddr,
-                                         hwaddr paddr, ram_addr_t ram_offset,
-                                         MemoryRegion *mr, uintptr_t pc)
-{
-    if (memory_region_is_rom(mr) || memory_region_is_romd(mr)) {
-        error_report(
-            "QEMU ERROR: attempting change tag bit on read-only memory:");
-        error_report("%s: vaddr=0x%jx -> %s+0x%jx (paddr=0x%jx)", __func__,
-                     (uintmax_t)vaddr, memory_region_name(mr),
-                     (uintmax_t)ram_offset, (uintmax_t)paddr);
-        cpu_transaction_failed(env_cpu(env), paddr, vaddr, CHERI_CAP_SIZE,
-                               MMU_DATA_STORE, // TODO: MMU_DATA_CAP_STORE
-                               cpu_mmu_index(env, false),
-                               MEMTXATTRS_UNSPECIFIED, MEMTX_ERROR, pc);
-    }
-}
-
-static inline RAMBlock *p2r_addr(CPUArchState *env, hwaddr addr, ram_addr_t* offset, MemoryRegion** mrp)
-{
-    hwaddr hoffset, len;
-    MemoryRegion *mr;
-    CPUState *cs = env_cpu(env);
-
-    mr = address_space_translate(cs->as, addr, &hoffset, &len, false, MEMTXATTRS_UNSPECIFIED);
-    *offset = hoffset;
-    if (mrp)
-        *mrp = mr;
-
-    // ROM/ROMD regions can have "RAM" addresses, but for our purposes we want
-    // them to not have tags and so return RAM_ADDR_INVALID.
-    if (memory_region_is_rom(mr) || memory_region_is_romd(mr)) {
-        return NULL;
-    }
-    return mr->ram_block;
-}
-
-static inline RAMBlock *v2r_addr(CPUArchState *env, target_ulong vaddr,
-                                 hwaddr *ret_paddr, ram_addr_t *offset,
-                                 MMUAccessType rw, int reg, uintptr_t pc)
-{
-    int prot;
-    MemoryRegion* mr = NULL;
-    hwaddr paddr = v2p_addr(env, vaddr, rw, reg, pc, &prot);
-    if (ret_paddr)
-        *ret_paddr = paddr;
-    RAMBlock *block = p2r_addr(env, paddr, offset, &mr);
-    if (rw == MMU_DATA_CAP_STORE || rw == MMU_DATA_STORE)
-        check_tagmem_writable(env, vaddr, paddr, *offset, mr, pc);
-    return block;
-}
-
-void *cheri_tagmem_for_addr(RAMBlock *ram, ram_addr_t ram_offset, size_t size)
-{
-#if !TAGMEM_USE_BITMAP
-    return NULL; /* Not implemented */
-#else
-    if (!ram || !ram->cheri_tags)
-=======
     if (unlikely(!ram || !ram->cheri_tags)) {
         /* Tags stored here are effectively cleared (unless they should trap) */
         if (!(*prot & PAGE_SC_TRAP)) {
@@ -394,7 +250,6 @@
             error_report("%s: vaddr=0x%jx -> %s+0x%jx", __func__,
                          (uintmax_t)vaddr, ram->idstr, (uintmax_t)ram_offset);
         }
->>>>>>> 031dff6b
         return ALL_ZERO_TAGBLK;
     }
 
@@ -657,19 +512,9 @@
         return;
     }
 
-<<<<<<< HEAD
-static CheriTagBlock *cheri_tag_get_block(CPUArchState *env, target_ulong vaddr,
-                                          MMUAccessType at, int reg, int xshift,
-                                          uintptr_t pc, hwaddr *ret_paddr,
-                                          uint64_t *ret_tag_idx, int *prot,
-                                          bool create)
-{
-    hwaddr paddr;
-=======
     uintptr_t tagmem_flags;
     void *tagmem = get_tagmem_from_iotlb_entry(env, vaddr, mmu_idx,
                                                /*write=*/true, &tagmem_flags);
->>>>>>> 031dff6b
 
     /* Clear + ALL_ZERO_TAGBLK means no tags can be stored here. */
     if ((tagmem_flags & TLBENTRYCAP_FLAG_CLEAR) &&
@@ -691,17 +536,6 @@
      */
     cheri_debug_assert(tagmem != ALL_ZERO_TAGBLK);
 
-<<<<<<< HEAD
-    /* Get the tag number and tag block ptr. */
-    *ret_tag_idx = ((ram_offset / CHERI_CAP_SIZE) >> xshift) << xshift;
-    CheriTagBlock *blk = cheri_tag_block(*ret_tag_idx, ram);
-
-    if (!blk && create) {
-        blk = cheri_tag_new_tagblk(ram, *ret_tag_idx);
-    }
-
-    return blk;
-=======
     target_ulong tag_offset = page_vaddr_to_tag_offset(vaddr);
 
     qemu_maybe_log_instr_extra(
@@ -710,19 +544,11 @@
         tagblock_get_tag_tagmem(tagmem, tag_offset));
 
     tagblock_set_tag_tagmem(tagmem, tag_offset);
->>>>>>> 031dff6b
 }
 
 bool cheri_tag_get(CPUArchState *env, target_ulong vaddr, int reg,
                   hwaddr *ret_paddr, int *prot, uintptr_t pc)
 {
-<<<<<<< HEAD
-    uint64_t tag;
-    CheriTagBlock *tagblk =
-        cheri_tag_get_block(env, vaddr, MMU_DATA_CAP_LOAD, reg, 0, pc,
-                            ret_paddr, &tag, prot, false);
-    bool result = tagblock_get_tag(tagblk, CAP_TAGBLK_IDX(tag));
-=======
 
     const int mmu_idx = cpu_mmu_index(env, false);
     void *host_addr = probe_read(env, vaddr, 1, mmu_idx, pc);
@@ -751,7 +577,6 @@
             ? 0
             : tagblock_get_tag_tagmem(tagmem, page_vaddr_to_tag_offset(vaddr));
 
->>>>>>> 031dff6b
     // XXX: Not atomic w.r.t. writes to tag memory
     qemu_maybe_log_instr_extra(
         env, "    Cap Tag Read [" TARGET_FMT_lx "/" RAM_ADDR_FMT "] -> %d\n",
@@ -762,28 +587,6 @@
 int cheri_tag_get_many(CPUArchState *env, target_ulong vaddr, int reg,
         hwaddr *ret_paddr, uintptr_t pc)
 {
-<<<<<<< HEAD
-    uint64_t tag_index;
-    int prot;
-    CheriTagBlock *tagblk = cheri_tag_get_block(
-        env, vaddr, MMU_DATA_CAP_LOAD, reg, CAP_TAG_GET_MANY_SHFT, pc,
-        ret_paddr, &tag_index, &prot, false);
-
-    int result = tagblock_get_tag_many(tagblk, CAP_TAGBLK_IDX(tag_index));
-
-    /*
-     * The Mips CLoadTags, can "see around" the TLB capability load inhibit.
-     * That should perhaps change?
-     */
-#ifndef TARGET_MIPS
-    if (result && (prot & PAGE_LC_TRAP)) {
-        raise_load_tag_exception(env, vaddr, reg, pc);
-    }
-    if (prot & PAGE_LC_CLEAR) {
-        result = 0;
-    }
-#endif
-=======
 
     const int mmu_idx = cpu_mmu_index(env, false);
     probe_read(env, vaddr, 1, mmu_idx, pc);
@@ -802,7 +605,6 @@
     if (result && (tagmem_flags & TLBENTRYCAP_FLAG_TRAP)) {
         raise_load_tag_exception(env, vaddr, reg, pc);
     }
->>>>>>> 031dff6b
 
     return result;
 }
@@ -810,24 +612,10 @@
 void cheri_tag_set_many(CPUArchState *env, uint32_t tags, target_ulong vaddr,
                         int reg, hwaddr *ret_paddr, uintptr_t pc)
 {
-<<<<<<< HEAD
-    uint64_t tag_index;
-    int prot;
-
-=======
->>>>>>> 031dff6b
     tags &= CAP_TAG_GET_MANY_MASK;
 
     MMUAccessType accessType = tags ? MMU_DATA_CAP_STORE : MMU_DATA_STORE;
 
-<<<<<<< HEAD
-    CheriTagBlock *tagblk =
-        cheri_tag_get_block(env, vaddr, accessType, reg, CAP_TAG_GET_MANY_SHFT,
-                            pc, ret_paddr, &tag_index, &prot, tags != 0);
-
-    if (tagblk) {
-        tagblock_set_tag_many(tagblk, CAP_TAGBLK_IDX(tag_index), tags);
-=======
     const int mmu_idx = cpu_mmu_index(env, false);
     store_capcause_reg(env, reg);
     probe_access(env, vaddr, 1, accessType, mmu_idx, pc);
@@ -842,7 +630,6 @@
     if ((tagmem_flags & TLBENTRYCAP_FLAG_CLEAR) &&
         (tagmem == ALL_ZERO_TAGBLK)) {
         return;
->>>>>>> 031dff6b
     }
 
     if (!tags && tagmem == ALL_ZERO_TAGBLK) {
