/*-
 * SPDX-License-Identifier: BSD-2-Clause
 *
 * Copyright (c) 2020 Alex Richardson
 * All rights reserved.
 *
 * This software was developed by SRI International and the University of
 * Cambridge Computer Laboratory under DARPA/AFRL contract FA8750-10-C-0237
 * ("CTSRD"), as part of the DARPA CRASH research programme.
 *
 * This software was developed by SRI International and the University of
 * Cambridge Computer Laboratory (Department of Computer Science and
 * Technology) under DARPA contract HR0011-18-C-0016 ("ECATS"), as part of the
 * DARPA SSITH research programme.
 *
 * Redistribution and use in source and binary forms, with or without
 * modification, are permitted provided that the following conditions
 * are met:
 * 1. Redistributions of source code must retain the above copyright
 *    notice, this list of conditions and the following disclaimer.
 * 2. Redistributions in binary form must reproduce the above copyright
 *    notice, this list of conditions and the following disclaimer in the
 *    documentation and/or other materials provided with the distribution.
 *
 * THIS SOFTWARE IS PROVIDED BY THE AUTHOR AND CONTRIBUTORS ``AS IS'' AND
 * ANY EXPRESS OR IMPLIED WARRANTIES, INCLUDING, BUT NOT LIMITED TO, THE
 * IMPLIED WARRANTIES OF MERCHANTABILITY AND FITNESS FOR A PARTICULAR PURPOSE
 * ARE DISCLAIMED.  IN NO EVENT SHALL THE AUTHOR OR CONTRIBUTORS BE LIABLE
 * FOR ANY DIRECT, INDIRECT, INCIDENTAL, SPECIAL, EXEMPLARY, OR CONSEQUENTIAL
 * DAMAGES (INCLUDING, BUT NOT LIMITED TO, PROCUREMENT OF SUBSTITUTE GOODS
 * OR SERVICES; LOSS OF USE, DATA, OR PROFITS; OR BUSINESS INTERRUPTION)
 * HOWEVER CAUSED AND ON ANY THEORY OF LIABILITY, WHETHER IN CONTRACT, STRICT
 * LIABILITY, OR TORT (INCLUDING NEGLIGENCE OR OTHERWISE) ARISING IN ANY WAY
 * OUT OF THE USE OF THIS SOFTWARE, EVEN IF ADVISED OF THE POSSIBILITY OF
 * SUCH DAMAGE.
 */
#pragma once
#ifdef TARGET_CHERI

#include "cheri_defs.h"
#include "cheri-archspecific-earlier.h"

// This needs to be a separate header so that cpu.h can include it.
// The rest of cheri-lazy-capregs.h depends on including cpu.h

// We store capability registers in their compressed form and decompress
// on demand. To allow fast use of GPRs from TCG we expose the integer part
// and maintain an array of the state for each capability register (integer,
// capability with tag set, or with tag unset).
// As there are only three states, we can store the metadata for all capability
// registers in a single 64-bit value (which is easy to manipulate from TCG).
// We define the state for holding an integer to be zero so that When writing an
// integer to a capability register, can simply perform a bitwise-AND to mark
// the capability register being written as holding an integer value.
//
// Note: Could also use all-ones and perform a bitwise or instead. Not sure
// if this makes a difference for the x86 tcg backend.
typedef enum CapRegState {
    /// This capability register holds an integer value, therefore
    /// the PESBT bits are ignored and assumed to be those of a NULL capability.
    CREG_INTEGER = 0b0,
    /// This capability register holds a capability with the tag cleared (not decompressed yet)
    CREG_UNTAGGED_CAP = 0b01,
    /// This capability register holds a capability with the tag set (not decompressed yet)
    CREG_TAGGED_CAP = 0b10,
    /// This capability register holds a fully decompressed capability.
    /// The tag bit can be read from the cap_register_t structure.
    CREG_FULLY_DECOMPRESSED = 0b11,
    CREG_STATE_MASK = 0b11,
} CapRegState;

static inline const char *cap_reg_state_string(CapRegState state)
{
    const char *strings[] = {"Int", "Untagged Cap", "Tagged Cap",
                             "Decompressed"};
    return strings[(int)state];
}

<<<<<<< HEAD
// pesbt should come directly before reg._cr_cursor, so that the two can be
// moved with a single 128bit vector op.
_Static_assert((offsetof(cap_register_t, cached_pesbt) -
=======
// Cap registers should be padded so they are easier to move.
#if TARGET_LONG_BITS == 32
_Static_assert(sizeof(cap_register_t) == 24, "");
#else
_Static_assert(sizeof(cap_register_t) == 48, "");
#endif
/*
 * pesbt should come directly before reg._cr_cursor, so that the two can be
 * moved with a single 128bit vector op.
 */
_Static_assert((offsetof(cap_register_t, cr_pesbt) -
>>>>>>> bfbf8bb6
                offsetof(cap_register_t, _cr_cursor)) == sizeof(target_ulong),
               "");

typedef struct aligned_cap_register_t {
    cap_register_t cap;
} QEMU_ALIGNED(32) aligned_cap_register_t;
<<<<<<< HEAD

typedef struct GPCapRegs {
    // We cache the decompressed capregs here (to avoid constantly decompressing
    // values such as $csp which are used frequently)
    // 33 allows us to have an actual 0 register that is none of the others. A
    // 34'th is also used as a temporary when side-effect free scratch space is
    // needed. These special extra registers are always in state decompressed.
=======
_Static_assert(sizeof(aligned_cap_register_t) % 32 == 0,
               "QEMU_ALIGNED() broken?");
_Static_assert(offsetof(aligned_cap_register_t, cap) == 0,
               "QEMU_ALIGNED() broken?");

typedef struct GPCapRegs {
    /*
     * We cache the decompressed capregs here (to avoid constantly decompressing
     * values such as $csp which are used frequently).
     * 33 allows us to have an actual 0 register that is none of the others. A
     * 34'th is also used as a temporary when side-effect free scratch space is
     * needed. These special extra registers are always in state decompressed.
     */
>>>>>>> bfbf8bb6
    aligned_cap_register_t decompressed[NUM_LAZY_CAP_REGS];
    /* CapRegState */ uint8_t capreg_state[NUM_LAZY_CAP_REGS] QEMU_ALIGNED(64);
} GPCapRegs;

static inline cap_register_t *get_cap_in_gpregs(GPCapRegs *gpcrs, size_t index)
{
    return &gpcrs->decompressed[index].cap;
}

<<<<<<< HEAD
=======
/*
 * Whether this lazy capreg is special (and therefore always stored fully
 * decompressed).
 */
static inline bool lazy_capreg_number_is_special(int reg)
{
    cheri_debug_assert(reg < NUM_LAZY_CAP_REGS);
#ifdef SCRATCH_REG_NUM
    if (reg == SCRATCH_REG_NUM)
        return true;
#endif
    return reg == NULL_CAPREG_INDEX;
}

>>>>>>> bfbf8bb6
#endif<|MERGE_RESOLUTION|>--- conflicted
+++ resolved
@@ -76,11 +76,6 @@
     return strings[(int)state];
 }
 
-<<<<<<< HEAD
-// pesbt should come directly before reg._cr_cursor, so that the two can be
-// moved with a single 128bit vector op.
-_Static_assert((offsetof(cap_register_t, cached_pesbt) -
-=======
 // Cap registers should be padded so they are easier to move.
 #if TARGET_LONG_BITS == 32
 _Static_assert(sizeof(cap_register_t) == 24, "");
@@ -92,22 +87,12 @@
  * moved with a single 128bit vector op.
  */
 _Static_assert((offsetof(cap_register_t, cr_pesbt) -
->>>>>>> bfbf8bb6
                 offsetof(cap_register_t, _cr_cursor)) == sizeof(target_ulong),
                "");
 
 typedef struct aligned_cap_register_t {
     cap_register_t cap;
 } QEMU_ALIGNED(32) aligned_cap_register_t;
-<<<<<<< HEAD
-
-typedef struct GPCapRegs {
-    // We cache the decompressed capregs here (to avoid constantly decompressing
-    // values such as $csp which are used frequently)
-    // 33 allows us to have an actual 0 register that is none of the others. A
-    // 34'th is also used as a temporary when side-effect free scratch space is
-    // needed. These special extra registers are always in state decompressed.
-=======
 _Static_assert(sizeof(aligned_cap_register_t) % 32 == 0,
                "QEMU_ALIGNED() broken?");
 _Static_assert(offsetof(aligned_cap_register_t, cap) == 0,
@@ -121,7 +106,6 @@
      * 34'th is also used as a temporary when side-effect free scratch space is
      * needed. These special extra registers are always in state decompressed.
      */
->>>>>>> bfbf8bb6
     aligned_cap_register_t decompressed[NUM_LAZY_CAP_REGS];
     /* CapRegState */ uint8_t capreg_state[NUM_LAZY_CAP_REGS] QEMU_ALIGNED(64);
 } GPCapRegs;
@@ -131,8 +115,6 @@
     return &gpcrs->decompressed[index].cap;
 }
 
-<<<<<<< HEAD
-=======
 /*
  * Whether this lazy capreg is special (and therefore always stored fully
  * decompressed).
@@ -147,5 +129,4 @@
     return reg == NULL_CAPREG_INDEX;
 }
 
->>>>>>> bfbf8bb6
 #endif