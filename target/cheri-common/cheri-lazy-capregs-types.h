--- conflicted
+++ resolved
@@ -89,16 +89,11 @@
 typedef struct GPCapRegs {
     // We cache the decompressed capregs here (to avoid constantly decompressing
     // values such as $csp which are used frequently)
-<<<<<<< HEAD
     // 33 allows us to have an actual 0 register that is none of the others. A
     // 34'th is also used as a temporary when side-effect free scratch space is
     // needed. These special extra registers are always in state decompressed.
-    aligned_cap_register_t decompressed[NUM_LAZY_CAP_REGS];
-    uint64_t capreg_state; // 32 times CapRegState compressed to one uint64_t
-=======
-    cap_register_t decompressed[32];
-    uint8_t capreg_state[32] QEMU_ALIGNED(64); /* 32 times CapRegState */
->>>>>>> 834dc437
+    cap_register_t decompressed[NUM_LAZY_CAP_REGS];
+    /* CapRegState */ uint8_t capreg_state[NUM_LAZY_CAP_REGS] QEMU_ALIGNED(64);
 } GPCapRegs;
 
 static inline cap_register_t *get_cap_in_gpregs(GPCapRegs *gpcrs, size_t index)
