/*-
 * SPDX-License-Identifier: BSD-2-Clause
 *
 * Copyright (c) 2015-2016 Stacey Son <sson@FreeBSD.org>
 * Copyright (c) 2016-2018 Alfredo Mazzinghi <am2419@cl.cam.ac.uk>
 * Copyright (c) 2016-2018 Alex Richardson <Alexander.Richardson@cl.cam.ac.uk>
 * All rights reserved.
 *
 * This software was developed by SRI International and the University of
 * Cambridge Computer Laboratory under DARPA/AFRL contract FA8750-10-C-0237
 * ("CTSRD"), as part of the DARPA CRASH research programme.
 *
 * Redistribution and use in source and binary forms, with or without
 * modification, are permitted provided that the following conditions
 * are met:
 * 1. Redistributions of source code must retain the above copyright
 *    notice, this list of conditions and the following disclaimer.
 * 2. Redistributions in binary form must reproduce the above copyright
 *    notice, this list of conditions and the following disclaimer in the
 *    documentation and/or other materials provided with the distribution.
 *
 * THIS SOFTWARE IS PROVIDED BY THE AUTHOR AND CONTRIBUTORS ``AS IS'' AND
 * ANY EXPRESS OR IMPLIED WARRANTIES, INCLUDING, BUT NOT LIMITED TO, THE
 * IMPLIED WARRANTIES OF MERCHANTABILITY AND FITNESS FOR A PARTICULAR PURPOSE
 * ARE DISCLAIMED.  IN NO EVENT SHALL THE AUTHOR OR CONTRIBUTORS BE LIABLE
 * FOR ANY DIRECT, INDIRECT, INCIDENTAL, SPECIAL, EXEMPLARY, OR CONSEQUENTIAL
 * DAMAGES (INCLUDING, BUT NOT LIMITED TO, PROCUREMENT OF SUBSTITUTE GOODS
 * OR SERVICES; LOSS OF USE, DATA, OR PROFITS; OR BUSINESS INTERRUPTION)
 * HOWEVER CAUSED AND ON ANY THEORY OF LIABILITY, WHETHER IN CONTRACT, STRICT
 * LIABILITY, OR TORT (INCLUDING NEGLIGENCE OR OTHERWISE) ARISING IN ANY WAY
 * OUT OF THE USE OF THIS SOFTWARE, EVEN IF ADVISED OF THE POSSIBILITY OF
 * SUCH DAMAGE.
 */

#pragma once

#include "qemu/osdep.h"
#include "cpu.h"
#include "exec/cpu-common.h"
#include "exec/exec-all.h"
#include "exec/memory.h"
#include "cheri_tagmem_ex_locks.h"

#if defined(TARGET_CHERI)

<<<<<<< HEAD
#ifdef CONFIG_USER_ONLY
void cheri_tag_init(RAMBlock* ram, uint64_t memory_size);
void cheri_tag_free(RAMBlock *ram);
#else
=======
/*
 * TODO: We might want to think about the performance correctness trade-off
 * here. On multicore, we always want to use locking.
 * For singlecore, it would be more performant to have no locks. Not only could
 * we cram the tags into less memory, but code paths would be simplified.
 * However, there is still a race between normal tag access and the mass clear
 * in cheri_tag_phys_invalidate, due to IO threads. In order to be secure,
 * we could turn on locks. This might be valuable for people looking to test the
 * architecture. However, this race only matters as it may create extra tags for
 * memory written by devices. This shouldn't actually break anything. So if
 * developers want a "fast but not precise" singlecore, we could have locks off.
 *
 * If we want to throw caution to wind and really optimise the single thread
 * case, it should be noted need_concurrent_tags is dynamic and so will
 * still be generating a few extra branchs. TARGET_SUPPORTS_MTTCG is the
 * static thing we could use if we want to compile an extra fast but single-core
 * only binary.
 */

#define UNSAFE_SINGLE_CORE true

/*
 * Usage notes:
 *
 * There are few different locking patterns that might be employed, depending
 * on whether TCG is currently multithreaded, whether reading / writing tags,
 * whether exceptions can be thrown etc.
 *
 * tag get / set / invalidate have an (optional) lock argument.
 * If it is NULL, then no locks will be taken or released
 * (although they should be already taken elsewhere if data is also to be
 * read/written). If provided, it can either be an input (not NULL when
 * dereferenced) or an output. If an input, then the lock is to be released
 * atomically with the operation. If an output, then the lock will be taken and
 * returned to be released by the caller.
 *
 * The cheri_lock_for_X family will return the relevent lock for an intended
 * operation that needs to be performed at the end of a sequence, but will not
 * apply the operation. cheri_lock_for_tag_set can be used for invalidate,
 * but not the other way around.
 *
 * Any lock taken, either with lock_for_X, or as an output from other tag
 * operations needs to be freed by the caller. This can be done by calling
 * cheri_tag_reader_release / cheri_tag_writer_release, if no more updates need
 * to happen. Otherwise, using tag get / set / invalidate with an input will
 * release a lock. Finally, if exceptions may occur, use push_free_on_exception
 * before such an exception, and pop_free_on_exception after the possibly
 * exception throwing behavior is finished.
 */

// Opaque types for locks
typedef void *tag_reader_lock_t;
typedef void *tag_writer_lock_t;

// A magic value meaning there is no lock for a particular tag
// Useful to be different from NULL.
#define TAG_LOCK_NONE ((void *)-1)
// This is a lock indicating some kind of error in lookup that got supressed
#define TAG_LOCK_ERROR ((void *)-2)

// If we for some reason require a tag for untagged memory
void get_dummy_locks(target_ulong vaddr, tag_writer_lock_t *low,
                     tag_writer_lock_t *high);

extern tag_writer_lock_t notag_lock_high;

void cheri_tag_reader_lock_release_impl(tag_reader_lock_t lock);
void cheri_tag_writer_lock_release_impl(tag_writer_lock_t lock);

extern bool _need_concurrent_tags;
extern bool _need_concurrent_tags_initialized;

static inline QEMU_ALWAYS_INLINE bool need_concurrent_tags(void)
{
    if (!UNSAFE_SINGLE_CORE)
        return true;

    cheri_debug_assert(_need_concurrent_tags_initialized);
    /*
     * TODO: can parallel_cpus change at runtime? If not we don't need the
     * separate variable.
     */
    cheri_debug_assert(_need_concurrent_tags == parallel_cpus);
    /* return constant true here to always be correct, but slower than needed
     * on single core */

    return _need_concurrent_tags;
}

static inline void cheri_tag_reader_release(tag_reader_lock_t lock)
{
    if (lock != TAG_LOCK_NONE && lock != NULL)
        cheri_tag_reader_lock_release_impl(lock);
}

static inline void cheri_tag_writer_release(tag_writer_lock_t lock)
{
    if (lock != TAG_LOCK_NONE && lock != NULL)
        cheri_tag_writer_lock_release_impl(lock);
}

static inline cheri_exception_locks_t *
cheri_get_exception_locks(CPUArchState *env)
{
    return &env_cpu(env)->cheri_exception_locks;
}

static inline void cheri_tag_push_free_on_exception(CPUArchState *env,
                                                    tag_lock_t lock)
{
    if (need_concurrent_tags()) {
        cheri_exception_locks_t *locks = cheri_get_exception_locks(env);
        assert(locks->fill != MAX_CHERI_EXCEPTION_LOCKS);
        locks->locks[locks->fill++] = lock;
    }
}

static inline tag_lock_t cheri_tag_pop_on_exception(CPUArchState *env)
{
    if (need_concurrent_tags()) {
        cheri_exception_locks_t *locks = cheri_get_exception_locks(env);
        assert(locks->fill != 0);
        tag_lock_t lock = locks->locks[--locks->fill];
        locks->locks[locks->fill] = NULL;
        return lock;
    }
    return NULL;
}

void cheri_tag_free_lock(tag_lock_t lock);

static inline void cheri_tag_locks_exception_thrown(CPUState *cpu)
{
    if (!need_concurrent_tags())
        return;
    cheri_exception_locks_t *locks = &cpu->cheri_exception_locks;
    for (size_t i = 0; i != MAX_CHERI_EXCEPTION_LOCKS; i++) {
        if (locks->locks[i] && locks->locks[i] != TAG_LOCK_NONE)
            cheri_tag_free_lock(locks->locks[i]);
        locks->locks[i] = NULL;
    }
    locks->fill = 0;
}

static inline void
cheri_tag_reader_push_free_on_exception(CPUArchState *env,
                                        tag_reader_lock_t lock)
{
    cheri_tag_push_free_on_exception(env, (tag_lock_t)lock);
}

static inline void
cheri_tag_writer_push_free_on_exception(CPUArchState *env,
                                        tag_writer_lock_t lock)
{
    cheri_tag_push_free_on_exception(env, (tag_lock_t)lock);
}

static inline tag_reader_lock_t
cheri_tag_reader_pop_free_on_exception(CPUArchState *env)
{
    return (tag_reader_lock_t)cheri_tag_pop_on_exception(env);
}

static inline tag_writer_lock_t
cheri_tag_writer_pop_free_on_exception(CPUArchState *env)
{
    return (tag_writer_lock_t)cheri_tag_pop_on_exception(env);
}

#define cheri_tag_assert_not_mttcg() assert(!need_concurrent_tags());

>>>>>>> e863f7f8
/* Note: for cheri_tag_phys_invalidate, env may be NULL */
void cheri_tag_phys_invalidate(CPUArchState *env, RAMBlock *ram,
                               ram_addr_t offset, size_t len,
                               const target_ulong *vaddr);
<<<<<<< HEAD
void cheri_tag_init(MemoryRegion* mr, uint64_t memory_size);
#endif
=======
void cheri_tag_init(MemoryRegion *mr, uint64_t memory_size);
>>>>>>> e863f7f8

/**
 * Generic tag invalidation function to be called for a *single* data store:
 * Note: this will currently invalidate at most two tags (as can happen
 * for a unaligned store that crosses a CHERI_CAP_SIZE alignment boundary).
 */
void cheri_tag_invalidate_impl(CPUArchState *env, target_ulong vaddr,
                               int32_t size, uintptr_t pc, int mmu_idx,
                               tag_writer_lock_t *first,
                               tag_writer_lock_t *second, bool lock_only);

static inline void cheri_tag_invalidate(CPUArchState *env, target_ulong vaddr,
                                        int32_t size, uintptr_t pc, int mmu_idx,
                                        tag_writer_lock_t *first,
                                        tag_writer_lock_t *second)
{
    cheri_tag_invalidate_impl(env, vaddr, size, pc, mmu_idx, first, second,
                              false);
}

static inline void cheri_lock_for_tag_invalidate(
    CPUArchState *env, target_ulong vaddr, int32_t size, uintptr_t pc,
    int mmu_idx, tag_writer_lock_t *first, tag_writer_lock_t *second)
{
    if (!need_concurrent_tags()) {
        if (first)
            *first = NULL;
        if (second)
            *second = NULL;
    } else {
        cheri_tag_invalidate_impl(env, vaddr, size, pc, mmu_idx, first, second,
                                  true);
    }
}

/**
 * If probe_read() has already been called, the result can be passed as the
 * @p host_addr argument to avoid another (expensive) probe_read() call.
 */

void *cheri_tag_invalidate_aligned_impl(CPUArchState *env, target_ulong vaddr,
                                        uintptr_t pc, int mmu_idx,
                                        tag_writer_lock_t *lock,
                                        bool lock_only);

/**
 * Like cheri_tag_invalidate, but the address must be aligned and it will only
 * invalidate a single tag (i.e. no unaligned accesses). A bit faster since it
 * can avoid some branches.
 * @return the host address as returned by probe_write().
 */
static inline void *cheri_tag_invalidate_aligned(CPUArchState *env,
                                                 target_ulong vaddr,
                                                 uintptr_t pc, int mmu_idx,
                                                 tag_writer_lock_t *lock)
{
    return cheri_tag_invalidate_aligned_impl(env, vaddr, pc, mmu_idx, lock,
                                             false);
}

static inline void *
cheri_lock_for_tag_invalidate_aligned(CPUArchState *env, target_ulong vaddr,
                                      uintptr_t pc, int mmu_idx,
                                      tag_writer_lock_t *lock)
{
    if (!need_concurrent_tags()) {
        *lock = NULL;
        return NULL;
    } else {
        return cheri_tag_invalidate_aligned_impl(env, vaddr, pc, mmu_idx, lock,
                                                 true);
    }
}

/* Get a single tag */

bool cheri_tag_get(CPUArchState *env, target_ulong vaddr, int reg,
                   hwaddr *ret_paddr, int *prot, uintptr_t pc, int mmu_idx,
                   void *host_addr, tag_reader_lock_t *lock);

static inline void cheri_lock_for_tag_get(CPUArchState *env, target_ulong vaddr,
                                          int reg, hwaddr *ret_paddr, int *prot,
                                          uintptr_t pc, int mmu_idx,
                                          void *host_addr,
                                          tag_reader_lock_t *lock)
{
    if (!need_concurrent_tags()) {
        *lock = NULL;
    } else {
        cheri_tag_get(env, vaddr, reg, ret_paddr, prot, pc, mmu_idx, host_addr,
                      lock);
    }
}

/* Set a tag to one
 * @return the host address as returned by probe_cap_write()
 */
void *cheri_tag_set_impl(CPUArchState *env, target_ulong vaddr, int reg,
                         hwaddr *ret_paddr, uintptr_t pc, int mmu_idx,
                         tag_writer_lock_t *lock, bool lock_only);

/**
 * Update a tag for virtual address @vaddr.
 * @return the host address as returned by probe_cap_write()
 */
static inline void *cheri_tag_set(CPUArchState *env, target_ulong vaddr,
                                  int reg, hwaddr *ret_paddr, uintptr_t pc,
                                  int mmu_idx, tag_writer_lock_t *lock)
{
    return cheri_tag_set_impl(env, vaddr, reg, ret_paddr, pc, mmu_idx, lock,
                              false);
}

static inline void cheri_lock_for_tag_set(CPUArchState *env, target_ulong vaddr,
                                          int reg, hwaddr *ret_paddr,
                                          uintptr_t pc, int mmu_idx,
                                          tag_writer_lock_t *lock)
{
    if (!need_concurrent_tags()) {
        *lock = NULL;
    } else {
        cheri_tag_set_impl(env, vaddr, reg, ret_paddr, pc, mmu_idx, lock, true);
    }
}

/* Get and set many do not take any locks, as they are not meant for use in
 * conjunction with modififying data. They are atomic where possible, but
 * no guarantee is made
 * Get/set many currently don't have an mmu_idx because no targets currently
 * require it. */

int cheri_tag_get_many(CPUArchState *env, target_ulong vaddr, int reg,
                       hwaddr *ret_paddr, uintptr_t pc);
void cheri_tag_set_many(CPUArchState *env, uint32_t tags, target_ulong vaddr,
                        int reg, hwaddr *ret_paddr, uintptr_t pc);

void *cheri_tagmem_for_addr(CPUArchState *env, target_ulong vaddr,
                            RAMBlock *ram, ram_addr_t ram_offset, size_t size,
                            int *prot, bool tag_write);

<<<<<<< HEAD
/**
 * Fetch a single tag for use by the debug stub.
 */
bool cheri_tag_get_debug(RAMBlock *ram, ram_addr_t ram_offset);
=======
#else /* !TARGET_CHERI */

#define cheri_tag_locks_exception_thrown(...)
>>>>>>> e863f7f8

#endif /* TARGET_CHERI */<|MERGE_RESOLUTION|>--- conflicted
+++ resolved
@@ -43,12 +43,6 @@
 
 #if defined(TARGET_CHERI)
 
-<<<<<<< HEAD
-#ifdef CONFIG_USER_ONLY
-void cheri_tag_init(RAMBlock* ram, uint64_t memory_size);
-void cheri_tag_free(RAMBlock *ram);
-#else
-=======
 /*
  * TODO: We might want to think about the performance correctness trade-off
  * here. On multicore, we always want to use locking.
@@ -221,17 +215,16 @@
 
 #define cheri_tag_assert_not_mttcg() assert(!need_concurrent_tags());
 
->>>>>>> e863f7f8
+#ifdef CONFIG_USER_ONLY
+void cheri_tag_init(RAMBlock* ram, uint64_t memory_size);
+void cheri_tag_free(RAMBlock *ram);
+#else
 /* Note: for cheri_tag_phys_invalidate, env may be NULL */
 void cheri_tag_phys_invalidate(CPUArchState *env, RAMBlock *ram,
                                ram_addr_t offset, size_t len,
                                const target_ulong *vaddr);
-<<<<<<< HEAD
 void cheri_tag_init(MemoryRegion* mr, uint64_t memory_size);
 #endif
-=======
-void cheri_tag_init(MemoryRegion *mr, uint64_t memory_size);
->>>>>>> e863f7f8
 
 /**
  * Generic tag invalidation function to be called for a *single* data store:
@@ -372,15 +365,12 @@
                             RAMBlock *ram, ram_addr_t ram_offset, size_t size,
                             int *prot, bool tag_write);
 
-<<<<<<< HEAD
 /**
  * Fetch a single tag for use by the debug stub.
  */
 bool cheri_tag_get_debug(RAMBlock *ram, ram_addr_t ram_offset);
-=======
 #else /* !TARGET_CHERI */
 
 #define cheri_tag_locks_exception_thrown(...)
->>>>>>> e863f7f8
 
 #endif /* TARGET_CHERI */