/*-
 * SPDX-License-Identifier: BSD-2-Clause
 *
 * Copyright (c) 2018-2020 Alex Richardson
 * All rights reserved.
 *
 * This software was developed by SRI International and the University of
 * Cambridge Computer Laboratory under DARPA/AFRL contract FA8750-10-C-0237
 * ("CTSRD"), as part of the DARPA CRASH research programme.
 *
 * This software was developed by SRI International and the University of
 * Cambridge Computer Laboratory (Department of Computer Science and
 * Technology) under DARPA contract HR0011-18-C-0016 ("ECATS"), as part of the
 * DARPA SSITH research programme.
 *
 * Redistribution and use in source and binary forms, with or without
 * modification, are permitted provided that the following conditions
 * are met:
 * 1. Redistributions of source code must retain the above copyright
 *    notice, this list of conditions and the following disclaimer.
 * 2. Redistributions in binary form must reproduce the above copyright
 *    notice, this list of conditions and the following disclaimer in the
 *    documentation and/or other materials provided with the distribution.
 *
 * THIS SOFTWARE IS PROVIDED BY THE AUTHOR AND CONTRIBUTORS ``AS IS'' AND
 * ANY EXPRESS OR IMPLIED WARRANTIES, INCLUDING, BUT NOT LIMITED TO, THE
 * IMPLIED WARRANTIES OF MERCHANTABILITY AND FITNESS FOR A PARTICULAR PURPOSE
 * ARE DISCLAIMED.  IN NO EVENT SHALL THE AUTHOR OR CONTRIBUTORS BE LIABLE
 * FOR ANY DIRECT, INDIRECT, INCIDENTAL, SPECIAL, EXEMPLARY, OR CONSEQUENTIAL
 * DAMAGES (INCLUDING, BUT NOT LIMITED TO, PROCUREMENT OF SUBSTITUTE GOODS
 * OR SERVICES; LOSS OF USE, DATA, OR PROFITS; OR BUSINESS INTERRUPTION)
 * HOWEVER CAUSED AND ON ANY THEORY OF LIABILITY, WHETHER IN CONTRACT, STRICT
 * LIABILITY, OR TORT (INCLUDING NEGLIGENCE OR OTHERWISE) ARISING IN ANY WAY
 * OUT OF THE USE OF THIS SOFTWARE, EVEN IF ADVISED OF THE POSSIBILITY OF
 * SUCH DAMAGE.
 */
#pragma once
#include "cheri_defs.h"
#include "cheri_utils.h"
#include "cheri-lazy-capregs.h"
#include "cheri-bounds-stats.h"
#include "tcg/tcg.h"
#include "tcg/tcg-op.h"
#include "exec/exec-all.h"

static inline void derive_cap_from_pcc(CPUArchState *env, uint32_t cd,
                                       target_ulong new_addr, uintptr_t retpc,
                                       struct oob_stats_info *oob_info)
{
#ifdef DO_CHERI_STATISTICS
    oob_info->num_uses++;
#else
    (void)oob_info;
#endif
    // Note: we can use a "stale" PCC value with an outdated cursor here since
    // we only really care about the bounds and permissions to derive the
    // resulting capability (e.g. auipcc or CGetPCCIncOffset).
    // If the result is not representable it will be untagged.
    const cap_register_t *pccp = cheri_get_recent_pcc(env);
    cap_register_t result = *pccp;
    if (!is_representable_cap_with_addr(pccp, new_addr)) {
        if (pccp->cr_tag)
            became_unrepresentable(env, cd, oob_info, retpc);
        cap_mark_unrepresentable(new_addr, &result);
    } else {
        result._cr_cursor = new_addr;
        check_out_of_bounds_stat(env, oob_info, &result, retpc);
    }
    update_capreg(env, cd, &result);
}

// TODO: Delete this in favour of cap_check_common_reg. It gets things right
// that this gets wrong.
// TODO: Still using this in a couple places however.
static inline void check_cap(CPUArchState *env, const cap_register_t *cr,
                             uint32_t perm, target_ulong addr, uint16_t regnum,
                             uint32_t len, bool instavail, uintptr_t pc)
{
    CheriCapExcCause cause;
    /*
     * See section 5.6 in CHERI Architecture.
     *
     * Capability checks (in order of priority):
     * (1) <ctag> must be set (CapEx_TagViolation Violation).
     * (2) Seal bit must be unset (CapEx_SealViolation Violation).
     * (3) <perm> permission must be set (CapEx_PermitExecuteViolation,
     * CapEx_PermitLoadViolation, or CapEx_PermitStoreViolation Violation). (4)
     * <addr> must be within bounds (CapEx_LengthViolation Violation).
     */
    if (!cr->cr_tag) {
        cause = CapEx_TagViolation;
        // qemu_log("CAP Tag VIOLATION: ");
        goto do_exception;
    }
    if (!cap_is_unsealed(cr)) {
        cause = CapEx_SealViolation;
        // qemu_log("CAP Seal VIOLATION: ");
        goto do_exception;
    }
    if ((cap_get_perms(cr) & perm) != perm) {
        if (perm & CAP_PERM_EXECUTE) {
            cause = CapEx_PermitExecuteViolation;
            // qemu_log("CAP Exe VIOLATION: ");
            goto do_exception;
        } else if (perm & CAP_PERM_STORE) {
            cause = CapEx_PermitStoreViolation;
            // qemu_log("CAP ST VIOLATION: ");
            goto do_exception;
        } else if (perm & CAP_PERM_LOAD) {
            cause = CapEx_PermitLoadViolation;
            // qemu_log("CAP LD VIOLATION: ");
            goto do_exception;
        }
        // Multiple missing permissions:
        error_report("Bad permissions check %d", perm);
        tcg_abort();
    }
    // fprintf(stderr, "addr=%zx, len=%zd, cr_base=%zx, cr_len=%zd\n",
    //     (size_t)addr, (size_t)len, (size_t)cr->cr_base,
    //     (size_t)cr->cr_length);
    if (!cap_is_in_bounds(cr, addr, len)) {
        cause = CapEx_LengthViolation;
        // qemu_log("CAP Len VIOLATION: ");
        goto do_exception;
    }
    return;

do_exception:
#ifdef TARGET_AARCH64
    raise_cheri_exception_impl_if_wnr(env, cause, regnum, addr, instavail, pc,
                                      !!(perm & CAP_PERM_EXECUTE),
                                      !!(perm & CAP_PERM_STORE));
#else
    raise_cheri_exception_impl(env, cause, regnum, addr, instavail, pc);
#endif
}

static inline target_ulong check_ddc(CPUArchState *env, uint32_t perm,
                                     target_ulong ddc_offset, uint32_t len,
                                     uintptr_t retpc)
{
    const cap_register_t *ddc = cheri_get_ddc(env);
    target_ulong addr = ddc_offset + cap_get_cursor(ddc);
    check_cap(env, ddc, perm, addr, CHERI_EXC_REGNUM_DDC, len,
        /*instavail=*/true, retpc);
    return addr;
}

static inline bool cheri_have_access_sysregs(CPUArchState* env)
{
    return cap_has_perms(cheri_get_recent_pcc(env), CAP_ACCESS_SYS_REGS);
}

static inline void cheri_update_pcc_for_exc_handler(cap_register_t *pcc,
                                                    cap_register_t *src_cap,
                                                    target_ulong new_pc)
{
    *pcc = *src_cap;
    // FIXME: KCC must not be sealed
    if (!cap_is_unsealed(pcc)) {
        error_report("Sealed PCC set for exception"
                     " handler, detagging: " PRINT_CAP_FMTSTR "\r",
                     PRINT_CAP_ARGS(pcc));
        pcc->cr_tag = false;
    }
    cheri_update_pcc(pcc, new_pc, /* can_be_unrep=*/true);
}

static inline void cheri_update_pcc_for_exc_return(cap_register_t *pcc,
                                                   cap_register_t *src_cap,
                                                   target_ulong new_cursor)
{
    /*
     * Morello does not require ASR when executing ERET, it will just detag
     * the result. However, this helper is only used for MIPS/RISC-V.
     */
    assert(cap_has_perms(pcc, CAP_ACCESS_SYS_REGS) &&
           "Attempting to return from exception without ASR in PCC");
    *pcc = *src_cap;
    /*
     * On exception return we unseal sentry capabilities (if the address
     * matches).
     */
    if (pcc->cr_tag && cap_is_sealed_entry(pcc)) {
        if (new_cursor == cap_get_cursor(pcc)) {
            cap_unseal_entry(pcc);
            return;
        } else {
            error_report("Sentry PCC in exception return with different target "
                         "addr: " PRINT_CAP_FMTSTR "\r",
                         PRINT_CAP_ARGS(pcc));
            pcc->cr_tag = false;
        }
    } else if (pcc->cr_tag && !cap_is_unsealed(pcc)) {
        if (new_cursor == cap_get_cursor(pcc)) {
            // Don't detag, we should get a seal violation on the next inst fetch
            return;
        } else {
            error_report("Sealed target PCC in exception return" PRINT_CAP_FMTSTR "\r",
                         PRINT_CAP_ARGS(pcc));
            pcc->cr_tag = false;
        }
    }
    cheri_update_pcc(pcc, new_cursor, /*can_be_unrepresentable=*/true);
}

static inline const char* cheri_cause_str(CheriCapExcCause cause) {
    switch (cause) {
    case CapEx_None: return "None";
    case CapEx_LengthViolation: return "Length Violation";
    case CapEx_TagViolation: return "Tag Violation";
    case CapEx_SealViolation: return "Seal Violation";
    case CapEx_TypeViolation: return "Type Violation";
    case CapEx_CallTrap: return "Call Trap";
    case CapEx_ReturnTrap: return "Return Trap";
    case CapEx_TSSUnderFlow: return "Underflow of Trusted System Stack";
    case CapEx_UserDefViolation: return "User-defined Permission Violation";
    case CapEx_TLBNoStoreCap: return "TLB prohibits Store Capability";
    case CapEx_InexactBounds: return "Bounds Cannot Be Represented Exactly";
    case CapEx_UnalignedBase: return "Unaligned Base";
    case CapEx_CapLoadGen: return "Cap Load Gen Mismatch";
    case CapEx_GlobalViolation: return "Global Violation";
    case CapEx_PermitExecuteViolation: return "Permit_Execute Violation";
    case CapEx_PermitLoadViolation: return "Permit_Load Violation";
    case CapEx_PermitStoreViolation: return "Permit_Store Violation";
    case CapEx_PermitLoadCapViolation: return "Permit_Load_Capability Violation";
    case CapEx_PermitStoreCapViolation: return "Permit_Store_Capability Violation";
    case CapEx_PermitStoreLocalCapViolation: return "Permit_Store_Local_Capability Violation";
    case CapEx_PermitSealViolation: return "Permit_Seal Violation";
    case CapEx_AccessSystemRegsViolation: return "Access_System_Registers Violation";
    case CapEx_AccessCCallIDCViolation: return "IDC used in CCall delay slot";
    case CapEx_PermitCCallViolation: return "Permit_CCall Violation";
    case CapEx_PermitUnsealViolation: return "Permit_Unseal Violation";
    case CapEx_PermitSetCIDViolation: return "Permit_SetCID Violation";
    }
    // default: return "Unknown cause";
    __builtin_unreachable();
    abort();
}

void store_cap_to_memory(CPUArchState *env, uint32_t cs, target_ulong vaddr,
<<<<<<< HEAD
                         target_ulong retpc);
void store_cap_memory_to_memory(CPUArchState *env, uint32_t cs, bool tag,
                                target_ulong pesbt_for_mem, target_ulong cursor,
                                target_ulong vaddr, target_ulong retpc);
=======
                         target_ulong retpc, bool take_lock);
>>>>>>> e863f7f8
void store_cap_to_memory_mmu_index(CPUArchState *env, uint32_t cs,
                                   target_ulong vaddr, target_ulong retpc,
                                   int mmu_idx, bool take_lock);
void load_cap_from_memory(CPUArchState *env, uint32_t cd, uint32_t cb,
                          const cap_register_t *source, target_ulong vaddr,
                          target_ulong retpc, hwaddr *physaddr, bool take_lock);

static inline bool cap_is_local(CPUArchState *env, uint32_t cs)
{
    return get_capreg_tag(env, cs) &&
           !(get_capreg_hwperms(env, cs) & CAP_PERM_GLOBAL);
}

static inline uint32_t perms_for_load(void) { return CAP_PERM_LOAD; }

static inline uint32_t perms_for_store(CPUArchState *env, uint32_t cs)
{
    uint32_t perms = CAP_PERM_STORE;
    if (get_capreg_tag(env, cs))
        perms |= CAP_PERM_STORE_CAP;
    if (cap_is_local(env, cs))
        perms |= CAP_PERM_STORE_LOCAL;
    return perms;
}

typedef void QEMU_NORETURN (*unaligned_memaccess_handler)(CPUArchState *env,
                                                          target_ulong addr,
                                                          uintptr_t retpc);
/* Do all the permission and bounds checks for loads/stores on cbp.
 * Use perms_for_load() and perms_for_store() for required_perms.
 *
 * Note: This is marked as QEMU_ALWAYS_INLINE since profiling indicates that
 * it has a large impact on overall QEMU speed (since it is called for every
 * capability-based load/store). Not removing dead branches/propagating the
 * constant alignment argument has a noticeable performance impact:
 * Initially this function uses a modulo operation to check the alignment.
 * This resulted in an x86 div instruction since the constant value was not
 * known inside the function. Changing it to a bitwise-and (QEMU_IS_ALIGNED_P2)
 * sped up the CheriBSD purecap kernel multi-user boot from ~314s to ~288s.
 * However, without QEMU_ALWAYS_INLINE this function was still not being
 * inlined so the alignment check was still using a non-constant argument
 * and dead required_perms checks were still being performed every time.
 * Adding QEMU_ALWAYS_INLINE seed up the boot from ~288s to ~278s.
 */
static inline QEMU_ALWAYS_INLINE target_ulong
cap_check_common_reg(uint32_t required_perms, CPUArchState *env, uint32_t cb,
                     target_ulong offset, uint32_t size,
                     uintptr_t _host_return_address, const cap_register_t *cbp,
                     uint32_t alignment_required,
                     unaligned_memaccess_handler unaligned_handler)
{
    const target_ulong cursor = cap_get_cursor(cbp);
#ifdef TARGET_AARCH64
    const target_ulong addr = (target_long)offset;
#else
    const target_ulong addr = cursor + (target_long)offset;
#endif

#define MISSING_REQUIRED_PERM(X) ((required_perms & ~cap_get_perms(cbp)) & (X))
    // The check here is a little fiddly if this is a store and a load due to
    // priorities. For either loads or stores, permissions fault > bounds fault.
    // But: load bounds fault > store permissions fault. So all permissions
    // should not be checked before bounds. It is also a bad idea to call this
    // twice, once for load, once for store, because it performs alignment
    // checks and Store permissions fault > load alignment fault

    bool is_load = (required_perms & CAP_PERM_LOAD) != 0;
    bool in_bounds = cap_is_in_bounds(cbp, addr, size);

    if (!cbp->cr_tag) {
        raise_cheri_exception_addr_wnr(env, CapEx_TagViolation, cb, offset,
                                       !is_load);
    } else if (!cap_is_unsealed(cbp)) {
        raise_cheri_exception_addr_wnr(env, CapEx_SealViolation, cb, offset,
                                       !is_load);
    } else if (MISSING_REQUIRED_PERM(CAP_PERM_LOAD)) {
        raise_cheri_exception_addr_wnr(env, CapEx_PermitLoadViolation, cb,
                                       offset, false);
    } else if (MISSING_REQUIRED_PERM(CAP_PERM_LOAD_CAP)) {
        raise_cheri_exception_addr_wnr(env, CapEx_PermitLoadCapViolation, cb,
                                       offset, false);
    } else if (!is_load || in_bounds) {
        if (MISSING_REQUIRED_PERM(CAP_PERM_STORE)) {
            raise_cheri_exception_addr_wnr(env, CapEx_PermitStoreViolation, cb,
                                           offset, true);
        } else if (MISSING_REQUIRED_PERM(CAP_PERM_STORE_CAP)) {
            raise_cheri_exception_addr_wnr(env, CapEx_PermitStoreCapViolation,
                                           cb, offset, true);
        } else if (MISSING_REQUIRED_PERM(CAP_PERM_STORE_LOCAL)) {
            raise_cheri_exception_addr_wnr(
                env, CapEx_PermitStoreLocalCapViolation, cb, offset, true);
        }
    }
#undef MISSING_REQUIRED_PERM

    if (!in_bounds) {
        qemu_log_instr_or_mask_msg(
            env, CPU_LOG_INT,
            "Failed capability bounds check: offset=" TARGET_FMT_lx
            " cursor=" TARGET_FMT_lx " addr=" TARGET_FMT_lx "\n",
            offset, cursor, addr);
        raise_cheri_exception_addr_wnr(env, CapEx_LengthViolation, cb, offset,
                                       !is_load);
    } else if (alignment_required &&
               !QEMU_IS_ALIGNED_P2(addr, alignment_required)) {
        if (unaligned_handler) {
            unaligned_handler(env, addr, _host_return_address);
        }
#if defined(TARGET_MIPS) && defined(CHERI_UNALIGNED)
        const char *access_type =
            (required_perms == (CAP_PERM_STORE | CAP_PERM_LOAD))
                ? "RMW"
                : ((required_perms == CAP_PERM_STORE) ? "store" : "load");
        qemu_maybe_log_instr_extra(env,
                                   "Allowing unaligned %d-byte %s of "
                                   "address 0x%" PRIx64 "\n",
                                   size, access_type, addr);
#endif
    }
    return addr;
}

// Helper for RISCV AMOSWAP
bool load_cap_from_memory_raw(CPUArchState *env, target_ulong *pesbt,
                              target_ulong *cursor, uint32_t cb,
                              const cap_register_t *source, target_ulong vaddr,
                              target_ulong retpc, hwaddr *physaddr,
                              bool take_lock);
bool load_cap_from_memory_raw_tag(CPUArchState *env, target_ulong *pesbt,
                                  target_ulong *cursor, uint32_t cb,
                                  const cap_register_t *source,
                                  target_ulong vaddr, target_ulong retpc,
                                  hwaddr *physaddr, bool take_lock,
                                  bool *raw_tag);
bool load_cap_from_memory_raw_tag_mmu_idx(
    CPUArchState *env, target_ulong *pesbt, target_ulong *cursor, uint32_t cb,
    const cap_register_t *source, target_ulong vaddr, target_ulong retpc,
    hwaddr *physaddr, bool take_lock, bool *raw_tag, int mmu_idx);
/* Useful for the load+branch capability helpers. */
cap_register_t load_and_decompress_cap_from_memory_raw(
    CPUArchState *env, uint32_t cb, const cap_register_t *source,
    target_ulong vaddr, target_ulong retpc, hwaddr *physaddr, bool take_lock);

void cheri_jump_and_link(CPUArchState *env, const cap_register_t *target,
                         target_ulong addr, uint32_t link_reg,
                         target_ulong link_pc, uint32_t cjalr_flags);

void squash_mutable_permissions(CPUArchState *env, target_ulong *pesbt,
                                const cap_register_t *source);<|MERGE_RESOLUTION|>--- conflicted
+++ resolved
@@ -239,14 +239,10 @@
 }
 
 void store_cap_to_memory(CPUArchState *env, uint32_t cs, target_ulong vaddr,
-<<<<<<< HEAD
-                         target_ulong retpc);
+                         target_ulong retpc, bool take_lock);
 void store_cap_memory_to_memory(CPUArchState *env, uint32_t cs, bool tag,
                                 target_ulong pesbt_for_mem, target_ulong cursor,
                                 target_ulong vaddr, target_ulong retpc);
-=======
-                         target_ulong retpc, bool take_lock);
->>>>>>> e863f7f8
 void store_cap_to_memory_mmu_index(CPUArchState *env, uint32_t cs,
                                    target_ulong vaddr, target_ulong retpc,
                                    int mmu_idx, bool take_lock);
