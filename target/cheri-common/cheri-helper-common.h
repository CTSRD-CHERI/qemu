--- conflicted
+++ resolved
@@ -132,13 +132,10 @@
 
 // Misc
 DEF_HELPER_2(decompress_cap, void, env, i32)
-<<<<<<< HEAD
+DEF_HELPER_2(cloadtags, tl, env, i32)
 // Slightly different from normal tracing as it will not trigger decompression.
 // This is helpful if there is a TCG bug that would go away with tracing.
 DEF_HELPER_2(debug_cap, void, env, i32)
 
 // Check that static optimisation is correct
-DEF_HELPER_4(capreg_state_debug, void, env, i32, i64, i64)
-=======
-DEF_HELPER_2(cloadtags, tl, env, i32)
->>>>>>> 834dc437
+DEF_HELPER_4(capreg_state_debug, void, env, i32, i64, i64)