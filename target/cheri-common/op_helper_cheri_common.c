/*-
 * SPDX-License-Identifier: BSD-2-Clause
 *
 * Copyright (c) 2015-2016 Stacey Son <sson@FreeBSD.org>
 * Copyright (c) 2016-2018 Alfredo Mazzinghi <am2419@cl.cam.ac.uk>
 * Copyright (c) 2016-2020 Alex Richardson <Alexander.Richardson@cl.cam.ac.uk>
 * All rights reserved.
 *
 * This software was developed by SRI International and the University of
 * Cambridge Computer Laboratory under DARPA/AFRL contract FA8750-10-C-0237
 * ("CTSRD"), as part of the DARPA CRASH research programme.
 *
 * This software was developed by SRI International and the University of
 * Cambridge Computer Laboratory (Department of Computer Science and
 * Technology) under DARPA contract HR0011-18-C-0016 ("ECATS"), as part of the
 * DARPA SSITH research programme.
 *
 * Redistribution and use in source and binary forms, with or without
 * modification, are permitted provided that the following conditions
 * are met:
 * 1. Redistributions of source code must retain the above copyright
 *    notice, this list of conditions and the following disclaimer.
 * 2. Redistributions in binary form must reproduce the above copyright
 *    notice, this list of conditions and the following disclaimer in the
 *    documentation and/or other materials provided with the distribution.
 *
 * THIS SOFTWARE IS PROVIDED BY THE AUTHOR AND CONTRIBUTORS ``AS IS'' AND
 * ANY EXPRESS OR IMPLIED WARRANTIES, INCLUDING, BUT NOT LIMITED TO, THE
 * IMPLIED WARRANTIES OF MERCHANTABILITY AND FITNESS FOR A PARTICULAR PURPOSE
 * ARE DISCLAIMED.  IN NO EVENT SHALL THE AUTHOR OR CONTRIBUTORS BE LIABLE
 * FOR ANY DIRECT, INDIRECT, INCIDENTAL, SPECIAL, EXEMPLARY, OR CONSEQUENTIAL
 * DAMAGES (INCLUDING, BUT NOT LIMITED TO, PROCUREMENT OF SUBSTITUTE GOODS
 * OR SERVICES; LOSS OF USE, DATA, OR PROFITS; OR BUSINESS INTERRUPTION)
 * HOWEVER CAUSED AND ON ANY THEORY OF LIABILITY, WHETHER IN CONTRACT, STRICT
 * LIABILITY, OR TORT (INCLUDING NEGLIGENCE OR OTHERWISE) ARISING IN ANY WAY
 * OUT OF THE USE OF THIS SOFTWARE, EVEN IF ADVISED OF THE POSSIBILITY OF
 * SUCH DAMAGE.
 */
#include "qemu/osdep.h"
#include "cpu.h"
#include "exec/exec-all.h"
#include "exec/helper-proto.h"
#include "exec/memop.h"

#include "cheri-helper-utils.h"
#ifndef CHERI_USER_NO_TAGS
#include "cheri_tagmem.h"
#endif

#ifndef TARGET_CHERI
#error "This file should only be compiled for CHERI"
#endif

#ifdef __clang__
#pragma clang diagnostic error "-Wdeprecated-declarations"
#else
#pragma GCC diagnostic error "-Wdeprecated-declarations"
#endif
#define CHERI_HELPER_IMPL(name)                                                \
    __attribute__(                                                             \
        (deprecated("Do not call the helper directly, it will crash at "       \
                    "runtime. Call the _impl variant instead"))) helper_##name

#ifdef DO_CHERI_STATISTICS

static DEFINE_CHERI_STAT(cgetpccsetoffset);
static DEFINE_CHERI_STAT(cgetpccincoffset);
static DEFINE_CHERI_STAT(cgetpccsetaddr);
static DEFINE_CHERI_STAT(misc);

#endif

/*
 * To keep the refactor minimal we make use of a few ugly macros to change
 * exception behavior to tag clearing.
 * These semantics are used for Morello and CHERI-RISC-V, whereas (legacy)
 * CHERI-MIPS raises exceptions on invalid modifications.
 */
#if CHERI_TAG_CLEAR_ON_INVALID

#define DEFINE_RESULT_VALID bool _cap_valid = true
#define RESULT_VALID _cap_valid
#define raise_cheri_exception_or_invalidate(env, cause, reg) _cap_valid = false
#define raise_cheri_exception_or_invalidate_impl(...) _cap_valid = false
#define GET_HOST_RETPC_IF_TRAPPING_CHERI_ARCH()
#else

#define DEFINE_RESULT_VALID
#define RESULT_VALID true
#define raise_cheri_exception_or_invalidate(env, cause, reg)                   \
    raise_cheri_exception(env, cause, reg)
#define raise_cheri_exception_or_invalidate_impl(env, cause, reg, pc)          \
    raise_cheri_exception_impl(env, cause, reg, 0, true, pc)
#define GET_HOST_RETPC_IF_TRAPPING_CHERI_ARCH() GET_HOST_RETPC()
#endif

static inline bool is_cap_sealed(const cap_register_t *cp)
{
    // TODO: remove this function and update all callers to use the correct
    // function
    return !cap_is_unsealed(cp);
}

// Try set cursor without changing bounds or modifying a sealed type
// On some architectures this will be an exception, on others it will be allowed
// but untag the result
static inline QEMU_ALWAYS_INLINE bool
try_set_cap_cursor(CPUArchState *env, const cap_register_t *cptr,
                   int regnum_src, int regnum_dst, target_ulong new_addr,
                   bool precise_repr_check, uintptr_t retpc,
                   struct oob_stats_info *oob_info ATTRIBUTE_UNUSED)
{
    DEFINE_RESULT_VALID;
#ifdef DO_CHERI_STATISTICS
    oob_info->num_uses++;
#endif

    if (unlikely(cptr->cr_tag && is_cap_sealed(cptr))) {
        raise_cheri_exception_or_invalidate_impl(env, CapEx_SealViolation,
                                                 regnum_src, retpc);
    }
#ifndef TARGET_MORELLO
    /*
     * For Morello we can't just check for in-bounds since changing the sign
     * bit can affect representability. Additionally, the high bits are not
     * included in the capability bounds. Therefore, we skip this fast-path
     * optimzation for Morello and fall back to is_representable_cap_with_addr.
     */
    if (likely(addr_in_cap_bounds(cptr, new_addr))) {
        /* Common case: updating an in-bounds capability. */
        update_capreg_cursor_from(env, regnum_dst, cptr, regnum_src, new_addr,
                                  !RESULT_VALID);
        return RESULT_VALID;
    }
    /* Result is out-of-bounds, check if it's representable. */
#endif
    if (unlikely(!CAP_cc(is_representable_with_addr)(cptr, new_addr,
                                                     precise_repr_check))) {
        if (cptr->cr_tag) {
            became_unrepresentable(env, regnum_dst, oob_info, retpc);
        }
        cap_register_t result = *cptr;
        cap_mark_unrepresentable(new_addr, &result);
        update_capreg(env, regnum_dst, &result);
    } else {
        /* (Possibly) out-of-bounds but still representable. */
        update_capreg_cursor_from(env, regnum_dst, cptr, regnum_src, new_addr,
                                  !RESULT_VALID);
        check_out_of_bounds_stat(env, oob_info,
                                 get_readonly_capreg(env, regnum_dst),
                                 _host_return_address);
    }
    return RESULT_VALID;
}

void CHERI_HELPER_IMPL(ddc_check_bounds(CPUArchState *env, target_ulong addr,
                                        target_ulong num_bytes))
{
    const cap_register_t *ddc = cheri_get_ddc(env);
    cheri_debug_assert(ddc->cr_tag && cap_is_unsealed(ddc) &&
                       "Should have been checked before bounds!");
    check_cap(env, ddc, 0, addr, CHERI_EXC_REGNUM_DDC, num_bytes,
              /*instavail=*/true, GETPC());
}

#ifdef TARGET_AARCH64
void CHERI_HELPER_IMPL(ddc_check_bounds_store(CPUArchState *env,
                                              target_ulong addr,
                                              target_ulong num_bytes))
{
    const cap_register_t *ddc = cheri_get_ddc(env);
    cheri_debug_assert(ddc->cr_tag && cap_is_unsealed(ddc) &&
                       "Should have been checked before bounds!");
    check_cap(env, ddc, CAP_PERM_STORE, addr, CHERI_EXC_REGNUM_DDC, num_bytes,
              /*instavail=*/true, GETPC());
}
#endif

void CHERI_HELPER_IMPL(pcc_check_bounds(CPUArchState *env, target_ulong addr,
                                        target_ulong num_bytes))
{
    const cap_register_t *pcc = cheri_get_recent_pcc(env);
    cheri_debug_assert(pcc->cr_tag && cap_is_unsealed(pcc) &&
                       "Should have been checked before bounds!");
    check_cap(env, pcc, 0, addr, CHERI_EXC_REGNUM_PCC, num_bytes,
              /*instavail=*/true, GETPC());
}

void CHERI_HELPER_IMPL(cgetpccsetoffset(CPUArchState *env, uint32_t cd,
                                        target_ulong rs))
{
    // PCC.cursor does not need to be up-to-date here since we only look at the
    // base.
    uint64_t new_addr = rs + cap_get_base(cheri_get_recent_pcc(env));
    derive_cap_from_pcc(env, cd, new_addr, GETPC(), OOB_INFO(cgetpccsetoffset));
}

void CHERI_HELPER_IMPL(cgetpccincoffset(CPUArchState *env, uint32_t cd,
                                        target_ulong rs))
{
    uint64_t new_addr = rs + PC_ADDR(env);
    derive_cap_from_pcc(env, cd, new_addr, GETPC(), OOB_INFO(cgetpccincoffset));
}

// TODO: This is basically the riscv auipc again. Should probably refactor.
void CHERI_HELPER_IMPL(cgetpccsetaddr(CPUArchState *env, uint32_t cd,
                                      target_ulong rs))
{
    uint64_t new_addr = rs;
    derive_cap_from_pcc(env, cd, new_addr, GETPC(), OOB_INFO(cgetpccsetaddr));
}

void CHERI_HELPER_IMPL(cheri_invalidate_tags(CPUArchState *env,
                                             target_ulong vaddr,
                                             TCGMemOpIdx oi))
{
<<<<<<< HEAD
#ifndef CHERI_USER_NO_TAGS
    cheri_tag_invalidate(env, vaddr, memop_size(get_memop(oi)), GETPC(),
                         get_mmuidx(oi));
#endif
=======
    /* Should only be used when locking is off */
    tcg_debug_assert(!parallel_cpus);
    cheri_tag_invalidate(env, vaddr, memop_size(get_memop(oi)), GETPC(),
                         get_mmuidx(oi), NULL, NULL);
>>>>>>> e863f7f8
}

/*
 * Use this for conditional clear when needing to avoid a branch in the TCG
 * backend.
 */
void CHERI_HELPER_IMPL(cheri_invalidate_tags_condition(
    CPUArchState *env, target_ulong vaddr, TCGMemOpIdx oi, uint32_t cond))
{
<<<<<<< HEAD
#ifndef CHERI_USER_NO_TAGS
=======
    tcg_debug_assert(!parallel_cpus);
>>>>>>> e863f7f8
    if (cond) {
        cheri_tag_invalidate(env, vaddr, memop_size(get_memop(oi)), GETPC(),
                             get_mmuidx(oi), NULL, NULL);
    }
#endif
}

/* These versions take (possibly two) locks, and also register them to be freed
 * On an exception
 */

void CHERI_HELPER_IMPL(cheri_invalidate_lock_tags_start(CPUArchState *env,
                                                        target_ulong vaddr,
                                                        TCGMemOpIdx oi))
{
    tag_writer_lock_t low = NULL;
    tag_writer_lock_t high = NULL;
    cheri_lock_for_tag_invalidate(env, vaddr, memop_size(get_memop(oi)),
                                  GETPC(), get_mmuidx(oi), &low, &high);
    cheri_tag_writer_push_free_on_exception(env, low);
    cheri_tag_writer_push_free_on_exception(env, high);
}

/* If using the lock to protect a standard atomic, then we always need a lock */
void CHERI_HELPER_IMPL(cheri_invalidate_lock_tags_start_or_dummy(
    CPUArchState *env, target_ulong vaddr, TCGMemOpIdx oi))
{
    tag_writer_lock_t low = NULL;
    tag_writer_lock_t high = NULL;
    cheri_lock_for_tag_invalidate(env, vaddr, memop_size(get_memop(oi)),
                                  GETPC(), get_mmuidx(oi), &low, &high);
    if (low == TAG_LOCK_NONE || high == TAG_LOCK_NONE)
        get_dummy_locks(vaddr, &low, &high);

    cheri_tag_writer_push_free_on_exception(env, low);
    cheri_tag_writer_push_free_on_exception(env, high);
}

void CHERI_HELPER_IMPL(cheri_invalidate_lock_tags_end(CPUArchState *env,
                                                      target_ulong vaddr,
                                                      TCGMemOpIdx oi))
{
    tag_writer_lock_t high = cheri_tag_writer_pop_free_on_exception(env);
    tag_writer_lock_t low = cheri_tag_writer_pop_free_on_exception(env);
    cheri_tag_invalidate(env, vaddr, memop_size(get_memop(oi)), GETPC(),
                         get_mmuidx(oi), &low, &high);
}

void CHERI_HELPER_IMPL(cheri_invalidate_lock_tags_end_condition(
    CPUArchState *env, target_ulong vaddr, TCGMemOpIdx oi, uint32_t cond))
{
    tag_writer_lock_t high = cheri_tag_writer_pop_free_on_exception(env);
    tag_writer_lock_t low = cheri_tag_writer_pop_free_on_exception(env);
    if (cond)
        cheri_tag_invalidate(env, vaddr, memop_size(get_memop(oi)), GETPC(),
                             get_mmuidx(oi), &low, &high);
    else {
        cheri_tag_writer_release(high);
        cheri_tag_writer_release(low);
    }
}

/* Assert that there was actually a tag lock taken (for debugging) */
void CHERI_HELPER_IMPL(cheri_invalidate_lock_tags_assert_exist(
    CPUArchState *env, target_ulong vaddr))
{
    tag_writer_lock_t high = cheri_tag_writer_pop_free_on_exception(env);
    tag_writer_lock_t low = cheri_tag_writer_pop_free_on_exception(env);

    if (!(low != NULL && low != TAG_LOCK_NONE)) {
        printf("Addr: " TARGET_FMT_lx ". Low: %p. High %p\n", vaddr, low, high);
        assert(0);
    }

    cheri_tag_writer_push_free_on_exception(env, low);
    cheri_tag_writer_push_free_on_exception(env, high);
}

/// Implementations of individual instructions start here

/// Two operand inspection instructions:

target_ulong CHERI_HELPER_IMPL(cgetaddr(CPUArchState *env, uint32_t cb))
{
    /*
     * CGetAddr: Move Virtual Address to a General-Purpose Register
     * TODO: could do this directly from TCG now.
     */
    return (target_ulong)get_capreg_cursor(env, cb);
}

target_ulong CHERI_HELPER_IMPL(cgetbase(CPUArchState *env, uint32_t cb))
{
    /*
     * CGetBase: Move Base to a General-Purpose Register.
     */
    return (target_ulong)cap_get_base(get_readonly_capreg(env, cb));
}

target_ulong CHERI_HELPER_IMPL(cgetflags(CPUArchState *env, uint32_t cb))
{
    /*
     * CGetFlags: Move Flags to a General-Purpose Register.
     */
    return (target_ulong)cap_get_flags(get_readonly_capreg(env, cb));
}

target_ulong CHERI_HELPER_IMPL(cgetlen(CPUArchState *env, uint32_t cb))
{
    /*
     * CGetLen: Move Length to a General-Purpose Register.
     *
     * Note: For 128-bit Capabilities we must handle len >= 2^64:
     * cap_get_length_sat() converts 1 << 64 to UINT64_MAX
     */
    return (target_ulong)cap_get_length_sat(get_readonly_capreg(env, cb));
}

target_ulong CHERI_HELPER_IMPL(cgetperm(CPUArchState *env, uint32_t cb))
{
    /*
     * CGetPerm: Move Memory Permissions Field to a General-Purpose
     * Register.
     */
    const cap_register_t *cbp = get_readonly_capreg(env, cb);
    cheri_debug_assert((cap_get_perms(cbp) & CAP_PERMS_ALL) ==
                           cap_get_perms(cbp) &&
                       "Unknown HW perms bits set!");
    cheri_debug_assert((cap_get_uperms(cbp) & CAP_UPERMS_ALL) ==
                           cap_get_uperms(cbp) &&
                       "Unknown SW perms bits set!");

    return COMBINED_PERMS_VALUE(cbp);
}

target_ulong CHERI_HELPER_IMPL(cgetoffset(CPUArchState *env, uint32_t cb))
{
    /*
     * CGetOffset: Move Offset to a General-Purpose Register
     */
    return (target_ulong)cap_get_offset(get_readonly_capreg(env, cb));
}

target_ulong CHERI_HELPER_IMPL(cgetsealed(CPUArchState *env, uint32_t cb))
{
    /*
     * CGetSealed: Move sealed bit to a General-Purpose Register
     */
    const cap_register_t *cbp = get_readonly_capreg(env, cb);
    if (cap_is_sealed_with_type(cbp) || cap_is_sealed_entry(cbp))
        return (target_ulong)1;
    assert(cap_is_unsealed(cbp) && "Unknown reserved otype?");
    return (target_ulong)0;
}

target_ulong CHERI_HELPER_IMPL(cgettag(CPUArchState *env, uint32_t cb))
{
    /*
     * CGetTag: Move Tag to a General-Purpose Register
     */
    return (target_ulong)get_capreg_tag(env, cb);
}

target_ulong CHERI_HELPER_IMPL(cgettype(CPUArchState *env, uint32_t cb))
{
    /*
     * CGetType: Move Object Type Field to a General-Purpose Register.
     */
    const cap_register_t *cbp = get_readonly_capreg(env, cb);
    const target_long otype = cap_get_otype_signext(cbp);
#ifdef TARGET_MORELLO
    cheri_debug_assert(otype == cap_get_otype_unsigned(cbp));
#else
    // Must be either a valid positive type < maximum or one of the special
    // hardware-interpreted otypes
    if (otype < 0) {
        cheri_debug_assert(
            (cap_is_unsealed(cbp) || cap_is_sealed_with_reserved_otype(cbp)) &&
            "all negative return values are used for reserved otypes.");
    } else {
        cheri_debug_assert(
            cap_is_sealed_with_type(cbp) &&
            "non-negative return values are used for non-reserved otypes");
    }
#endif
    return otype;
}

/// Two operands (both capabilities)

void CHERI_HELPER_IMPL(ccleartag(CPUArchState *env, uint32_t cd, uint32_t cb))
{
    /*
     * CClearTag: Clear the tag bit
     */
    // TODO: could do this without decompressing.
    const cap_register_t *cbp = get_readonly_capreg(env, cb);
    cap_register_t result = *cbp;
    result.cr_tag = 0;
    update_capreg(env, cd, &result);
}

void cheri_jump_and_link(CPUArchState *env, const cap_register_t *target,
                         target_ulong addr, uint32_t link_reg,
                         target_ulong link_pc, uint32_t cjalr_flags)
{
    cap_register_t next_pcc = *target;

#if CHERI_CONTROLFLOW_CHECK_AT_TARGET
    update_target_for_jump(env, &next_pcc, cjalr_flags);
#else
    cheri_debug_assert(cap_is_unsealed(target) || cap_is_sealed_entry(target));
#endif

    if (next_pcc.cr_tag && cap_is_sealed_entry(&next_pcc)) {
        // If we are calling a "sentry" cap, remove the sealed flag
        cap_unseal_entry(&next_pcc);
        assert(cap_get_cursor(&next_pcc) == addr &&
               "Should have raised an exception");
    } else if (cjalr_flags & CJALR_MUST_BE_SENTRY) {
        next_pcc.cr_tag = 0;
    } else {
        /*
         * For RISC-V This can never create an unrepresentable capability since
         * we bounds-checked the jump target. However, Morello performs the
         * checks after the jump, so we can't unconditionally assert that the
         * result is representable.
         */
#if !CHERI_CONTROLFLOW_CHECK_AT_TARGET
        assert(is_representable_cap_with_addr(&next_pcc, addr) &&
               "Target addr must be representable");
#endif
        cap_set_cursor(&next_pcc, addr);
    }

    // Don't generate a link capability if link_reg == zero register
    if (link_reg != NULL_CAPREG_INDEX) {
        // Note: PCC.cursor doesn't need to be up-to-date, TB start is fine
        // since we are writing a new cursor anyway.
        cap_register_t result = *cheri_get_recent_pcc(env);
        // can never create an unrepresentable capability since PCC must be in
        // bounds
#ifdef TARGET_AARCH64
        // Encode C64 state here (we could also bake this in to the tcg, but
        // would then need to remember to do it everywhere)
        if (env->pstate & PSTATE_C64)
            link_pc |= 1;
#endif
        result._cr_cursor = link_pc;
        assert(is_representable_cap_with_addr(&result, link_pc) &&
               "Link addr must be representable");
        // The return capability should always be a sentry
        if (!(cjalr_flags & CJALR_DONT_MAKE_SENTRY)) {
            cap_make_sealed_entry(&result);
        }
        update_capreg(env, link_reg, &result);
    }
    update_next_pcc_for_tcg(env, &next_pcc, cjalr_flags);
}

void CHERI_HELPER_IMPL(cjalr(CPUArchState *env, uint32_t cd,
                             uint32_t cb_with_flags, target_ulong offset,
                             target_ulong link_pc))
{
    /*
     * CJALR: Jump and Link Capability Register
     */
    uint32_t cjalr_flags = cb_with_flags;
    uint32_t cb = cb_with_flags & HELPER_REG_MASK;

    const cap_register_t *cbp = get_readonly_capreg(env, cb);
    const target_ulong cursor = cap_get_cursor(cbp);
    const target_ulong addr = cursor + (target_long)offset;
    /* Morello takes the exception at the target. */
#if !CHERI_CONTROLFLOW_CHECK_AT_TARGET
    GET_HOST_RETPC();
    if (!cbp->cr_tag) {
        raise_cheri_exception(env, CapEx_TagViolation, cb);
    } else if (cap_is_sealed_with_type(cbp) ||
               (offset != 0 && !cap_is_unsealed(cbp))) {
        // Note: "sentry" caps can be called using cjalr, but only if the
        // immediate offset is 0.
        raise_cheri_exception(env, CapEx_SealViolation, cb);
    } else if (!cap_has_perms(cbp, CAP_PERM_EXECUTE)) {
        raise_cheri_exception(env, CapEx_PermitExecuteViolation, cb);
    } else if (!validate_jump_target(env, cbp, addr, cb,
                                     _host_return_address)) {
        assert(false && "Should have raised an exception");
    }
#endif

    cheri_jump_and_link(env, cbp, addr, cd, link_pc, cjalr_flags);
}

void CHERI_HELPER_IMPL(cinvoke(CPUArchState *env, uint32_t code_regnum,
                               uint32_t data_regnum))
{
    GET_HOST_RETPC();
    const cap_register_t *code_cap = get_readonly_capreg(env, code_regnum);
    const cap_register_t *data_cap = get_readonly_capreg(env, data_regnum);
    /*
     * CInvoke: Call into a new security domain (with matching otypes)
     */
    if (!code_cap->cr_tag) {
        raise_cheri_exception(env, CapEx_TagViolation, code_regnum);
    } else if (!data_cap->cr_tag) {
        raise_cheri_exception(env, CapEx_TagViolation, data_regnum);
    } else if (!cap_is_sealed_with_type(code_cap)) {
        raise_cheri_exception(env, CapEx_SealViolation, code_regnum);
    } else if (!cap_is_sealed_with_type(data_cap)) {
        raise_cheri_exception(env, CapEx_SealViolation, data_regnum);
    } else if (cap_get_otype_unsigned(code_cap) != cap_get_otype_unsigned(data_cap) ||
               !cap_is_sealed_with_type(code_cap)) {
        raise_cheri_exception(env, CapEx_TypeViolation, code_regnum);
    } else if (!cap_has_perms(code_cap, CAP_PERM_CINVOKE)) {
        raise_cheri_exception(env, CapEx_PermitCCallViolation, code_regnum);
    } else if (!cap_has_perms(data_cap, CAP_PERM_CINVOKE)) {
        raise_cheri_exception(env, CapEx_PermitCCallViolation, data_regnum);
    } else if (!cap_has_perms(code_cap, CAP_PERM_EXECUTE)) {
        raise_cheri_exception(env, CapEx_PermitExecuteViolation, code_regnum);
    } else if (cap_has_perms(data_cap, CAP_PERM_EXECUTE)) {
        raise_cheri_exception(env, CapEx_PermitExecuteViolation, data_regnum);
    } else if (!validate_jump_target(env, code_cap, cap_get_cursor(code_cap),
                                     code_regnum, _host_return_address)) {
        raise_cheri_exception(env, CapEx_LengthViolation, code_regnum);
    } else {
        // Unseal code and data cap now that the checks have succeeded.
        cap_register_t idc = *data_cap;
        cap_set_unsealed(&idc);
        cap_register_t target = *code_cap;
        cap_set_unsealed(&target);
        update_next_pcc_for_tcg(env, &target, 0);
        update_capreg(env, CINVOKE_DATA_REGNUM, &idc);
    }
}

void CHERI_HELPER_IMPL(cmove(CPUArchState *env, uint32_t cd, uint32_t cb))
{
    /*
     * CMove: Move Capability to another Register
     */
    // TODO: could do this without decompressing.
    const cap_register_t *cbp = get_readonly_capreg(env, cb);
    update_capreg(env, cd, cbp);
}

void CHERI_HELPER_IMPL(cchecktype(CPUArchState *env, uint32_t cs, uint32_t cb))
{
    GET_HOST_RETPC();
    const cap_register_t *csp = get_readonly_capreg(env, cs);
    const cap_register_t *cbp = get_readonly_capreg(env, cb);
    /*
     * CCheckType: Raise exception if otypes don't match
     */
    if (!csp->cr_tag) {
        raise_cheri_exception(env, CapEx_TagViolation, cs);
    } else if (!cbp->cr_tag) {
        raise_cheri_exception(env, CapEx_TagViolation, cb);
    } else if (cap_is_unsealed(csp)) {
        raise_cheri_exception(env, CapEx_SealViolation, cs);
    } else if (cap_is_unsealed(cbp)) {
        raise_cheri_exception(env, CapEx_SealViolation, cb);
    } else if (cap_get_otype_unsigned(csp) != cap_get_otype_unsigned(cbp) ||
               !cap_is_sealed_with_type(csp)) {
        raise_cheri_exception(env, CapEx_TypeViolation, cs);
    }
}

void CHERI_HELPER_IMPL(csealentry(CPUArchState *env, uint32_t cd, uint32_t cs))
{
    /*
     * CSealEntry: Seal a code capability so it is only callable with cjr/cjalr
     * (all other permissions are ignored so it can't be used for loads, etc)
     */
    GET_HOST_RETPC_IF_TRAPPING_CHERI_ARCH();
    DEFINE_RESULT_VALID;
    const cap_register_t *csp = get_readonly_capreg(env, cs);
    if (!csp->cr_tag) {
        raise_cheri_exception_or_invalidate(env, CapEx_TagViolation, cs);
    } else if (!cap_is_unsealed(csp)) {
        raise_cheri_exception_or_invalidate(env, CapEx_SealViolation, cs);
    }
#ifdef TARGET_MIPS
    /*
     * The legacy MIPS testsuite expects traps when attempting to seal
     * non-executable capabilities with CSealEntry.
     * Keep this code rather than fixing the MIPS testsuite. We can GC this
     * workaround once we completely drop MIPS support (most likely once we
     * have a CHERI-RISC-V testsuite).
     */
    if (!cap_has_perms(csp, CAP_PERM_EXECUTE)) {
        raise_cheri_exception(env, CapEx_PermitExecuteViolation, cs);
    }
#endif
    cap_register_t result = *csp;
    if (!RESULT_VALID) {
        result.cr_tag = 0;
    }
    /* NB: Not using `cap_make_sealed_entry` since the input can be untagged. */
    CAP_cc(update_otype)(&result, CAP_OTYPE_SENTRY);
    /* Capability can now only be used in cjr/cjalr (or rederived). */
    update_capreg(env, cd, &result);
}

/// Two operands (capability and int)
void CHERI_HELPER_IMPL(ccheckperm(CPUArchState *env, uint32_t cs,
                                  target_ulong rt))
{
    GET_HOST_RETPC();
    const cap_register_t *csp = get_readonly_capreg(env, cs);
    uint32_t rt_perms = (uint32_t)rt & (CAP_PERMS_ALL);
    uint32_t rt_uperms = ((uint32_t)rt >> CAP_UPERMS_SHFT) & CAP_UPERMS_ALL;
    /*
     * CCheckPerm: Raise exception if don't have permission
     */
    if (!csp->cr_tag) {
        raise_cheri_exception(env, CapEx_TagViolation, cs);
    } else if ((cap_get_perms(csp) & rt_perms) != rt_perms) {
        raise_cheri_exception(env, CapEx_UserDefViolation, cs);
    } else if ((cap_get_uperms(csp) & rt_uperms) != rt_uperms) {
        raise_cheri_exception(env, CapEx_UserDefViolation, cs);
    } else if ((rt >> (16 + CAP_MAX_UPERM)) != 0UL) {
        raise_cheri_exception(env, CapEx_UserDefViolation, cs);
    }
}

/// Two operands (int int)

static target_ulong crap_impl(target_ulong len) {
    // In QEMU we do this by performing a csetbounds on a maximum permissions
    // capability and returning the resulting length
    cap_register_t tmpcap;
    set_max_perms_capability(&tmpcap, 0);
    CAP_cc(setbounds)(&tmpcap, 0, len);
    // Previously QEMU return (1<<64)-1 for a representable length of 1<<64
    // (similar to CGetLen), but all other implementations just strip the
    // high bit instead. Note: This allows a subsequent CSetBoundsExact to
    // succeed instead of trapping.
    // TODO: We may want to change CRRL to trap in this case. This could avoid
    //  potential bugs caused by accientally returning a zero-length capability.
    //  However, most code should already be guarding against large inputs so
    //  it is unclear if this makes much of a difference, and knowing that the
    //  instruction never traps could be useful for optimization purposes.
    // See also https://github.com/CTSRD-CHERI/cheri-architecture/issues/32
    return (target_ulong)cap_get_length_full(&tmpcap);
}

target_ulong CHERI_HELPER_IMPL(crap(CPUArchState *env, target_ulong len))
{
    // CRoundArchitecturalPrecision rt, rs:
    // rt is set to the smallest value greater or equal to rs that can be used
    // by CSetBoundsExact without trapping (assuming a suitably aligned base).
    // Now renamed to CRoundReprensentableLength (CRRL)
    return crap_impl(len);
}

target_ulong CHERI_HELPER_IMPL(cram(CPUArchState *env, target_ulong len))
{
    // CRepresentableAlignmentMask rt, rs:
    // rt is set to a mask that can be used to align down addresses to a value
    // that is sufficiently aligned to set precise bounds for the nearest
    // representable length of rs (as obtained by CRoundArchitecturalPrecision).
    // The mask used to align down is all ones followed by (required exponent
    // for compressed representation) zeroes
    target_ulong result = CAP_cc(get_alignment_mask)(len);
    target_ulong rounded_with_crap = crap_impl(len);
    target_ulong rounded_with_cram = (len + ~result) & result;
    qemu_maybe_log_instr_extra(env, "cram(" TARGET_FMT_lx ") rounded="
        TARGET_FMT_lx " rounded with mask=" TARGET_FMT_lx " mask result="
        TARGET_FMT_lx "\n", len, rounded_with_crap, rounded_with_cram, result);
    if (rounded_with_cram != rounded_with_crap) {
        warn_report("CRAM and CRRL disagree for " TARGET_FMT_lx ": crrl=" TARGET_FMT_lx
                    " cram=" TARGET_FMT_lx, len, rounded_with_crap, rounded_with_cram);
        qemu_maybe_log_instr_extra(env, "WARNING: CRAM and CRRL disagree for "
            TARGET_FMT_lx ": crrl=" TARGET_FMT_lx " cram=" TARGET_FMT_lx,
            len, rounded_with_crap, rounded_with_cram);
    }
    return result;
}

/// Three operands (capability capability capability)

void CHERI_HELPER_IMPL(cbuildcap(CPUArchState *env, uint32_t cd, uint32_t cb,
                                 uint32_t ct))
{
    GET_HOST_RETPC_IF_TRAPPING_CHERI_ARCH();
    DEFINE_RESULT_VALID;
    // CBuildCap traps on cbp == NULL so we use reg0 as $ddc. This saves
    // encoding space and also means a cbuildcap relative to $ddc can be one
    // instr instead of two.
    const cap_register_t *cbp = get_capreg_0_is_ddc(env, cb);
    const cap_register_t *ctp = get_readonly_capreg(env, ct);
    /*
     * CBuildCap: create capability from untagged register.
     * XXXAM: Note this is experimental and may change.
     */
    if (!cbp->cr_tag) {
        raise_cheri_exception_or_invalidate(env, CapEx_TagViolation, cb);
    } else if (is_cap_sealed(cbp)) {
        raise_cheri_exception_or_invalidate(env, CapEx_SealViolation, cb);
    } else if (cap_get_base(ctp) < cap_get_base(cbp)) {
        raise_cheri_exception_or_invalidate(env, CapEx_LengthViolation, cb);
    } else if (cap_get_top_full(ctp) > cap_get_top_full(cbp)) {
        raise_cheri_exception_or_invalidate(env, CapEx_LengthViolation, cb);
    } else if (cap_get_base(ctp) > cap_get_top_full(ctp)) {
        // check for length < 0 - possible because cs2 might be untagged
        raise_cheri_exception_or_invalidate(env, CapEx_LengthViolation, ct);
    } else if ((cap_get_perms(ctp) & cap_get_perms(cbp)) !=
               cap_get_perms(ctp)) {
        raise_cheri_exception_or_invalidate(env, CapEx_UserDefViolation, cb);
    } else if ((cap_get_uperms(ctp) & cap_get_uperms(cbp)) !=
               cap_get_uperms(ctp)) {
        raise_cheri_exception_or_invalidate(env, CapEx_UserDefViolation, cb);
    } else if (cap_has_reserved_bits_set(ctp)) {
        // TODO: It would be nice to use a different exception code for this
        //  case but this should match Flute.
        // See also https://github.com/CTSRD-CHERI/cheri-architecture/issues/48
        raise_cheri_exception_or_invalidate(env, CapEx_LengthViolation, ct);
    }

    cap_register_t result = *ctp;

    CAP_cc(update_otype)(&result, CAP_OTYPE_UNSEALED);
    /*
     * cbuildcap is allowed to seal at any ambiently-available otype,
     * subject to their construction conditions.  Otherwise, the result is
     * unsealed.
     */
    if (cap_is_sealed_entry(ctp)) {
        CAP_cc(update_otype)(&result, CAP_OTYPE_SENTRY);
    }
    if (!RESULT_VALID) {
        result.cr_tag = 0; /* Not a valid subset. */
    } else {
        /* Check if the capability bounds are canonical by deriving. */
        cap_register_t derived = *cbp;
        if (is_cap_sealed(&derived)) {
            derived.cr_tag = 0;
        }
        cap_set_cursor(&derived, cap_get_cursor(&result));
        CAP_cc(setbounds)(&derived, cap_get_base(&result),
                          cap_get_top_full(&result));
        cap_set_cursor(&derived, cap_get_cursor(&result));
        CAP_cc(update_perms)(&derived, cap_get_perms(cbp) & cap_get_perms(ctp));
        CAP_cc(update_uperms)(&derived,
                              cap_get_uperms(cbp) & cap_get_uperms(ctp));
        CAP_cc(update_flags)(&derived, cap_get_flags(ctp));
        if (cap_is_sealed_entry(ctp)) {
            CAP_cc(update_otype)(&derived, CAP_OTYPE_SENTRY);
        }
        result.cr_tag = 1; /* Set tag to true for comparison with derived. */
        if (cap_exactly_equal(&result, &derived)) {
            /*
             * If this was a valid derivation sequence return that to ensure
             * canonical bounds encoding.
             */
            result = derived;
        } else {
            /* Valid subset but not canonical -> return the untagged input. */
            result.cr_tag = 0;
        }
    }
    update_capreg(env, cd, &result);
}

void CHERI_HELPER_IMPL(ccopytype(CPUArchState *env, uint32_t cd, uint32_t cb,
                                 uint32_t ct))
{
    GET_HOST_RETPC_IF_TRAPPING_CHERI_ARCH();
    DEFINE_RESULT_VALID;
    const cap_register_t *cbp = get_readonly_capreg(env, cb);
    const cap_register_t *ctp = get_readonly_capreg(env, ct);
    if (!cbp->cr_tag) {
        raise_cheri_exception_or_invalidate(env, CapEx_TagViolation, cb);
    } else if (is_cap_sealed(cbp)) {
        raise_cheri_exception_or_invalidate(env, CapEx_SealViolation, cb);
    }
    if (!cap_is_sealed_with_type(ctp)) {
        // For reserved otypes we return a null-derived value.
        cap_register_t result;
        update_capreg(env, cd, int_to_cap(cap_get_otype_signext(ctp), &result));
        return;
    }
    if (cap_get_otype_unsigned(ctp) < cap_get_base(cbp)) {
        raise_cheri_exception_or_invalidate(env, CapEx_LengthViolation, cb);
    } else if (cap_get_otype_unsigned(ctp) >= cap_get_top(cbp)) {
        raise_cheri_exception_or_invalidate(env, CapEx_LengthViolation, cb);
    }
    cap_register_t result = *cbp;
    if (!RESULT_VALID) {
        result.cr_tag = 0;
    }
    result._cr_cursor = cap_get_otype_unsigned(ctp);
    cheri_debug_assert(cap_is_representable(&result));
    update_capreg(env, cd, &result);
}

static void cseal_common(CPUArchState *env, uint32_t cd, uint32_t cs,
                         uint32_t ct, bool conditional,
                         uintptr_t _host_return_address)
{
    DEFINE_RESULT_VALID;
    const cap_register_t *csp = get_readonly_capreg(env, cs);
    const cap_register_t *ctp = get_readonly_capreg(env, ct);
    target_ulong ct_base_plus_offset = cap_get_cursor(ctp);
    /*
     * CSeal: Seal a capability
     */
    if (!ctp->cr_tag) {
        if (conditional) {
            update_capreg(env, cd, csp);
            return;
        }
        raise_cheri_exception_or_invalidate(env, CapEx_TagViolation, ct);
    } else if (!csp->cr_tag) {
        raise_cheri_exception_or_invalidate(env, CapEx_TagViolation, cs);
    } else if (conditional && !cap_is_unsealed(csp)) {
        update_capreg(env, cd, csp);
        return;
    } else if (conditional && !cap_cursor_in_bounds(ctp)) {
        update_capreg(env, cd, csp);
        return;
    } else if (conditional &&
               cap_get_cursor(ctp) == CAP_OTYPE_UNSEALED_SIGNED) {
        update_capreg(env, cd, csp);
        return;
    } else if (!conditional && !cap_is_unsealed(csp)) {
        raise_cheri_exception_or_invalidate(env, CapEx_SealViolation, cs);
    } else if (!cap_is_unsealed(ctp)) {
        raise_cheri_exception_or_invalidate(env, CapEx_SealViolation, ct);
    } else if (!cap_has_perms(ctp, CAP_PERM_SEAL)) {
        raise_cheri_exception_or_invalidate(env, CapEx_PermitSealViolation, ct);
    } else if (!conditional && !cap_cursor_in_bounds(ctp)) {
        raise_cheri_exception_or_invalidate(env, CapEx_LengthViolation, ct);
    } else if (ct_base_plus_offset > CAP_MAX_REPRESENTABLE_OTYPE ||
               cap_otype_is_reserved(ct_base_plus_offset)) {
        raise_cheri_exception_or_invalidate(env, CapEx_LengthViolation, ct);
    } else if (!is_representable_cap_with_addr(csp, cap_get_cursor(csp))) {
        raise_cheri_exception_or_invalidate(env, CapEx_InexactBounds, cs);
    }
    cap_register_t result = *csp;
    if (!RESULT_VALID) {
        result.cr_tag = false;
        uint32_t new_otype = (uint32_t)ct_base_plus_offset;
        new_otype &= CAP_OTYPE_ALL_BITS;
        CAP_cc(update_otype)(&result, new_otype);
    } else {
        cap_set_sealed(&result, (uint32_t)ct_base_plus_offset);
    }
    update_capreg(env, cd, &result);
}

void CHERI_HELPER_IMPL(ccseal(CPUArchState *env, uint32_t cd, uint32_t cs,
                              uint32_t ct))
{
    /*
     * CCSeal: Conditionally seal a capability.
     */
    cseal_common(env, cd, cs, ct, true, GETPC());
}

void CHERI_HELPER_IMPL(cseal(CPUArchState *env, uint32_t cd, uint32_t cs,
                             uint32_t ct))
{
    /*
     * CSeal: Seal a capability
     */
    cseal_common(env, cd, cs, ct, false, GETPC());
}

void CHERI_HELPER_IMPL(cunseal(CPUArchState *env, uint32_t cd, uint32_t cs,
                               uint32_t ct))
{
    GET_HOST_RETPC_IF_TRAPPING_CHERI_ARCH();
    DEFINE_RESULT_VALID;
    const cap_register_t *csp = get_readonly_capreg(env, cs);
    const cap_register_t *ctp = get_readonly_capreg(env, ct);
    const target_ulong ct_cursor = cap_get_cursor(ctp);
    /*
     * CUnseal: Unseal a sealed capability
     */
    if (!csp->cr_tag) {
        raise_cheri_exception_or_invalidate(env, CapEx_TagViolation, cs);
    } else if (!ctp->cr_tag) {
        raise_cheri_exception_or_invalidate(env, CapEx_TagViolation, ct);
    } else if (cap_is_unsealed(csp)) {
        raise_cheri_exception_or_invalidate(env, CapEx_SealViolation, cs);
    } else if (!cap_is_unsealed(ctp)) {
        raise_cheri_exception_or_invalidate(env, CapEx_SealViolation, ct);
    } else if (!cap_is_sealed_with_type(csp)) {
        /* Reserved otypes are not allowed. */
        raise_cheri_exception_or_invalidate(env, CapEx_TypeViolation, cs);
    } else if (ct_cursor != cap_get_otype_unsigned(csp)) {
        raise_cheri_exception_or_invalidate(env, CapEx_TypeViolation, ct);
    } else if (!cap_has_perms(ctp, CAP_PERM_UNSEAL)) {
        raise_cheri_exception_or_invalidate(env, CapEx_PermitUnsealViolation,
                                            ct);
    } else if (!cap_cursor_in_bounds(ctp)) {
        /* Must be in bounds and not one past end (i.e. not equal to top). */
        raise_cheri_exception_or_invalidate(env, CapEx_LengthViolation, ct);
    } else if (ct_cursor > CAP_MAX_REPRESENTABLE_OTYPE ||
               cap_otype_is_reserved(ct_cursor)) {
        /* This should never happen due to the ct_cursor != cs_otype check. */
        raise_cheri_exception_or_invalidate(env, CapEx_LengthViolation, ct);
    }

    cap_register_t result = *csp;
    target_ulong new_perms = cap_get_perms(&result);
    if (cap_has_perms(csp, CAP_PERM_GLOBAL) &&
        cap_has_perms(ctp, CAP_PERM_GLOBAL)) {
        new_perms |= CAP_PERM_GLOBAL;
    } else {
        new_perms &= ~CAP_PERM_GLOBAL;
    }
    CAP_cc(update_perms)(&result, new_perms);
    if (RESULT_VALID) {
        cap_set_unsealed(&result);
    } else {
        result.cr_tag = 0; /* Detag on invalid input/argument. */
        CAP_cc(update_otype)(&result, CAP_OTYPE_UNSEALED);
    }
    update_capreg(env, cd, &result);
}

/// Three operands (capability capability int)

#ifdef DO_CHERI_STATISTICS
struct bounds_bucket bounds_buckets[NUM_BOUNDS_BUCKETS] = {
    {1, "1  "}, // 1
    {2, "2  "}, // 2
    {4, "4  "}, // 3
    {8, "8  "}, // 4
    {16, "16 "},        {32, "32 "},          {64, "64 "},
    {256, "256"},       {1024, "1K "},        {4096, "4K "},
    {64 * 1024, "64K"}, {1024 * 1024, "1M "}, {64 * 1024 * 1024, "64M"},
};

DEFINE_CHERI_STAT(cincoffset);
DEFINE_CHERI_STAT(csetoffset);
DEFINE_CHERI_STAT(csetaddr);
DEFINE_CHERI_STAT(candaddr);
DEFINE_CHERI_STAT(cfromptr);
#endif

static inline QEMU_ALWAYS_INLINE void
cincoffset_impl(CPUArchState *env, uint32_t cd, uint32_t cb, target_ulong rt,
                uintptr_t retpc, struct oob_stats_info *oob_info)
{
    const cap_register_t *cbp = get_readonly_capreg(env, cb);
    /*
     * CIncOffset: Increase Offset
     */
    target_ulong new_addr = cap_get_cursor(cbp) + rt;
    /*
     * CIncOffset and CSetOffset use the approximate fast representability
     * check rather than a precise one.
     */
    try_set_cap_cursor(env, cbp, cb, cd, new_addr,
                       /*precise_repr_check=*/false, retpc, oob_info);
}

void CHERI_HELPER_IMPL(candperm(CPUArchState *env, uint32_t cd, uint32_t cb,
                                target_ulong rt))
{
    GET_HOST_RETPC_IF_TRAPPING_CHERI_ARCH();
    DEFINE_RESULT_VALID;
    const cap_register_t *cbp = get_readonly_capreg(env, cb);
    /*
     * CAndPerm: Restrict Permissions
     */
    if (!cbp->cr_tag) {
        raise_cheri_exception_or_invalidate(env, CapEx_TagViolation, cb);
    } else if (!cap_is_unsealed(cbp)) {
        raise_cheri_exception_or_invalidate(env, CapEx_SealViolation, cb);
    }

    uint32_t rt_perms = (uint32_t)rt & (CAP_PERMS_ALL);
    uint32_t rt_uperms = ((uint32_t)rt >> CAP_UPERMS_SHFT) & CAP_UPERMS_ALL;
    cap_register_t result = *cbp;
    if (!RESULT_VALID) {
        result.cr_tag = 0;
    }
    CAP_cc(update_perms)(&result, cap_get_perms(cbp) & rt_perms);
    CAP_cc(update_uperms)(&result, cap_get_uperms(cbp) & rt_uperms);
    update_capreg(env, cd, &result);
}

void CHERI_HELPER_IMPL(cincoffset(CPUArchState *env, uint32_t cd, uint32_t cb,
                                  target_ulong rt))
{
    return cincoffset_impl(env, cd, cb, rt, GETPC(), OOB_INFO(cincoffset));
}

void CHERI_HELPER_IMPL(candaddr(CPUArchState *env, uint32_t cd, uint32_t cb,
                                target_ulong rt))
{
    target_ulong cursor = get_capreg_cursor(env, cb);
    target_ulong target_addr = cursor & rt;
    try_set_cap_cursor(env, get_readonly_capreg(env, cb), cb, cd, target_addr,
                       /*precise_repr_check=*/true, GETPC(),
                       OOB_INFO(candaddr));
}

void CHERI_HELPER_IMPL(csetaddr(CPUArchState *env, uint32_t cd, uint32_t cb,
                                target_ulong target_addr))
{
    try_set_cap_cursor(env, get_readonly_capreg(env, cb), cb, cd, target_addr,
                       /*precise_repr_check=*/true, GETPC(),
                       OOB_INFO(csetaddr));
}

void CHERI_HELPER_IMPL(csetoffset(CPUArchState *env, uint32_t cd, uint32_t cb,
                                  target_ulong target_offset))
{
    target_ulong offset = cap_get_offset(get_readonly_capreg(env, cb));
    target_ulong diff = target_offset - offset;
    cincoffset_impl(env, cd, cb, diff, GETPC(), OOB_INFO(csetoffset));
}

void CHERI_HELPER_IMPL(cfromptr(CPUArchState *env, uint32_t cd, uint32_t cb,
                                target_ulong rt))
{
    GET_HOST_RETPC();
    DEFINE_RESULT_VALID;
#ifdef DO_CHERI_STATISTICS
    OOB_INFO(cfromptr)->num_uses++;
#endif
    // CFromPtr traps on cbp == NULL so we use reg0 as $ddc to save encoding
    // space (and for backwards compat with old binaries).
    // Note: This is also still required for new binaries since clang assumes it
    // can use zero as $ddc in cfromptr/ctoptr
    const cap_register_t *cbp = get_capreg_0_is_ddc(env, cb);
    /*
     * CFromPtr: Create capability from pointer
     */
    if (rt == (target_ulong)0) {
        cap_register_t result;
        update_capreg(env, cd, null_capability(&result));
        return;
    } else if (!cbp->cr_tag) {
        raise_cheri_exception_or_invalidate(env, CapEx_TagViolation, cb);
    } else if (is_cap_sealed(cbp)) {
        raise_cheri_exception_or_invalidate(env, CapEx_SealViolation, cb);
    }
    cap_register_t result = *cbp;
    if (!RESULT_VALID) {
        result.cr_tag = 0; /* Detag sealed inputs  */
    }
    target_ulong new_addr = cbp->cr_base + rt;
    if (!is_representable_cap_with_addr(cbp, new_addr)) {
        if (cbp->cr_tag) {
            became_unrepresentable(env, cd, OOB_INFO(cfromptr),
                                   _host_return_address);
        }
        cap_mark_unrepresentable(new_addr, &result);
    } else {
        result._cr_cursor = new_addr;
        check_out_of_bounds_stat(env, OOB_INFO(cfromptr), &result,
                                 _host_return_address);
    }
    update_capreg(env, cd, &result);
}

static void do_setbounds(bool must_be_exact, CPUArchState *env, uint32_t cd,
                         uint32_t cb, target_ulong length,
                         uintptr_t _host_return_address)
{
    const cap_register_t *cbp = get_readonly_capreg(env, cb);
    target_ulong new_base = cap_get_cursor(cbp);

#ifdef TARGET_AARCH64
    if (CAP_cc(cap_bounds_uses_value)(cbp))
        new_base = CAP_cc(cap_bounds_address)(cap_get_cursor(cbp));
#endif

    cap_length_t new_top = (cap_length_t)new_base + length; // 65 bits
    DEFINE_RESULT_VALID;
    /*
     * CSetBounds: Set Bounds
     */
#ifndef CHERI_USER_NO_TAGS
    if (!cbp->cr_tag) {
        raise_cheri_exception_or_invalidate(env, CapEx_TagViolation, cb);
    } else
#endif
    if (is_cap_sealed(cbp)) {
        raise_cheri_exception_or_invalidate(env, CapEx_SealViolation, cb);
    }
#ifndef TARGET_AARCH64
    /*
     * On morello this check needs doing later as the resulting bounds may
     * not be exact, but then break monotonicity.
     */
    else if (new_base < cbp->cr_base) {
        raise_cheri_exception_or_invalidate(env, CapEx_LengthViolation, cb);
    } else if (new_top > cap_get_top_full(cbp)) {
        raise_cheri_exception_or_invalidate(env, CapEx_LengthViolation, cb);
    }
#endif
    cap_register_t result = *cbp;
    /*
     * With compressed capabilities we may need to increase the range of
     * memory addresses to be wider than requested so it is
     * representable.
     */
    const bool exact = CAP_cc(setbounds)(&result, new_base, new_top);
    if (!exact)
        env->statcounters_imprecise_setbounds++;
    if (must_be_exact && !exact) {
        raise_cheri_exception_or_invalidate(env, CapEx_InexactBounds, cb);
    }

#ifdef TARGET_AARCH64
    if ((result.cr_base < cbp->cr_base) ||
        (cap_get_top_full(&result) > cap_get_top_full(cbp))) {
        RESULT_VALID = false;
    }
    /*
     * Work around bug introduced in cheri-compressed-cap commit
     *1a3898fa066e9f7e0560ccc95731d5b7f3a7c882 that resulted in the high
     * bits of the cursor incorrectly being cleared for Morello.
     * FIXME: remove once we have updatedd cheri-compressed-cap to include
     * https://github.com/CTSRD-CHERI/cheri-compressed-cap/pull/14
     */
    result._cr_cursor = cbp->_cr_cursor;
#endif

    if (RESULT_VALID) {
        assert(cap_is_representable(&result) &&
               "CSetBounds must create a representable capability");
        assert(result.cr_base >= cbp->cr_base &&
               "CSetBounds broke monotonicity (base)");
        assert(cap_get_length_full(&result) <= cap_get_length_full(cbp) &&
               "CSetBounds broke monotonicity (length)");
        assert(cap_get_top_full(&result) <= cap_get_top_full(cbp) &&
               "CSetBounds broke monotonicity (top)");
    } else {
        result.cr_tag = 0;
    }

    update_capreg(env, cd, &result);
}

void CHERI_HELPER_IMPL(csetbounds(CPUArchState *env, uint32_t cd, uint32_t cb,
                                  target_ulong rt))
{
    do_setbounds(false, env, cd, cb, rt, GETPC());
}

void CHERI_HELPER_IMPL(csetboundsexact(CPUArchState *env, uint32_t cd,
                                       uint32_t cb, target_ulong rt))
{
    do_setbounds(true, env, cd, cb, rt, GETPC());
}

#ifndef TARGET_AARCH64
/* Morello does not have flags in the capaibility metadata */
void CHERI_HELPER_IMPL(csetflags(CPUArchState *env, uint32_t cd, uint32_t cb,
                                 target_ulong flags))
{
    GET_HOST_RETPC_IF_TRAPPING_CHERI_ARCH();
    DEFINE_RESULT_VALID;
    const cap_register_t *cbp = get_readonly_capreg(env, cb);
    /*
     * CSetFlags: Set Flags
     */
    if (cbp->cr_tag && !cap_is_unsealed(cbp)) {
        raise_cheri_exception_or_invalidate(env, CapEx_SealViolation, cb);
    }
    cap_register_t result = *cbp;
    if (!RESULT_VALID) {
        result.cr_tag = 0;
    }
    flags &= CAP_FLAGS_ALL_BITS;
    _Static_assert(CAP_FLAGS_ALL_BITS == 1, "Only one flag should exist");
    CAP_cc(update_flags)(&result, flags);
    update_capreg(env, cd, &result);
}
#endif

/// Three operands (int capability capability)

// static inline bool cap_bounds_are_subset(const cap_register_t *first, const
// cap_register_t *second) {
//    return cap_get_base(first) <= cap_get_base(second) && cap_get_top(second)
//    <= cap_get_top(first);
//}

target_ulong CHERI_HELPER_IMPL(csub(CPUArchState *env, uint32_t cb,
                                    uint32_t ct))
{
    // This is very noisy, but may be interesting for C-compatibility analysis
#if 0
    const cap_register_t *cbp = get_readonly_capreg(env, cb);
    const cap_register_t *ctp = get_readonly_capreg(env, ct);


    // If the capabilities are not subsets (i.e. at least one tagged and derived from different caps,
    // emit a warning to see how many subtractions are being performed that are invalid in ISO C
    if (cbp->cr_tag != ctp->cr_tag ||
        (cbp->cr_tag && !cap_bounds_are_subset(cbp, ctp) && !cap_bounds_are_subset(ctp, cbp))) {
        // Don't warn about subtracting NULL:
        if (!is_null_capability(ctp)) {
            warn_report("Subtraction between two capabilities that are not subsets: \r\n"
                    "\tLHS: " PRINT_CAP_FMTSTR "\r\n\tRHS: " PRINT_CAP_FMTSTR "\r",
                    PRINT_CAP_ARGS(cbp), PRINT_CAP_ARGS(ctp));
        }
    }
#endif
    /*
     * CSub: Subtract Capabilities
     */
    return (target_ulong)(get_capreg_cursor(env, cb) -
                          get_capreg_cursor(env, ct));
}

target_ulong CHERI_HELPER_IMPL(ctestsubset(CPUArchState *env, uint32_t cb,
                                           uint32_t ct))
{
    const cap_register_t *cbp = get_capreg_0_is_ddc(env, cb);
    const cap_register_t *ctp = get_readonly_capreg(env, ct);
    bool is_subset = false;
    /*
     * CTestSubset: Test if capability is a subset of another
     */
    if (cbp->cr_tag == ctp->cr_tag &&
        /* is_cap_sealed(cbp) == is_cap_sealed(ctp) && */
        cap_get_base(cbp) <= cap_get_base(ctp) &&
        cap_get_top_full(ctp) <= cap_get_top_full(cbp) &&
        (cap_get_perms(cbp) & cap_get_perms(ctp)) == cap_get_perms(ctp) &&
        (cap_get_uperms(cbp) & cap_get_uperms(ctp)) == cap_get_uperms(ctp)) {
        is_subset = true;
    }
    return (target_ulong)is_subset;
}

target_ulong CHERI_HELPER_IMPL(cseqx(CPUArchState *env, uint32_t cb,
                                     uint32_t ct))
{
    const cap_register_t *cbp = get_readonly_capreg(env, cb);
    const cap_register_t *ctp = get_readonly_capreg(env, ct);

    return cap_exactly_equal(cbp, ctp);
}

target_ulong CHERI_HELPER_IMPL(ctoptr(CPUArchState *env, uint32_t cb,
                                      uint32_t ct))
{
    GET_HOST_RETPC_IF_TRAPPING_CHERI_ARCH();
    // CToPtr traps on ctp == NULL so we use reg0 as $ddc there. This means we
    // can have a CToPtr relative to $ddc as one instruction instead of two and
    // is required since clang still assumes it can use zero as $ddc in
    // cfromptr/ctoptr
    const cap_register_t *cbp = get_readonly_capreg(env, cb);
    const cap_register_t *ctp = get_capreg_0_is_ddc(env, ct);
    target_ulong cb_cursor = cap_get_cursor(cbp);
    /*
     * CToPtr: Capability to Pointer
     */
#if !CHERI_TAG_CLEAR_ON_INVALID
    if (!ctp->cr_tag) {
        raise_cheri_exception(env, CapEx_TagViolation, ct);
    }
#endif
    if (!cbp->cr_tag) {
        return (target_ulong)0;
    } else {
        return (target_ulong)(cb_cursor - ctp->cr_base);
    }
}

/// Loads and stores

static inline QEMU_ALWAYS_INLINE target_ulong cap_check_common(
    uint32_t required_perms, CPUArchState *env, uint32_t cb,
    target_ulong offset, uint32_t size, uintptr_t _host_return_address)
{
    const cap_register_t *cbp = get_load_store_base_cap(env, cb);
    return cap_check_common_reg(required_perms, env, cb, offset, size,
                                _host_return_address, cbp, size,
                                /*unaligned_handler=*/NULL);
}

/*
 * Load Via Capability Register
 */
target_ulong CHERI_HELPER_IMPL(cap_load_check(CPUArchState *env, uint32_t cb,
                                              target_ulong offset,
                                              uint32_t size))
{
    return cap_check_common(CAP_PERM_LOAD, env, cb, offset, size, GETPC());
}

/*
 * Store Via Capability Register
 */
target_ulong CHERI_HELPER_IMPL(cap_store_check(CPUArchState *env, uint32_t cb,
                                            target_ulong offset, uint32_t size))
{
    return cap_check_common(CAP_PERM_STORE, env, cb, offset, size, GETPC());
}

/*
 * Read-modify-write Via Capability Register
 */
target_ulong CHERI_HELPER_IMPL(cap_rmw_check(CPUArchState *env, uint32_t cb,
    target_ulong offset, uint32_t size))
{
    return cap_check_common(CAP_PERM_LOAD | CAP_PERM_STORE, env, cb, offset,
                            size, GETPC());
}

/// Capability loads and stores
void CHERI_HELPER_IMPL(load_cap_via_cap(CPUArchState *env, uint32_t cd,
                                        uint32_t cb, target_ulong offset))
{
    GET_HOST_RETPC();
    const cap_register_t *cbp = get_load_store_base_cap(env, cb);

    const target_ulong addr = cap_check_common_reg(
        perms_for_load(), env, cb, offset, CHERI_CAP_SIZE, _host_return_address,
        cbp, CHERI_CAP_SIZE, raise_unaligned_load_exception);

    load_cap_from_memory(env, cd, cb, cbp, addr, _host_return_address,
                         /*physaddr_out=*/NULL, true);
}

void CHERI_HELPER_IMPL(store_cap_via_cap(CPUArchState *env, uint32_t cs,
                                         uint32_t cb, target_ulong offset))
{
    GET_HOST_RETPC();
    // CSC traps on cbp == NULL so we use reg0 as $ddc to save encoding
    // space and increase code density since storing relative to $ddc is common
    // in the hybrid ABI (and also for backwards compat with old binaries).
    const cap_register_t *cbp = get_load_store_base_cap(env, cb);

    const target_ulong addr =
        cap_check_common_reg(perms_for_store(env, cs), env, cb, offset,
                             CHERI_CAP_SIZE, _host_return_address, cbp,
                             CHERI_CAP_SIZE, raise_unaligned_store_exception);

    store_cap_to_memory(env, cs, addr, _host_return_address, true);
}

#ifndef CHERI_USER_NO_TAGS
static inline bool
cheri_tag_prot_clear_or_trap(CPUArchState *env, target_ulong va,
                             int cb, const cap_register_t* cbp,
                             int prot, uintptr_t retpc, target_ulong tag)
{
    if (tag && (prot & PAGE_LC_CLEAR)) {
        qemu_maybe_log_instr_extra(env, "Clearing tag loaded from " TARGET_FMT_lx
            " due to MMU permissions\n", va);
        return 0;
    }
    if (tag && !cap_has_perms(cbp, CAP_PERM_LOAD_CAP)) {
        qemu_maybe_log_instr_extra(env, "Clearing tag loaded from " TARGET_FMT_lx
            " due to missing CAP_PERM_LOAD_CAP\n", va);
        return 0;
    }
    if ((tag && (prot & PAGE_LC_TRAP)) || (prot & PAGE_LC_TRAP_ANY))
        raise_load_tag_exception(env, va, cb, retpc);
    return tag;
}
#endif

void squash_mutable_permissions(CPUArchState *env, target_ulong *pesbt,
                                const cap_register_t *source)
{
#ifdef TARGET_AARCH64
    if (!cap_has_perms(source, CAP_PERM_MUTABLE_LOAD) &&
        (CAP_cc(cap_pesbt_extract_otype)(*pesbt) == CAP_OTYPE_UNSEALED)) {
        qemu_maybe_log_instr_extra(env,
                                   "Squashing mutable load related perms\n");
        *pesbt &= ~CAP_cc(cap_pesbt_encode_perms)(
            CAP_PERM_MUTABLE_LOAD | CAP_PERM_STORE_LOCAL |
            CAP_PERM_STORE_CAP | CAP_PERM_STORE);
    }
#endif
}

bool load_cap_from_memory_raw_tag_mmu_idx(
    CPUArchState *env, target_ulong *pesbt, target_ulong *cursor, uint32_t cb,
    const cap_register_t *source, target_ulong vaddr, target_ulong retpc,
    hwaddr *physaddr, bool take_lock, bool *raw_tag, int mmu_idx)
{
    cheri_debug_assert(QEMU_IS_ALIGNED(vaddr, CHERI_CAP_SIZE));
    /*
     * Load otype and perms from memory (might trap on load)
     *
     * Note: In-memory capabilities pesbt is xored with a mask to ensure that
     * NULL capabilities have an all zeroes representation.
     */
    /* No TLB fault possible, should be safe to get a host pointer now */
    void *host = probe_read(env, vaddr, CHERI_CAP_SIZE, mmu_idx, retpc);
<<<<<<< HEAD
#ifdef CONFIG_USER_ONLY
    assert(host && "TLB fault cannot occur in the user mode");
#endif
=======

    tag_reader_lock_t read_lock = NULL;
    int prot;

    if (take_lock) {
        cheri_lock_for_tag_get(env, vaddr, cb, physaddr, &prot, retpc, mmu_idx,
                               host, &read_lock);
    }

>>>>>>> e863f7f8
    // When writing back pesbt we have to XOR with the NULL mask to ensure that
    // NULL capabilities have an all-zeroes representation.
    if (likely(host)) {
        // Fast path, host address in TLB
#if TARGET_LONG_BITS == 32
#define ld_cap_word_p ldl_p
#elif TARGET_LONG_BITS == 64
#define ld_cap_word_p ldq_p
#else
#error "Unhandled target long width"
#endif
        *pesbt = ld_cap_word_p((char *)host + CHERI_MEM_OFFSET_METADATA) ^
                CAP_NULL_XOR_MASK;
        *cursor = ld_cap_word_p((char *)host + CHERI_MEM_OFFSET_CURSOR);
#undef ld_cap_word_p
#ifndef CONFIG_USER_ONLY
    } else {
        // Slow path for e.g. IO regions.
        if (take_lock)
            cheri_tag_reader_push_free_on_exception(env, read_lock);
        qemu_maybe_log_instr_extra(env, "Using slow path for load from guest "
            "address " TARGET_FMT_lx "\n", vaddr);
        *pesbt = cpu_ld_cap_word_ra(env, vaddr + CHERI_MEM_OFFSET_METADATA, retpc) ^
                CAP_NULL_XOR_MASK;
        *cursor = cpu_ld_cap_word_ra(env, vaddr + CHERI_MEM_OFFSET_CURSOR, retpc);
<<<<<<< HEAD
#endif
    }
#ifndef CHERI_USER_NO_TAGS
    int prot;
    bool tag =
        cheri_tag_get(env, vaddr, cb, physaddr, &prot, retpc, mmu_idx, host);
    if (raw_tag) {
=======
        if (take_lock)
            cheri_tag_reader_pop_free_on_exception(env);
    }

    bool tag = cheri_tag_get(env, vaddr, cb, physaddr, &prot, retpc, mmu_idx,
                             host, take_lock ? &read_lock : NULL);

    if (raw_tag)
>>>>>>> e863f7f8
        *raw_tag = tag;

    if (tag) {
        tag = cheri_tag_prot_clear_or_trap(env, vaddr, cb, source, prot, retpc,
                                           tag);
    }
    tag =
        cheri_tag_prot_clear_or_trap(env, vaddr, cb, source, prot, retpc, tag);
#else
    bool tag = true;
#endif
    if (tag)
        squash_mutable_permissions(env, pesbt, source);

    env->statcounters_cap_read++;
    if (tag)
        env->statcounters_cap_read_tagged++;

#if defined(TARGET_RISCV) && defined(CONFIG_RVFI_DII)
    env->rvfi_dii_trace.MEM.rvfi_mem_addr = vaddr;
    env->rvfi_dii_trace.MEM.rvfi_mem_rdata[0] = *cursor;
    env->rvfi_dii_trace.MEM.rvfi_mem_rdata[1] = *pesbt ^ CAP_NULL_XOR_MASK;
    env->rvfi_dii_trace.MEM.rvfi_mem_rdata[2] = tag;
    env->rvfi_dii_trace.MEM.rvfi_mem_rmask = (1 << CHERI_CAP_SIZE) - 1;
    // TODO: Add one extra bit to include the tag?
    env->rvfi_dii_trace.available_fields |= RVFI_MEM_DATA;
#endif
#if defined(CONFIG_TCG_LOG_INSTR)
    /* Log capability memory access as a single access */
    if (qemu_log_instr_enabled(env)) {
        /*
         * Decompress to log all fields
         * TODO(am2419): why do we decompress? we and up having to compress
         * again in logging implementation. Passing pesbt + cursor would
         * assume a 128-bit format and be less generic?
         */
        cap_register_t ncd;
        CAP_cc(decompress_raw)(*pesbt, *cursor, tag, &ncd);
        qemu_log_instr_ld_cap(env, vaddr, &ncd);
    }
#endif
    return tag;
}

bool load_cap_from_memory_raw_tag(CPUArchState *env, target_ulong *pesbt,
                                  target_ulong *cursor, uint32_t cb,
                                  const cap_register_t *source,
                                  target_ulong vaddr, target_ulong retpc,
                                  hwaddr *physaddr, bool take_lock,
                                  bool *raw_tag)
{
    return load_cap_from_memory_raw_tag_mmu_idx(
        env, pesbt, cursor, cb, source, vaddr, retpc, physaddr, take_lock,
        raw_tag, cpu_mmu_index(env, false));
}

bool load_cap_from_memory_raw(CPUArchState *env, target_ulong *pesbt,
                              target_ulong *cursor, uint32_t cb,
                              const cap_register_t *source, target_ulong vaddr,
                              target_ulong retpc, hwaddr *physaddr,
                              bool take_lock)
{
    return load_cap_from_memory_raw_tag(env, pesbt, cursor, cb, source, vaddr,
                                        retpc, physaddr, take_lock, NULL);
}

cap_register_t load_and_decompress_cap_from_memory_raw(
    CPUArchState *env, uint32_t cb, const cap_register_t *source,
    target_ulong vaddr, target_ulong retpc, hwaddr *physaddr, bool take_lock)
{
    target_ulong pesbt, cursor;
    bool tag = load_cap_from_memory_raw(env, &pesbt, &cursor, cb, source, vaddr,
                                        retpc, physaddr, take_lock);
    cap_register_t result;
    CAP_cc(decompress_raw)(pesbt, cursor, tag, &result);
    result.cr_extra = CREG_FULLY_DECOMPRESSED;
    return result;
}

void load_cap_from_memory(CPUArchState *env, uint32_t cd, uint32_t cb,
                          const cap_register_t *source, target_ulong vaddr,
                          target_ulong retpc, hwaddr *physaddr, bool take_lock)
{
    target_ulong pesbt;
    target_ulong cursor;
    bool tag = load_cap_from_memory_raw(env, &pesbt, &cursor, cb, source, vaddr,
                                        retpc, physaddr, take_lock);
    update_compressed_capreg(env, cd, pesbt, tag, cursor);
}

<<<<<<< HEAD
static void store_cap_memory_to_memory_mmu_index(CPUArchState *env, uint32_t cs,
                                          bool tag,
                                          target_ulong pesbt_for_mem,
                                          target_ulong cursor,
                                          target_ulong vaddr,
                                          target_ulong retpc,
                                          int mmu_idx)
=======
void store_cap_to_memory_mmu_index(CPUArchState *env, uint32_t cs,
                                   target_ulong vaddr, target_ulong retpc,
                                   int mmu_idx, bool take_lock)
>>>>>>> e863f7f8
{
    if (cs == NULL_CAPREG_INDEX) {
        tcg_debug_assert(pesbt_for_mem == 0 && "Wrong value for cnull?");
        tcg_debug_assert(cursor == 0 && "Wrong value for cnull?");
        tcg_debug_assert(!tag && "Wrong value for cnull?");
    }
    /*
     * Touching the tags will take both the data write TLB fault and
     * capability write TLB fault before updating anything.  Thereafter, the
     * data stores will not take additional faults, so there is no risk of
     * accidentally tagging a shorn data write.  This, like the rest of the
     * tag logic, is not multi-TCG-thread safe.
     */
    tag_writer_lock_t lock = NULL;

    env->statcounters_cap_write++;
    void *host = NULL;
    if (tag) {
        env->statcounters_cap_write_tagged++;
<<<<<<< HEAD
#ifndef CHERI_USER_NO_TAGS
        host = cheri_tag_set(env, vaddr, cs, NULL, retpc, mmu_idx);
#else
        host = g2h(vaddr);
#endif
    } else {
#ifndef CHERI_USER_NO_TAGS
        host = cheri_tag_invalidate_aligned(env, vaddr, retpc, mmu_idx);
#else
        host = g2h(vaddr);
#endif
=======
        host = cheri_tag_set(env, vaddr, cs, NULL, retpc, mmu_idx,
                             take_lock ? &lock : NULL);
    } else {
        host = cheri_tag_invalidate_aligned(env, vaddr, retpc, mmu_idx,
                                            take_lock ? &lock : NULL);
>>>>>>> e863f7f8
    }
#ifdef CONFIG_USER_ONLY
    assert(host && "TLB fault cannot occur in the user mode");
#endif
    // When writing back pesbt we have to XOR with the NULL mask to ensure that
    // NULL capabilities have an all-zeroes representation.
    if (likely(host)) {
#if TARGET_LONG_BITS == 32
#define st_cap_word_p stl_p
#elif TARGET_LONG_BITS == 64
#define st_cap_word_p stq_p
#else
#error "Unhandled target long width"
#endif
        // Fast path, host address in TLB
        st_cap_word_p((char*)host + CHERI_MEM_OFFSET_METADATA, pesbt_for_mem);
        st_cap_word_p((char*)host + CHERI_MEM_OFFSET_CURSOR, cursor);
#undef st_cap_word_p
#ifndef CONFIG_USER_ONLY
    } else {
        // Slow path for e.g. IO regions.
        cheri_tag_writer_push_free_on_exception(env, lock);
        qemu_maybe_log_instr_extra(env, "Using slow path for store to guest "
            "address " TARGET_FMT_lx "\n", vaddr);
        cpu_st_cap_word_ra(env, vaddr + CHERI_MEM_OFFSET_METADATA,
                           pesbt_for_mem, retpc);
        cpu_st_cap_word_ra(env, vaddr + CHERI_MEM_OFFSET_CURSOR, cursor,
                           retpc);
<<<<<<< HEAD
#endif
=======
        cheri_tag_writer_pop_free_on_exception(lock);
>>>>>>> e863f7f8
    }

    cheri_tag_writer_release(lock);

#if defined(TARGET_RISCV) && defined(CONFIG_RVFI_DII)
    env->rvfi_dii_trace.MEM.rvfi_mem_addr = vaddr;
    env->rvfi_dii_trace.MEM.rvfi_mem_wdata[0] = cursor;
    env->rvfi_dii_trace.MEM.rvfi_mem_wdata[1] = pesbt_for_mem;
    env->rvfi_dii_trace.MEM.rvfi_mem_wdata[2] = tag;
    env->rvfi_dii_trace.MEM.rvfi_mem_wmask = (1 << CHERI_CAP_SIZE) - 1;
    // TODO: Add one extra bit to include the tag?
    env->rvfi_dii_trace.available_fields |= RVFI_MEM_DATA;
#endif
#if defined(CONFIG_TCG_LOG_INSTR)
    /* Log capability memory access as a single access */
    if (qemu_log_instr_enabled(env)) {
        /*
         * Decompress to log all fields
         * TODO(am2419): see notes on the load path on compression.
         */
        cap_register_t stored_cap;
        const target_ulong pesbt = pesbt_for_mem ^ CAP_NULL_XOR_MASK;
        CAP_cc(decompress_raw)(pesbt, cursor, tag, &stored_cap);
        cheri_debug_assert(cursor == cap_get_cursor(&stored_cap));
        qemu_log_instr_st_cap(env, vaddr, &stored_cap);
    }
#endif
}

void store_cap_to_memory_mmu_index(CPUArchState *env, uint32_t cs,
                                   target_ulong vaddr, target_ulong retpc,
                                   int mmu_idx)
{
    target_ulong cursor = get_capreg_cursor(env, cs);
    target_ulong pesbt_for_mem = get_capreg_pesbt(env, cs) ^ CAP_NULL_XOR_MASK;
#ifdef CONFIG_DEBUG_TCG
    if (get_capreg_state(cheri_get_gpcrs(env), cs) == CREG_INTEGER) {
        tcg_debug_assert(pesbt_for_mem == 0 && "Integer values should have NULL PESBT");
    }
#endif
    bool tag = get_capreg_tag_filtered(env, cs);

    return store_cap_memory_to_memory_mmu_index(env, cs, tag, pesbt_for_mem,
                                                cursor, vaddr, retpc, mmu_idx);
}

void store_cap_memory_to_memory(CPUArchState *env, uint32_t cs, bool tag,
                                target_ulong pesbt_for_mem, target_ulong cursor,
                                target_ulong vaddr, target_ulong retpc)
{
    return store_cap_memory_to_memory_mmu_index(env, cs, tag, pesbt_for_mem,
                                                cursor, vaddr, retpc,
                                                cpu_mmu_index(env, false));
}

void store_cap_to_memory(CPUArchState *env, uint32_t cs, target_ulong vaddr,
                         target_ulong retpc, bool take_lock)
{
    return store_cap_to_memory_mmu_index(env, cs, vaddr, retpc,
                                         cpu_mmu_index(env, false), take_lock);
}

target_ulong CHERI_HELPER_IMPL(cloadtags(CPUArchState *env, uint32_t cb))
{
#ifndef CHERI_USER_NO_TAGS
    static const uint32_t perms = CAP_PERM_LOAD | CAP_PERM_LOAD_CAP;
    static const size_t ncaps = 1 << CAP_TAG_GET_MANY_SHFT;
    static const uint32_t sizealign = ncaps * CHERI_CAP_SIZE;

    GET_HOST_RETPC();
    const cap_register_t *cbp = get_capreg_0_is_ddc(env, cb);

    const target_ulong addr = cap_check_common_reg(
        perms, env, cb, 0, sizealign, _host_return_address, cbp, sizealign,
        raise_unaligned_load_exception);

    target_ulong result = cheri_tag_get_many(env, addr, cb, NULL, GETPC());
#if defined(TARGET_RISCV) && defined(CONFIG_RVFI_DII)
    /* For RVFI tracing, sail reports the valu of th last capability read. */
    target_ulong unused1, unused2;
    (void)load_cap_from_memory_raw(env, &unused1, &unused2, cb, cbp,
                                   addr + sizealign - CHERI_CAP_SIZE,
                                   _host_return_address, NULL);
#endif
    return result;
#else
    return 0;
#endif
}

QEMU_NORETURN static inline void
raise_pcc_fault(CPUArchState *env, CheriCapExcCause cause, target_ulong addr)
{
    cheri_debug_assert(pc_is_current(env));
    /*
     * Note: we set pc=0 since PC will have been saved prior to calling the
     * helper. Therefore, we don't need to recompute it from the generated code.
     * The PC fetched from the generated code will often be out-of-bounds, so
     * fetching it will trigger an assertion.
     */
    raise_cheri_exception_if(env, cause, addr, CHERI_EXC_REGNUM_PCC);
}

void CHERI_HELPER_IMPL(raise_exception_pcc_perms(CPUArchState *env))
{
    // On translation block entry we check that PCC is tagged and unsealed,
    // has the required permissions and is within bounds
    // The running of the end check is performed in the translator
    const cap_register_t *pcc = cheri_get_current_pcc(env);
    CheriCapExcCause cause;
    if (!pcc->cr_tag) {
        cause = CapEx_TagViolation;
    } else if (!cap_is_unsealed(pcc)) {
        cause = CapEx_SealViolation;
    } else if (!cap_has_perms(pcc, CAP_PERM_EXECUTE)) {
        cause = CapEx_PermitExecuteViolation;
    } else {
        error_report("%s: PCC must be invalid. Logic error in translator? "
                     "PCC=" PRINT_CAP_FMTSTR,
                     __func__, PRINT_CAP_ARGS(pcc));
        tcg_abort();
    }
    raise_pcc_fault(env, cause, PC_ADDR(env));
}

void CHERI_HELPER_IMPL(raise_exception_pcc_perms_not_if(
    CPUArchState *env, target_ulong addr, uint32_t required_perms))
{
    const cap_register_t *pcc = cheri_get_recent_pcc(env);
    check_cap(env, pcc, required_perms, addr, CHERI_EXC_REGNUM_PCC, 1,
              /*instavail=*/true, GETPC());
    __builtin_unreachable();
}

void CHERI_HELPER_IMPL(raise_exception_pcc_bounds(CPUArchState *env,
                                                  target_ulong addr,
                                                  uint32_t num_bytes))
{
    // This helper is called either when ifetch runs off the end of pcc or when
    // a branch (e.g. fixed offset relative branchor a jr/jalr instruction)
    // would result in an out-of-bounds pcc value.
    // It is useful to trap on branch rather than ifetch since it greatly
    // improves the debugging experience (exception pc points somewhere
    // helpful).
    cheri_debug_assert(!cap_is_in_bounds(cheri_get_current_pcc(env), addr,
                                         num_bytes == 0 ? 1 : num_bytes));
    raise_pcc_fault(env, CapEx_LengthViolation, addr);
}

void CHERI_HELPER_IMPL(raise_exception_ddc_perms(CPUArchState *env,
                                                 target_ulong addr,
                                                 uint32_t required_perms))
{
    const cap_register_t *ddc = cheri_get_ddc(env);

    cap_check_common_reg(required_perms, env, CHERI_EXC_REGNUM_DDC, addr, 1,
                         GETPC(), ddc, 1, NULL);
    error_report("%s should not return! DDC= " PRINT_CAP_FMTSTR, __func__,
                 PRINT_CAP_ARGS(cheri_get_ddc(env)));
    tcg_abort();
}

void CHERI_HELPER_IMPL(raise_exception_ddc_bounds(CPUArchState *env,
                                                     target_ulong addr,
                                                     uint32_t num_bytes))
{
    const cap_register_t *ddc = cheri_get_ddc(env);
    cheri_debug_assert(ddc->cr_tag && cap_is_unsealed(ddc) &&
                       "Should have been checked before bounds!");
    check_cap(env, ddc, 0, addr, CHERI_EXC_REGNUM_DDC, num_bytes,
              /*instavail=*/true, GETPC());
    error_report("%s should not return! DDC= " PRINT_CAP_FMTSTR, __func__,
                 PRINT_CAP_ARGS(cheri_get_ddc(env)));
    tcg_abort();
}

void CHERI_HELPER_IMPL(decompress_cap(CPUArchState *env, uint32_t regndx))
{
    get_readonly_capreg(env, regndx);
}

void CHERI_HELPER_IMPL(debug_cap(CPUArchState *env, uint32_t regndx))
{
    GPCapRegs *gpcrs = cheri_get_gpcrs(env);
    // Index manually in order not to decompress
    const cap_register_t *cap = (regndx < 32)
                                    ? get_cap_in_gpregs(gpcrs, regndx)
                                    : get_capreg_or_special(env, regndx);
    CapRegState state =
        regndx < 32 ? get_capreg_state(gpcrs, regndx) : CREG_FULLY_DECOMPRESSED;
    bool stateMeansTagged = state == CREG_TAGGED_CAP;
    bool decompressedMeansTagged =
        (state == CREG_FULLY_DECOMPRESSED) && cap->cr_tag;
    target_ulong pesbt = cap->cr_pesbt;
    printf("Debug Cap %2d: Cursor " TARGET_FMT_lx ". Pesbt " TARGET_FMT_lx
           ". Tagged %d (%d,%d). Type " TARGET_FMT_lx ". "
           "Perms " TARGET_FMT_lx "\n",
           regndx, cap->_cr_cursor, pesbt ^ CAP_NULL_XOR_MASK,
           stateMeansTagged || decompressedMeansTagged, state, cap->cr_tag,
           CAP_cc(cap_pesbt_extract_otype)(pesbt),
           CAP_cc(cap_pesbt_extract_perms)(pesbt));
    if (state == CREG_FULLY_DECOMPRESSED) {
        printf("Base: " TARGET_FMT_lx ". Top " TARGET_FMT_lu TARGET_FMT_lx
               ".\n",
               cap->cr_base, (target_ulong)(cap->_cr_top >> CAP_CC(ADDR_WIDTH)),
               (target_ulong)cap->_cr_top);
    }
}

void helper_capreg_state_debug(CPUArchState *env, uint32_t regnum,
                               uint64_t flags, uint64_t pc)
{
    GPCapRegs *gpcrs = cheri_get_gpcrs(env);
    CapRegState regstate = get_capreg_state(gpcrs, regnum);

    // Should include the actual state
    assert((flags & (1 << (uint64_t)regstate)) && pc);
}<|MERGE_RESOLUTION|>--- conflicted
+++ resolved
@@ -214,17 +214,12 @@
                                              target_ulong vaddr,
                                              TCGMemOpIdx oi))
 {
-<<<<<<< HEAD
+    /* Should only be used when locking is off */
+    tcg_debug_assert(!parallel_cpus);
 #ifndef CHERI_USER_NO_TAGS
     cheri_tag_invalidate(env, vaddr, memop_size(get_memop(oi)), GETPC(),
-                         get_mmuidx(oi));
-#endif
-=======
-    /* Should only be used when locking is off */
-    tcg_debug_assert(!parallel_cpus);
-    cheri_tag_invalidate(env, vaddr, memop_size(get_memop(oi)), GETPC(),
                          get_mmuidx(oi), NULL, NULL);
->>>>>>> e863f7f8
+#endif
 }
 
 /*
@@ -234,11 +229,8 @@
 void CHERI_HELPER_IMPL(cheri_invalidate_tags_condition(
     CPUArchState *env, target_ulong vaddr, TCGMemOpIdx oi, uint32_t cond))
 {
-<<<<<<< HEAD
 #ifndef CHERI_USER_NO_TAGS
-=======
     tcg_debug_assert(!parallel_cpus);
->>>>>>> e863f7f8
     if (cond) {
         cheri_tag_invalidate(env, vaddr, memop_size(get_memop(oi)), GETPC(),
                              get_mmuidx(oi), NULL, NULL);
@@ -1434,11 +1426,9 @@
      */
     /* No TLB fault possible, should be safe to get a host pointer now */
     void *host = probe_read(env, vaddr, CHERI_CAP_SIZE, mmu_idx, retpc);
-<<<<<<< HEAD
 #ifdef CONFIG_USER_ONLY
     assert(host && "TLB fault cannot occur in the user mode");
 #endif
-=======
 
     tag_reader_lock_t read_lock = NULL;
     int prot;
@@ -1448,7 +1438,6 @@
                                host, &read_lock);
     }
 
->>>>>>> e863f7f8
     // When writing back pesbt we have to XOR with the NULL mask to ensure that
     // NULL capabilities have an all-zeroes representation.
     if (likely(host)) {
@@ -1474,24 +1463,16 @@
         *pesbt = cpu_ld_cap_word_ra(env, vaddr + CHERI_MEM_OFFSET_METADATA, retpc) ^
                 CAP_NULL_XOR_MASK;
         *cursor = cpu_ld_cap_word_ra(env, vaddr + CHERI_MEM_OFFSET_CURSOR, retpc);
-<<<<<<< HEAD
-#endif
-    }
-#ifndef CHERI_USER_NO_TAGS
-    int prot;
-    bool tag =
-        cheri_tag_get(env, vaddr, cb, physaddr, &prot, retpc, mmu_idx, host);
-    if (raw_tag) {
-=======
         if (take_lock)
             cheri_tag_reader_pop_free_on_exception(env);
-    }
-
+#endif
+    }
+
+#ifndef CHERI_USER_NO_TAGS
     bool tag = cheri_tag_get(env, vaddr, cb, physaddr, &prot, retpc, mmu_idx,
                              host, take_lock ? &read_lock : NULL);
 
     if (raw_tag)
->>>>>>> e863f7f8
         *raw_tag = tag;
 
     if (tag) {
@@ -1582,19 +1563,14 @@
     update_compressed_capreg(env, cd, pesbt, tag, cursor);
 }
 
-<<<<<<< HEAD
 static void store_cap_memory_to_memory_mmu_index(CPUArchState *env, uint32_t cs,
                                           bool tag,
                                           target_ulong pesbt_for_mem,
                                           target_ulong cursor,
                                           target_ulong vaddr,
                                           target_ulong retpc,
-                                          int mmu_idx)
-=======
-void store_cap_to_memory_mmu_index(CPUArchState *env, uint32_t cs,
-                                   target_ulong vaddr, target_ulong retpc,
-                                   int mmu_idx, bool take_lock)
->>>>>>> e863f7f8
+                                          int mmu_idx,
+                                          bool take_lock)
 {
     if (cs == NULL_CAPREG_INDEX) {
         tcg_debug_assert(pesbt_for_mem == 0 && "Wrong value for cnull?");
@@ -1614,25 +1590,19 @@
     void *host = NULL;
     if (tag) {
         env->statcounters_cap_write_tagged++;
-<<<<<<< HEAD
 #ifndef CHERI_USER_NO_TAGS
-        host = cheri_tag_set(env, vaddr, cs, NULL, retpc, mmu_idx);
+        host = cheri_tag_set(env, vaddr, cs, NULL, retpc, mmu_idx,
+                             take_lock ? &lock : NULL);
 #else
         host = g2h(vaddr);
 #endif
     } else {
 #ifndef CHERI_USER_NO_TAGS
-        host = cheri_tag_invalidate_aligned(env, vaddr, retpc, mmu_idx);
+        host = cheri_tag_invalidate_aligned(env, vaddr, retpc, mmu_idx,
+                                            take_lock ? &lock : NULL);
 #else
         host = g2h(vaddr);
 #endif
-=======
-        host = cheri_tag_set(env, vaddr, cs, NULL, retpc, mmu_idx,
-                             take_lock ? &lock : NULL);
-    } else {
-        host = cheri_tag_invalidate_aligned(env, vaddr, retpc, mmu_idx,
-                                            take_lock ? &lock : NULL);
->>>>>>> e863f7f8
     }
 #ifdef CONFIG_USER_ONLY
     assert(host && "TLB fault cannot occur in the user mode");
@@ -1661,14 +1631,13 @@
                            pesbt_for_mem, retpc);
         cpu_st_cap_word_ra(env, vaddr + CHERI_MEM_OFFSET_CURSOR, cursor,
                            retpc);
-<<<<<<< HEAD
-#endif
-=======
         cheri_tag_writer_pop_free_on_exception(lock);
->>>>>>> e863f7f8
-    }
-
+#endif
+    }
+
+#ifndef CHERI_USER_NO_TAGS
     cheri_tag_writer_release(lock);
+#endif
 
 #if defined(TARGET_RISCV) && defined(CONFIG_RVFI_DII)
     env->rvfi_dii_trace.MEM.rvfi_mem_addr = vaddr;
@@ -1697,7 +1666,7 @@
 
 void store_cap_to_memory_mmu_index(CPUArchState *env, uint32_t cs,
                                    target_ulong vaddr, target_ulong retpc,
-                                   int mmu_idx)
+                                   int mmu_idx, bool take_lock)
 {
     target_ulong cursor = get_capreg_cursor(env, cs);
     target_ulong pesbt_for_mem = get_capreg_pesbt(env, cs) ^ CAP_NULL_XOR_MASK;
@@ -1709,16 +1678,19 @@
     bool tag = get_capreg_tag_filtered(env, cs);
 
     return store_cap_memory_to_memory_mmu_index(env, cs, tag, pesbt_for_mem,
-                                                cursor, vaddr, retpc, mmu_idx);
+                                                cursor, vaddr, retpc, mmu_idx,
+                                                take_lock);
 }
 
 void store_cap_memory_to_memory(CPUArchState *env, uint32_t cs, bool tag,
                                 target_ulong pesbt_for_mem, target_ulong cursor,
-                                target_ulong vaddr, target_ulong retpc)
+                                target_ulong vaddr, target_ulong retpc,
+                                bool take_lock)
 {
     return store_cap_memory_to_memory_mmu_index(env, cs, tag, pesbt_for_mem,
                                                 cursor, vaddr, retpc,
-                                                cpu_mmu_index(env, false));
+                                                cpu_mmu_index(env, false),
+                                                take_lock);
 }
 
 void store_cap_to_memory(CPUArchState *env, uint32_t cs, target_ulong vaddr,
