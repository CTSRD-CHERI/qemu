--- conflicted
+++ resolved
@@ -111,11 +111,7 @@
         raise_cheri_exception_or_invalidate_impl(env, CapEx_SealViolation,
                                                  regnum_src, retpc);
     }
-<<<<<<< HEAD
-#ifndef TARGET_IS_MORELLO
-=======
 #ifndef TARGET_MORELLO
->>>>>>> bfbf8bb6
     /*
      * For Morello we can't just check for in-bounds since changing the sign
      * bit can affect representability. Additionally, the high bits are not
@@ -139,13 +135,8 @@
         update_capreg(env, regnum_dst, &result);
     } else {
         /* (Possibly) out-of-bounds but still representable. */
-<<<<<<< HEAD
-        update_capreg_cursor_from(env, regnum_dst, cptr, regnum_src,
-                                  new_addr, !RESULT_VALID);
-=======
         update_capreg_cursor_from(env, regnum_dst, cptr, regnum_src, new_addr,
                                   !RESULT_VALID);
->>>>>>> bfbf8bb6
         check_out_of_bounds_stat(env, oob_info,
                                  get_readonly_capreg(env, regnum_dst),
                                  _host_return_address);
@@ -186,20 +177,6 @@
               /*instavail=*/true, GETPC());
 }
 
-<<<<<<< HEAD
-target_ulong CHERI_HELPER_IMPL(pcc_check_load(CPUArchState *env,
-                                              target_ulong addr, MemOp op))
-{
-    uintptr_t retpc = GETPC();
-    const cap_register_t *pcc = cheri_get_current_pcc_fetch_from_tcg(env, retpc);
-
-    check_cap(env, pcc, CAP_PERM_LOAD, addr, CHERI_EXC_REGNUM_PCC,
-              memop_size(op), /*instavail=*/true, retpc);
-    return addr;
-}
-
-=======
->>>>>>> bfbf8bb6
 void CHERI_HELPER_IMPL(cgetpccsetoffset(CPUArchState *env, uint32_t cd,
                                         target_ulong rs))
 {
@@ -239,30 +216,10 @@
 void CHERI_HELPER_IMPL(cheri_invalidate_tags_condition(
     CPUArchState *env, target_ulong vaddr, TCGMemOpIdx oi, uint32_t cond))
 {
-<<<<<<< HEAD
-    cheri_tag_invalidate(env, vaddr, memop_size(op), GETPC(), cpu_mmu_index(env, false));
-}
-
-void CHERI_HELPER_IMPL(cheri_invalidate_tags_mmu_idx(CPUArchState *env,
-                                             target_ulong vaddr, MemOp op, uint32_t idx))
-{
-    cheri_tag_invalidate(env, vaddr, memop_size(op), GETPC(), idx);
-}
-
-// Use this for conditional clear when needing to avoid a branch in the TCG
-// backend
-void CHERI_HELPER_IMPL(cheri_invalidate_tags_condition(CPUArchState *env,
-                                                       target_ulong vaddr,
-                                                       MemOp op, uint32_t cond))
-{
-    if (cond)
-        cheri_tag_invalidate(env, vaddr, memop_size(op), GETPC(), cpu_mmu_index(env, false));
-=======
     if (cond) {
         cheri_tag_invalidate(env, vaddr, memop_size(get_memop(oi)), GETPC(),
                              get_mmuidx(oi));
     }
->>>>>>> bfbf8bb6
 }
 
 /// Implementations of individual instructions start here
@@ -393,16 +350,6 @@
                          target_ulong addr, uint32_t link_reg,
                          target_ulong link_pc, uint32_t cjalr_flags)
 {
-<<<<<<< HEAD
-    // FIXME: I am concerned that morello will want to jump to sealed things and
-    // have the exception occur at the target.
-    // FIXME: I am still not entirely sure of where morello takes its
-    // exceptions.
-    cheri_debug_assert(cap_is_unsealed(target) || cap_is_sealed_entry(target));
-    cap_register_t next_pcc = *target;
-
-    if (cap_is_sealed_entry(target)) {
-=======
     cap_register_t next_pcc = *target;
 
 #ifdef TARGET_AARCH64
@@ -412,18 +359,12 @@
 #endif
 
     if (next_pcc.cr_tag && cap_is_sealed_entry(&next_pcc)) {
->>>>>>> bfbf8bb6
         // If we are calling a "sentry" cap, remove the sealed flag
         cap_unseal_entry(&next_pcc);
         assert(cap_get_cursor(&next_pcc) == addr &&
                "Should have raised an exception");
     } else if (cjalr_flags & CJALR_MUST_BE_SENTRY) {
-<<<<<<< HEAD
-        // LETODO
-        assert(0);
-=======
         next_pcc.cr_tag = 0;
->>>>>>> bfbf8bb6
     } else {
         // Can never create an unrepresentable capability since we
         // bounds-checked the jump target.
@@ -996,10 +937,6 @@
                          uintptr_t _host_return_address)
 {
     const cap_register_t *cbp = get_readonly_capreg(env, cb);
-<<<<<<< HEAD
-    target_ulong cursor = cap_get_cursor(cbp);
-    cap_length_t new_top = (cap_length_t)cursor + length; // 65 bits
-=======
     target_ulong new_base = cap_get_cursor(cbp);
 
 #ifdef TARGET_AARCH64
@@ -1008,7 +945,6 @@
 #endif
 
     cap_length_t new_top = (cap_length_t)new_base + length; // 65 bits
->>>>>>> bfbf8bb6
     DEFINE_RESULT_VALID;
     /*
      * CSetBounds: Set Bounds
@@ -1017,9 +953,6 @@
         raise_cheri_exception_or_invalidate(env, CapEx_TagViolation, cb);
     } else if (is_cap_sealed(cbp)) {
         raise_cheri_exception_or_invalidate(env, CapEx_SealViolation, cb);
-<<<<<<< HEAD
-    } else if (cursor < cbp->cr_base) {
-=======
     }
 #ifndef TARGET_AARCH64
     /*
@@ -1027,34 +960,23 @@
      * not be exact, but then break monotonicity.
      */
     else if (new_base < cbp->cr_base) {
->>>>>>> bfbf8bb6
         raise_cheri_exception_or_invalidate(env, CapEx_LengthViolation, cb);
     } else if (new_top > cap_get_top_full(cbp)) {
         raise_cheri_exception_or_invalidate(env, CapEx_LengthViolation, cb);
     }
-<<<<<<< HEAD
-
-=======
-#endif
->>>>>>> bfbf8bb6
+#endif
     cap_register_t result = *cbp;
     /*
      * With compressed capabilities we may need to increase the range of
      * memory addresses to be wider than requested so it is
      * representable.
      */
-<<<<<<< HEAD
-    const bool exact = CAP_cc(setbounds)(&result, cursor, new_top);
-=======
     const bool exact = CAP_cc(setbounds)(&result, new_base, new_top);
->>>>>>> bfbf8bb6
     if (!exact)
         env->statcounters_imprecise_setbounds++;
     if (must_be_exact && !exact) {
         raise_cheri_exception_or_invalidate(env, CapEx_InexactBounds, cb);
     }
-<<<<<<< HEAD
-=======
 
 #ifdef TARGET_AARCH64
     if ((result.cr_base < cbp->cr_base) ||
@@ -1063,7 +985,6 @@
     }
 #endif
 
->>>>>>> bfbf8bb6
     if (RESULT_VALID) {
         assert(cap_is_representable(&result) &&
                "CSetBounds must create a representable capability");
@@ -1108,15 +1029,8 @@
     // FIXME: should we trap instead of masking?
     cap_register_t result = *cbp;
     flags &= CAP_FLAGS_ALL_BITS;
-#ifndef TARGET_AARCH64
-    // Morello thinks flags are something slightly different
     _Static_assert(CAP_FLAGS_ALL_BITS == 1, "Only one flag should exist");
-<<<<<<< HEAD
-#endif
-    CAP_cc(cap_set_decompressed_cr_flags)(&result, flags);
-=======
     CAP_cc(update_flags)(&result, flags);
->>>>>>> bfbf8bb6
     update_capreg(env, cd, &result);
 }
 #endif
@@ -1218,28 +1132,6 @@
 
 /// Loads and stores
 
-<<<<<<< HEAD
-const cap_register_t *get_load_store_base_cap(CPUArchState *env, uint32_t cb)
-{
-#ifdef TARGET_MIPS
-    // CLC/CSC and the integer variants trap on cbp == NULL so we use reg0 as
-    // $ddc to save encoding space and increase code density since loading
-    // relative to $ddc is common in the hybrid ABI (and also for backwards
-    // compat with old binaries).
-    return get_capreg_0_is_ddc(env, cb);
-#elif defined(TARGET_RISCV) || defined(TARGET_AARCH64)
-    // However, RISCV does not use this encoding and uses zero for the
-    // null register (i.e. always trap).
-    // The helpers can also be invoked from the explicitly DDC-relative
-    // instructions with cb == CHERI_EXC_REGNUM_DDC which means DDC:
-    return get_capreg_or_special(env, cb);
-#else
-#error "Wrong arch?"
-#endif
-}
-
-=======
->>>>>>> bfbf8bb6
 static inline QEMU_ALWAYS_INLINE target_ulong cap_check_common(
     uint32_t required_perms, CPUArchState *env, uint32_t cb,
     target_ulong offset, uint32_t size, uintptr_t _host_return_address)
@@ -1331,16 +1223,6 @@
     return tag;
 }
 
-<<<<<<< HEAD
-void squash_mutable_permissions(target_ulong *pesbt, const cap_register_t *source)
-{
-#ifdef TARGET_AARCH64
-    if (!(source->cr_perms & CC128_PERM_MUTABLE_LOAD) &&
-        (cc128_cap_pesbt_extract_OTYPE(*pesbt) == CAP_OTYPE_UNSEALED)) {
-        *pesbt &= ~cc128_cap_pesbt_encode_HWPERMS(
-            CC128_PERM_MUTABLE_LOAD | CC128_PERM_STORE_LOCAL |
-            CC128_PERM_STORE_CAP | CC128_PERM_STORE);
-=======
 void squash_mutable_permissions(CPUArchState *env, target_ulong *pesbt,
                                 const cap_register_t *source)
 {
@@ -1352,23 +1234,14 @@
         *pesbt &= ~CAP_cc(cap_pesbt_encode_perms)(
             CAP_PERM_MUTABLE_LOAD | CAP_PERM_STORE_LOCAL |
             CAP_PERM_STORE_CAP | CAP_PERM_STORE);
->>>>>>> bfbf8bb6
-    }
-#endif
-}
-
-<<<<<<< HEAD
-bool load_cap_from_memory_raw_tag_mmu_idx(CPUArchState *env, target_ulong *pesbt,
-                                  target_ulong *cursor, uint32_t cb,
-                                  const cap_register_t *source,
-                                  target_ulong vaddr, target_ulong retpc,
-                                  hwaddr *physaddr, bool *raw_tag, int mmu_idx)
-=======
+    }
+#endif
+}
+
 bool load_cap_from_memory_raw_tag_mmu_idx(
     CPUArchState *env, target_ulong *pesbt, target_ulong *cursor, uint32_t cb,
     const cap_register_t *source, target_ulong vaddr, target_ulong retpc,
     hwaddr *physaddr, bool *raw_tag, int mmu_idx)
->>>>>>> bfbf8bb6
 {
     cheri_debug_assert(QEMU_IS_ALIGNED(vaddr, CHERI_CAP_SIZE));
     /*
@@ -1404,16 +1277,8 @@
     }
     int prot;
     bool tag = cheri_tag_get(env, vaddr, cb, physaddr, &prot, retpc, mmu_idx);
-<<<<<<< HEAD
-    if (raw_tag)
-        *raw_tag = tag;
-    if (tag) {
-        tag = cheri_tag_prot_clear_or_trap(env, vaddr, cb, source, prot, retpc, tag);
-        squash_mutable_permissions(pesbt, source);
-=======
     if (raw_tag) {
         *raw_tag = tag;
->>>>>>> bfbf8bb6
     }
     tag =
         cheri_tag_prot_clear_or_trap(env, vaddr, cb, source, prot, retpc, tag);
@@ -1456,15 +1321,9 @@
                                   target_ulong vaddr, target_ulong retpc,
                                   hwaddr *physaddr, bool *raw_tag)
 {
-<<<<<<< HEAD
-    return load_cap_from_memory_raw_tag_mmu_idx(env, pesbt, cursor, cb, source, vaddr,
-                                         retpc, physaddr, raw_tag,
-                                         cpu_mmu_index(env, false));
-=======
     return load_cap_from_memory_raw_tag_mmu_idx(env, pesbt, cursor, cb, source,
                                                 vaddr, retpc, physaddr, raw_tag,
                                                 cpu_mmu_index(env, false));
->>>>>>> bfbf8bb6
 }
 
 bool load_cap_from_memory_raw(CPUArchState *env, target_ulong *pesbt,
@@ -1488,12 +1347,8 @@
 }
 
 void store_cap_to_memory_mmu_index(CPUArchState *env, uint32_t cs,
-<<<<<<< HEAD
-                         target_ulong vaddr, target_ulong retpc, int mmu_idx)
-=======
                                    target_ulong vaddr, target_ulong retpc,
                                    int mmu_idx)
->>>>>>> bfbf8bb6
 {
     target_ulong cursor = get_capreg_cursor(env, cs);
     target_ulong pesbt_for_mem = get_capreg_pesbt(env, cs) ^ CAP_NULL_XOR_MASK;
@@ -1524,11 +1379,7 @@
         cheri_tag_invalidate_aligned(env, vaddr, retpc, mmu_idx);
     }
     /* No TLB fault possible, should be safe to get a host pointer now */
-<<<<<<< HEAD
-    void* host = probe_write(env, vaddr, CHERI_CAP_SIZE, mmu_idx, retpc);
-=======
     void *host = probe_write(env, vaddr, CHERI_CAP_SIZE, mmu_idx, retpc);
->>>>>>> bfbf8bb6
     // When writing back pesbt we have to XOR with the NULL mask to ensure that
     // NULL capabilities have an all-zeroes representation.
     if (likely(host)) {
@@ -1577,13 +1428,8 @@
 #endif
 }
 
-<<<<<<< HEAD
-void store_cap_to_memory(CPUArchState *env, uint32_t cs,
-                                   target_ulong vaddr, target_ulong retpc)
-=======
 void store_cap_to_memory(CPUArchState *env, uint32_t cs, target_ulong vaddr,
                          target_ulong retpc)
->>>>>>> bfbf8bb6
 {
     return store_cap_to_memory_mmu_index(env, cs, vaddr, retpc,
                                          cpu_mmu_index(env, false));
@@ -1609,11 +1455,6 @@
 raise_pcc_fault(CPUArchState *env, CheriCapExcCause cause, target_ulong addr)
 {
     cheri_debug_assert(pc_is_current(env));
-<<<<<<< HEAD
-    // Note: we set pc=0 since PC will have been saved prior to calling the
-    // helper and we don't need to recompute it from the generated code.
-    raise_cheri_exception_if(env, cause, CHERI_EXC_REGNUM_PCC);
-=======
     /*
      * Note: we set pc=0 since PC will have been saved prior to calling the
      * helper. Therefore, we don't need to recompute it from the generated code.
@@ -1621,7 +1462,6 @@
      * fetching it will trigger an assertion.
      */
     raise_cheri_exception_if(env, cause, addr, CHERI_EXC_REGNUM_PCC);
->>>>>>> bfbf8bb6
 }
 
 void CHERI_HELPER_IMPL(raise_exception_pcc_perms(CPUArchState *env))
@@ -1655,16 +1495,6 @@
     __builtin_unreachable();
 }
 
-void
-    CHERI_HELPER_IMPL(raise_exception_pcc_perms_not_if(CPUArchState *env,
-                                                       uint32_t required_perms))
-{
-    const cap_register_t *pcc = cheri_get_recent_pcc(env);
-    check_cap(env, pcc, required_perms, cap_get_base(pcc), CHERI_EXC_REGNUM_PCC,
-              1, /*instavail=*/true, GETPC());
-    __builtin_unreachable();
-}
-
 void CHERI_HELPER_IMPL(raise_exception_pcc_bounds(CPUArchState *env,
                                                   target_ulong addr,
                                                   uint32_t num_bytes))
@@ -1685,18 +1515,7 @@
                                                  uint32_t required_perms))
 {
     const cap_register_t *ddc = cheri_get_ddc(env);
-<<<<<<< HEAD
-    // TODO: Make everything like aarch64 and just use address everywhere.
-    // Offset is silly.
-    target_ulong addr;
-#ifdef TARGET_AARCH64
-    addr = cap_get_base(ddc);
-#else
-    addr = cap_get_base(ddc) - cap_get_cursor(ddc);
-#endif
-=======
-
->>>>>>> bfbf8bb6
+
     cap_check_common_reg(required_perms, env, CHERI_EXC_REGNUM_DDC, addr, 1,
                          GETPC(), ddc, 1, NULL);
     error_report("%s should not return! DDC= " PRINT_CAP_FMTSTR, __func__,
@@ -1728,34 +1547,21 @@
     GPCapRegs *gpcrs = cheri_get_gpcrs(env);
     // Index manually in order not to decompress
     const cap_register_t *cap = (regndx < 32)
-<<<<<<< HEAD
-                                    ? &gpcrs->decompressed[regndx].cap
-=======
                                     ? get_cap_in_gpregs(gpcrs, regndx)
->>>>>>> bfbf8bb6
                                     : get_capreg_or_special(env, regndx);
     CapRegState state =
         regndx < 32 ? get_capreg_state(gpcrs, regndx) : CREG_FULLY_DECOMPRESSED;
     bool stateMeansTagged = state == CREG_TAGGED_CAP;
     bool decompressedMeansTagged =
         (state == CREG_FULLY_DECOMPRESSED) && cap->cr_tag;
-<<<<<<< HEAD
-    target_ulong pesbt = cap->cached_pesbt;
-=======
     target_ulong pesbt = cap->cr_pesbt;
->>>>>>> bfbf8bb6
     printf("Debug Cap %2d: Cursor " TARGET_FMT_lx ". Pesbt " TARGET_FMT_lx
            ". Tagged %d (%d,%d). Type " TARGET_FMT_lx ". "
            "Perms " TARGET_FMT_lx "\n",
            regndx, cap->_cr_cursor, pesbt ^ CAP_NULL_XOR_MASK,
            stateMeansTagged || decompressedMeansTagged, state, cap->cr_tag,
-<<<<<<< HEAD
-           CAP_cc(cap_pesbt_extract_OTYPE)(pesbt),
-           CAP_cc(cap_pesbt_extract_HWPERMS)(pesbt));
-=======
            CAP_cc(cap_pesbt_extract_otype)(pesbt),
            CAP_cc(cap_pesbt_extract_perms)(pesbt));
->>>>>>> bfbf8bb6
     if (state == CREG_FULLY_DECOMPRESSED) {
         printf("Base: " TARGET_FMT_lx ". Top " TARGET_FMT_lu TARGET_FMT_lx
                ".\n",
@@ -1764,13 +1570,9 @@
     }
 }
 
-<<<<<<< HEAD
-void helper_capreg_state_debug(CPUArchState *env, uint32_t regnum, uint64_t flags, uint64_t pc) {
-=======
 void helper_capreg_state_debug(CPUArchState *env, uint32_t regnum,
                                uint64_t flags, uint64_t pc)
 {
->>>>>>> bfbf8bb6
     GPCapRegs *gpcrs = cheri_get_gpcrs(env);
     CapRegState regstate = get_capreg_state(gpcrs, regnum);
 
