--- conflicted
+++ resolved
@@ -40,8 +40,6 @@
 
 #include "cheri_defs.h"
 #include "cheri-archspecific-earlier.h"
-<<<<<<< HEAD
-=======
 
 // This needs a refactor. It is helpful to give special purpose registers
 // numbers as then common code paths can be used for both general purpose and
@@ -58,7 +56,6 @@
 #define CHERI_REGNUM_IDC  26  /* Invoked Data Capability */
 #define CINVOKE_DATA_REGNUM CHERI_REGNUM_IDC
 
->>>>>>> bfbf8bb6
 /*
  * QEMU currently tells the kernel that there are no caches installed
  * (xref target/mips/translate_init.inc.c MIPS_CONFIG1 definition)
