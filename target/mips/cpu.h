#ifndef MIPS_CPU_H
#define MIPS_CPU_H

#include "cpu-qom.h"
#include "exec/cpu-defs.h"
#include "fpu/softfloat-types.h"
#include "mips-defs.h"

#define TCG_GUEST_DEFAULT_MO (0)

typedef struct CPUMIPSTLBContext CPUMIPSTLBContext;

/* MSA Context */
#define MSA_WRLEN (128)

typedef union wr_t wr_t;
union wr_t {
    int8_t  b[MSA_WRLEN / 8];
    int16_t h[MSA_WRLEN / 16];
    int32_t w[MSA_WRLEN / 32];
    int64_t d[MSA_WRLEN / 64];
};

typedef union fpr_t fpr_t;
union fpr_t {
    float64  fd;   /* ieee double precision */
    float32  fs[2];/* ieee single precision */
    uint64_t d;    /* binary double fixed-point */
    uint32_t w[2]; /* binary single fixed-point */
/* FPU/MSA register mapping is not tested on big-endian hosts. */
    wr_t     wr;   /* vector data */
};
/*
 *define FP_ENDIAN_IDX to access the same location
 * in the fpr_t union regardless of the host endianness
 */
#if defined(HOST_WORDS_BIGENDIAN)
#  define FP_ENDIAN_IDX 1
#else
#  define FP_ENDIAN_IDX 0
#endif

typedef struct CPUMIPSFPUContext CPUMIPSFPUContext;
struct CPUMIPSFPUContext {
    /* Floating point registers */
    fpr_t fpr[32];
    float_status fp_status;
    /* fpu implementation/revision register (fir) */
    uint32_t fcr0;
#define FCR0_FREP 29
#define FCR0_UFRP 28
#define FCR0_HAS2008 23
#define FCR0_F64 22
#define FCR0_L 21
#define FCR0_W 20
#define FCR0_3D 19
#define FCR0_PS 18
#define FCR0_D 17
#define FCR0_S 16
#define FCR0_PRID 8
#define FCR0_REV 0
    /* fcsr */
    uint32_t fcr31_rw_bitmask;
    uint32_t fcr31;
#define FCR31_FS 24
#define FCR31_ABS2008 19
#define FCR31_NAN2008 18
#define SET_FP_COND(num, env)     do { ((env).fcr31) |=                 \
                                       ((num) ? (1 << ((num) + 24)) :   \
                                                (1 << 23));             \
                                     } while (0)
#define CLEAR_FP_COND(num, env)   do { ((env).fcr31) &=                 \
                                       ~((num) ? (1 << ((num) + 24)) :  \
                                                 (1 << 23));            \
                                     } while (0)
#define GET_FP_COND(env)         ((((env).fcr31 >> 24) & 0xfe) |        \
                                 (((env).fcr31 >> 23) & 0x1))
#define GET_FP_CAUSE(reg)        (((reg) >> 12) & 0x3f)
#define GET_FP_ENABLE(reg)       (((reg) >>  7) & 0x1f)
#define GET_FP_FLAGS(reg)        (((reg) >>  2) & 0x1f)
#define SET_FP_CAUSE(reg, v)      do { (reg) = ((reg) & ~(0x3f << 12)) | \
                                               ((v & 0x3f) << 12);       \
                                     } while (0)
#define SET_FP_ENABLE(reg, v)     do { (reg) = ((reg) & ~(0x1f <<  7)) | \
                                               ((v & 0x1f) << 7);        \
                                     } while (0)
#define SET_FP_FLAGS(reg, v)      do { (reg) = ((reg) & ~(0x1f <<  2)) | \
                                               ((v & 0x1f) << 2);        \
                                     } while (0)
#define UPDATE_FP_FLAGS(reg, v)   do { (reg) |= ((v & 0x1f) << 2); } while (0)
#define FP_INEXACT        1
#define FP_UNDERFLOW      2
#define FP_OVERFLOW       4
#define FP_DIV0           8
#define FP_INVALID        16
#define FP_UNIMPLEMENTED  32
};

#define TARGET_INSN_START_EXTRA_WORDS 2

typedef struct CPUMIPSMVPContext CPUMIPSMVPContext;
struct CPUMIPSMVPContext {
    int32_t CP0_MVPControl;
#define CP0MVPCo_CPA    3
#define CP0MVPCo_STLB   2
#define CP0MVPCo_VPC    1
#define CP0MVPCo_EVP    0
    int32_t CP0_MVPConf0;
#define CP0MVPC0_M      31
#define CP0MVPC0_TLBS   29
#define CP0MVPC0_GS     28
#define CP0MVPC0_PCP    27
#define CP0MVPC0_PTLBE  16
#define CP0MVPC0_TCA    15
#define CP0MVPC0_PVPE   10
#define CP0MVPC0_PTC    0
    int32_t CP0_MVPConf1;
#define CP0MVPC1_CIM    31
#define CP0MVPC1_CIF    30
#define CP0MVPC1_PCX    20
#define CP0MVPC1_PCP2   10
#define CP0MVPC1_PCP1   0
};

typedef struct mips_def_t mips_def_t;

#define MIPS_SHADOW_SET_MAX 16
#define MIPS_TC_MAX 5
#define MIPS_FPU_MAX 1
#define MIPS_DSP_ACC 4
#define MIPS_KSCRATCH_NUM 6
#define MIPS_MAAR_MAX 16 /* Must be an even number. */

#ifdef CONFIG_MIPS_LOG_INSTR
struct cvtrace {
    uint8_t version;
#define CVT_GPR     1   /* GPR change (val2) */
#define CVT_LD_GPR  2   /* Load into GPR (val2) from address (val1) */
#define CVT_ST_GPR  3   /* Store from GPR (val2) to address (val1) */
#define CVT_NO_REG  4   /* No register is changed. */
#define CVT_CAP     11  /* Cap change (val2,val3,val4,val5) */
#define CVT_LD_CAP  12  /* Load Cap (val2,val3,val4,val5) from addr (val1) */
#define CVT_ST_CAP  13  /* Store Cap (val2,val3,val4,val5) to addr (val1) */
    uint8_t exception;  /* 0=none, 1=TLB Mod, 2=TLB Load, 3=TLB Store, etc. */
    uint16_t cycles;    /* Currently not used. */
    uint32_t inst;      /* Encoded instruction. */
    uint64_t pc;        /* PC value of instruction. */
    uint64_t val1;      /* val1 is used for memory address. */
    uint64_t val2;      /* val2, val3, val4, val5 are used for reg content. */
    uint64_t val3;
    uint64_t val4;
    uint64_t val5;
    uint8_t thread;     /* Hardware thread/CPU (i.e. cpu->cpu_index ) */
    uint8_t asid;       /* Address Space ID (i.e. CP0_TCStatus & 0xff) */
} __attribute__((packed));
typedef struct cvtrace cvtrace_t;

/* Version 3 Cheri Stream Trace header info */
#define CVT_QEMU_VERSION    (0x80U + 3)
#define CVT_QEMU_MAGIC      "CheriTraceV03"
#endif // CONFIG_MIPS_LOG_INSTR

#if defined(TARGET_CHERI)

#if defined(CHERI_MAGIC128)
#define CHERI_CAP_SIZE  16
#elif defined(CHERI_128)
#define CHERI_CAP_SIZE  16
#else
#define CHERI_CAP_SIZE  32
#endif


typedef signed __int128 cap_offset_t;
typedef unsigned __int128 cap_length_t;

/*
 * Please note if this structure is changed then the TCG gen_branch() in
 * translate.c may need to be changed as well.
 */
struct cap_register {
                        /* offset = cursor - base */
    uint64_t _cr_cursor; /* Capability offset */
    uint64_t cr_base;   /* Capability base addr */
    /* Length is actually 65 bits (TODO: should store top instead) */
    cap_length_t _cr_top; /* Capability top */
    uint32_t cr_perms;  /* Permissions */
    uint32_t cr_uperms; /* User Permissions */
#ifdef CHERI_128
    uint64_t cr_pesbt_xored_for_mem;  /* Perms, E, Sealed, Bot, & Top bits (128-bit) */
#endif
    uint32_t cr_otype;  /* Object Type, 24 bits */
    uint8_t  cr_tag;    /* Tag */
#ifndef CHERI_128
    bool _sbit_for_memory;
#endif
};
typedef struct cap_register cap_register_t;

#define CAP_PERM_GLOBAL         (1 << 0)
#define CAP_PERM_EXECUTE        (1 << 1)
#define CAP_PERM_LOAD           (1 << 2)
#define CAP_PERM_STORE          (1 << 3)
#define CAP_PERM_LOAD_CAP       (1 << 4)
#define CAP_PERM_STORE_CAP      (1 << 5)
#define CAP_PERM_STORE_LOCAL    (1 << 6)
#define CAP_PERM_SEAL           (1 << 7)
#define CAP_PERM_CCALL          (1 << 8)
#define CAP_PERM_UNSEAL         (1 << 9)
#define CAP_ACCESS_SYS_REGS     (1 << 10)
#define CAP_PERM_SETCID         (1 << 11)
#define CAP_RESERVED4           (1 << 12)
#define CAP_RESERVED5           (1 << 13)
#define CAP_RESERVED6           (1 << 14)
/* 15-18 Software-defined */
#if defined(CHERI_128) || defined(CHERI_MAGIC128)
#define CAP_PERMS_ALL           (0xfff)      /* [0...11] */
#define CAP_UPERMS_ALL          (0xf)        /* [15...18] */
#define CAP_UPERMS_SHFT         (15)
#define CAP_MAX_UPERM           (3)
#else /* ! CHERI_128 */
#define CAP_PERMS_ALL           (0xfff)     /* [0...11] */
#define CAP_HW_PERMS_ALL_MEM    (0x7fff)    /* [0...14] (loaded into cr_perms for untagged values) */
#define CAP_UPERMS_ALL          (0xffff)    /* [15...30] */
#define CAP_UPERMS_SHFT         (15)
#define CAP_MAX_UPERM           (15)
#endif /* ! CHERI_128 */

struct cheri_cap_hwregs {
    cap_register_t DDC;        /* CapHwr 0 */
    cap_register_t UserTlsCap; /* CapHwr 1 */
    cap_register_t PrivTlsCap; /* CapHwr 8 */
    cap_register_t KR1C; /* CapHwr 22 */
    cap_register_t KR2C; /* CapHwr 23 */
    cap_register_t ErrorEPCC; /* CapHwr 28 */
    cap_register_t KCC;  /* CapHwr 29 */
    cap_register_t KDC;  /* CapHwr 30 */
    cap_register_t EPCC; /* CapHwr 31 */
};

#else /* !TARGET_CHERI */

#define cheri_debug_assert(cond)

#endif /* TARGET_CHERI */


/*
 *     Summary of CP0 registers
 *     ========================
 *
 *
 *     Register 0        Register 1        Register 2        Register 3
 *     ----------        ----------        ----------        ----------
 *
 * 0   Index             Random            EntryLo0          EntryLo1
 * 1   MVPControl        VPEControl        TCStatus          GlobalNumber
 * 2   MVPConf0          VPEConf0          TCBind
 * 3   MVPConf1          VPEConf1          TCRestart
 * 4   VPControl         YQMask            TCHalt
 * 5                     VPESchedule       TCContext
 * 6                     VPEScheFBack      TCSchedule
 * 7                     VPEOpt            TCScheFBack       TCOpt
 *
 *
 *     Register 4        Register 5        Register 6        Register 7
 *     ----------        ----------        ----------        ----------
 *
 * 0   Context           PageMask          Wired             HWREna
 * 1   ContextConfig     PageGrain         SRSConf0
 * 2   UserLocal         SegCtl0           SRSConf1
 * 3   XContextConfig    SegCtl1           SRSConf2
 * 4   DebugContextID    SegCtl2           SRSConf3
 * 5   MemoryMapID       PWBase            SRSConf4
 * 6                     PWField           PWCtl
 * 7                     PWSize
 *
 *
 *     Register 8        Register 9        Register 10       Register 11
 *     ----------        ----------        -----------       -----------
 *
 * 0   BadVAddr          Count             EntryHi           Compare
 * 1   BadInstr
 * 2   BadInstrP
 * 3   BadInstrX
 * 4                                       GuestCtl1         GuestCtl0Ext
 * 5                                       GuestCtl2
 * 6                     SAARI             GuestCtl3
 * 7                     SAAR
 *
 *
 *     Register 12       Register 13       Register 14       Register 15
 *     -----------       -----------       -----------       -----------
 *
 * 0   Status            Cause             EPC               PRId
 * 1   IntCtl                                                EBase
 * 2   SRSCtl                              NestedEPC         CDMMBase
 * 3   SRSMap                                                CMGCRBase
 * 4   View_IPL          View_RIPL                           BEVVA
 * 5   SRSMap2           NestedExc
 * 6   GuestCtl0
 * 7   GTOffset
 *
 *
 *     Register 16       Register 17       Register 18       Register 19
 *     -----------       -----------       -----------       -----------
 *
 * 0   Config            LLAddr            WatchLo0          WatchHi
 * 1   Config1           MAAR              WatchLo1          WatchHi
 * 2   Config2           MAARI             WatchLo2          WatchHi
 * 3   Config3                             WatchLo3          WatchHi
 * 4   Config4                             WatchLo4          WatchHi
 * 5   Config5                             WatchLo5          WatchHi
 * 6                                       WatchLo6          WatchHi
 * 7                                       WatchLo7          WatchHi
 *
 *
 *     Register 20       Register 21       Register 22       Register 23
 *     -----------       -----------       -----------       -----------
 *
 * 0   XContext                                              Debug
 * 1                                                         TraceControl
 * 2                                                         TraceControl2
 * 3                                                         UserTraceData1
 * 4                                                         TraceIBPC
 * 5                                                         TraceDBPC
 * 6                                                         Debug2
 * 7
 *
 *
 *     Register 24       Register 25       Register 26       Register 27
 *     -----------       -----------       -----------       -----------
 *
 * 0   DEPC              PerfCnt            ErrCtl          CacheErr
 * 1                     PerfCnt
 * 2   TraceControl3     PerfCnt
 * 3   UserTraceData2    PerfCnt
 * 4                     PerfCnt
 * 5                     PerfCnt
 * 6                     PerfCnt
 * 7                     PerfCnt
 *
 *
 *     Register 28       Register 29       Register 30       Register 31
 *     -----------       -----------       -----------       -----------
 *
 * 0   DataLo            DataHi            ErrorEPC          DESAVE
 * 1   TagLo             TagHi
 * 2   DataLo1           DataHi1                             KScratch<n>
 * 3   TagLo1            TagHi1                              KScratch<n>
 * 4   DataLo2           DataHi2                             KScratch<n>
 * 5   TagLo2            TagHi2                              KScratch<n>
 * 6   DataLo3           DataHi3                             KScratch<n>
 * 7   TagLo3            TagHi3                              KScratch<n>
 *
 */
#define CP0_REGISTER_00     0
#define CP0_REGISTER_01     1
#define CP0_REGISTER_02     2
#define CP0_REGISTER_03     3
#define CP0_REGISTER_04     4
#define CP0_REGISTER_05     5
#define CP0_REGISTER_06     6
#define CP0_REGISTER_07     7
#define CP0_REGISTER_08     8
#define CP0_REGISTER_09     9
#define CP0_REGISTER_10    10
#define CP0_REGISTER_11    11
#define CP0_REGISTER_12    12
#define CP0_REGISTER_13    13
#define CP0_REGISTER_14    14
#define CP0_REGISTER_15    15
#define CP0_REGISTER_16    16
#define CP0_REGISTER_17    17
#define CP0_REGISTER_18    18
#define CP0_REGISTER_19    19
#define CP0_REGISTER_20    20
#define CP0_REGISTER_21    21
#define CP0_REGISTER_22    22
#define CP0_REGISTER_23    23
#define CP0_REGISTER_24    24
#define CP0_REGISTER_25    25
#define CP0_REGISTER_26    26
#define CP0_REGISTER_27    27
#define CP0_REGISTER_28    28
#define CP0_REGISTER_29    29
#define CP0_REGISTER_30    30
#define CP0_REGISTER_31    31


/* CP0 Register 00 */
#define CP0_REG00__INDEX           0
#define CP0_REG00__MVPCONTROL      1
#define CP0_REG00__MVPCONF0        2
#define CP0_REG00__MVPCONF1        3
#define CP0_REG00__VPCONTROL       4
/* CP0 Register 01 */
#define CP0_REG01__RANDOM          0
#define CP0_REG01__VPECONTROL      1
#define CP0_REG01__VPECONF0        2
#define CP0_REG01__VPECONF1        3
#define CP0_REG01__YQMASK          4
#define CP0_REG01__VPESCHEDULE     5
#define CP0_REG01__VPESCHEFBACK    6
#define CP0_REG01__VPEOPT          7
/* CP0 Register 02 */
#define CP0_REG02__ENTRYLO0        0
#define CP0_REG02__TCSTATUS        1
#define CP0_REG02__TCBIND          2
#define CP0_REG02__TCRESTART       3
#define CP0_REG02__TCHALT          4
#define CP0_REG02__TCCONTEXT       5
#define CP0_REG02__TCSCHEDULE      6
#define CP0_REG02__TCSCHEFBACK     7
/* CP0 Register 03 */
#define CP0_REG03__ENTRYLO1        0
#define CP0_REG03__GLOBALNUM       1
#define CP0_REG03__TCOPT           7
/* CP0 Register 04 */
#define CP0_REG04__CONTEXT         0
#define CP0_REG04__CONTEXTCONFIG   1
#define CP0_REG04__USERLOCAL       2
#define CP0_REG04__XCONTEXTCONFIG  3
#define CP0_REG04__DBGCONTEXTID    4
#define CP0_REG00__MMID            5
/* CP0 Register 05 */
#define CP0_REG05__PAGEMASK        0
#define CP0_REG05__PAGEGRAIN       1
#define CP0_REG05__SEGCTL0         2
#define CP0_REG05__SEGCTL1         3
#define CP0_REG05__SEGCTL2         4
#define CP0_REG05__PWBASE          5
#define CP0_REG05__PWFIELD         6
#define CP0_REG05__PWSIZE          7
/* CP0 Register 06 */
#define CP0_REG06__WIRED           0
#define CP0_REG06__SRSCONF0        1
#define CP0_REG06__SRSCONF1        2
#define CP0_REG06__SRSCONF2        3
#define CP0_REG06__SRSCONF3        4
#define CP0_REG06__SRSCONF4        5
#define CP0_REG06__PWCTL           6
/* CP0 Register 07 */
#define CP0_REG07__HWRENA          0
/* CP0 Register 08 */
#define CP0_REG08__BADVADDR        0
#define CP0_REG08__BADINSTR        1
#define CP0_REG08__BADINSTRP       2
#define CP0_REG08__BADINSTRX       3
/* CP0 Register 09 */
#define CP0_REG09__COUNT           0
#define CP0_REG09__SAARI           6
#define CP0_REG09__SAAR            7
/* CP0 Register 10 */
#define CP0_REG10__ENTRYHI         0
#define CP0_REG10__GUESTCTL1       4
#define CP0_REG10__GUESTCTL2       5
#define CP0_REG10__GUESTCTL3       6
/* CP0 Register 11 */
#define CP0_REG11__COMPARE         0
#define CP0_REG11__GUESTCTL0EXT    4
/* CP0 Register 12 */
#define CP0_REG12__STATUS          0
#define CP0_REG12__INTCTL          1
#define CP0_REG12__SRSCTL          2
#define CP0_REG12__SRSMAP          3
#define CP0_REG12__VIEW_IPL        4
#define CP0_REG12__SRSMAP2         5
#define CP0_REG12__GUESTCTL0       6
#define CP0_REG12__GTOFFSET        7
/* CP0 Register 13 */
#define CP0_REG13__CAUSE           0
#define CP0_REG13__VIEW_RIPL       4
#define CP0_REG13__NESTEDEXC       5
/* CP0 Register 14 */
#define CP0_REG14__EPC             0
#define CP0_REG14__NESTEDEPC       2
/* CP0 Register 15 */
#define CP0_REG15__PRID            0
#define CP0_REG15__EBASE           1
#define CP0_REG15__CDMMBASE        2
#define CP0_REG15__CMGCRBASE       3
#define CP0_REG15__BEVVA           4
/* CP0 Register 16 */
#define CP0_REG16__CONFIG          0
#define CP0_REG16__CONFIG1         1
#define CP0_REG16__CONFIG2         2
#define CP0_REG16__CONFIG3         3
#define CP0_REG16__CONFIG4         4
#define CP0_REG16__CONFIG5         5
#define CP0_REG16__CONFIG6         6
#define CP0_REG16__CONFIG7         7
/* CP0 Register 17 */
#define CP0_REG17__LLADDR          0
#define CP0_REG17__MAAR            1
#define CP0_REG17__MAARI           2
/* CP0 Register 18 */
#define CP0_REG18__WATCHLO0        0
#define CP0_REG18__WATCHLO1        1
#define CP0_REG18__WATCHLO2        2
#define CP0_REG18__WATCHLO3        3
#define CP0_REG18__WATCHLO4        4
#define CP0_REG18__WATCHLO5        5
#define CP0_REG18__WATCHLO6        6
#define CP0_REG18__WATCHLO7        7
/* CP0 Register 19 */
#define CP0_REG19__WATCHHI0        0
#define CP0_REG19__WATCHHI1        1
#define CP0_REG19__WATCHHI2        2
#define CP0_REG19__WATCHHI3        3
#define CP0_REG19__WATCHHI4        4
#define CP0_REG19__WATCHHI5        5
#define CP0_REG19__WATCHHI6        6
#define CP0_REG19__WATCHHI7        7
/* CP0 Register 20 */
#define CP0_REG20__XCONTEXT        0
/* CP0 Register 21 */
/* CP0 Register 22 */
/* CP0 Register 23 */
#define CP0_REG23__DEBUG           0
#define CP0_REG23__TRACECONTROL    1
#define CP0_REG23__TRACECONTROL2   2
#define CP0_REG23__USERTRACEDATA1  3
#define CP0_REG23__TRACEIBPC       4
#define CP0_REG23__TRACEDBPC       5
#define CP0_REG23__DEBUG2          6
/* CP0 Register 24 */
#define CP0_REG24__DEPC            0
/* CP0 Register 25 */
#define CP0_REG25__PERFCTL0        0
#define CP0_REG25__PERFCNT0        1
#define CP0_REG25__PERFCTL1        2
#define CP0_REG25__PERFCNT1        3
#define CP0_REG25__PERFCTL2        4
#define CP0_REG25__PERFCNT2        5
#define CP0_REG25__PERFCTL3        6
#define CP0_REG25__PERFCNT3        7
/* CP0 Register 26 */
#define CP0_REG26__ERRCTL          0
/* CP0 Register 27 */
#define CP0_REG27__CACHERR         0
/* CP0 Register 28 */
#define CP0_REG28__TAGLO           0
#define CP0_REG28__DATALO          1
#define CP0_REG28__TAGLO1          2
#define CP0_REG28__DATALO1         3
#define CP0_REG28__TAGLO2          4
#define CP0_REG28__DATALO2         5
#define CP0_REG28__TAGLO3          6
#define CP0_REG28__DATALO3         7
/* CP0 Register 29 */
#define CP0_REG29__TAGHI           0
#define CP0_REG29__DATAHI          1
#define CP0_REG29__TAGHI1          2
#define CP0_REG29__DATAHI1         3
#define CP0_REG29__TAGHI2          4
#define CP0_REG29__DATAHI2         5
#define CP0_REG29__TAGHI3          6
#define CP0_REG29__DATAHI3         7
/* CP0 Register 30 */
#define CP0_REG30__ERROREPC        0
/* CP0 Register 31 */
#define CP0_REG31__DESAVE          0
#define CP0_REG31__KSCRATCH1       2
#define CP0_REG31__KSCRATCH2       3
#define CP0_REG31__KSCRATCH3       4
#define CP0_REG31__KSCRATCH4       5
#define CP0_REG31__KSCRATCH5       6
#define CP0_REG31__KSCRATCH6       7


typedef struct TCState TCState;
struct TCState {
    target_ulong gpr[32];
    target_ulong PC;
    target_ulong HI[MIPS_DSP_ACC];
    target_ulong LO[MIPS_DSP_ACC];
    target_ulong ACX[MIPS_DSP_ACC];
    target_ulong DSPControl;

#if defined(TARGET_CHERI)
    cap_register_t PCC;
    cap_register_t CapBranchTarget; /* Target of the next cjr/cjalr/ccall */
    cap_register_t _CGPR[32];
    struct cheri_cap_hwregs CHWR;
// #define CP2CAP_RCC  24  /* Return Code Capability */
#define CP2CAP_IDC  26  /* Invoked Data Capability */
// #define CP2CAP_EPCC_FAKE_OFFSET_VALUE 0xe9cce9cce9cce9cc /* cr_offset should not be used for EPCC */
#endif /* TARGET_CHERI */

    int32_t CP0_TCStatus;
#define CP0TCSt_TCU3    31
#define CP0TCSt_TCU2    30
#define CP0TCSt_TCU1    29
#define CP0TCSt_TCU0    28
#define CP0TCSt_TMX     27
#define CP0TCSt_RNST    23
#define CP0TCSt_TDS     21
#define CP0TCSt_DT      20
#define CP0TCSt_DA      15
#define CP0TCSt_A       13
#define CP0TCSt_TKSU    11
#define CP0TCSt_IXMT    10
#define CP0TCSt_TASID   0
    int32_t CP0_TCBind;
#define CP0TCBd_CurTC   21
#define CP0TCBd_TBE     17
#define CP0TCBd_CurVPE  0
    target_ulong CP0_TCHalt;
    target_ulong CP0_TCContext;
    target_ulong CP0_TCSchedule;
    target_ulong CP0_TCScheFBack;
    int32_t CP0_Debug_tcstatus;
    target_ulong CP0_UserLocal;

    int32_t msacsr;

#define MSACSR_FS       24
#define MSACSR_FS_MASK  (1 << MSACSR_FS)
#define MSACSR_NX       18
#define MSACSR_NX_MASK  (1 << MSACSR_NX)
#define MSACSR_CEF      2
#define MSACSR_CEF_MASK (0xffff << MSACSR_CEF)
#define MSACSR_RM       0
#define MSACSR_RM_MASK  (0x3 << MSACSR_RM)
#define MSACSR_MASK     (MSACSR_RM_MASK | MSACSR_CEF_MASK | MSACSR_NX_MASK | \
        MSACSR_FS_MASK)

    float_status msa_fp_status;

    /* Upper 64-bit MMRs (multimedia registers); the lower 64-bit are GPRs */
    uint64_t mmr[32];

#define NUMBER_OF_MXU_REGISTERS 16
    target_ulong mxu_gpr[NUMBER_OF_MXU_REGISTERS - 1];
    target_ulong mxu_cr;
#define MXU_CR_LC       31
#define MXU_CR_RC       30
#define MXU_CR_BIAS     2
#define MXU_CR_RD_EN    1
#define MXU_CR_MXU_EN   0

};


#if defined(TARGET_CHERI)
static inline  __attribute__((always_inline)) const cap_register_t*
get_readonly_capreg(TCState* state, unsigned num) {
    return &state->_CGPR[num];
}

/// return a read-only capability register with register number 0 meaning $ddc
/// This is useful for cl*/cs*/cll*/csc*/cfromptr/cbuildcap since using $ddc as the address
/// argument there will cause a trap
/// We also use it for the cb argument to ctoptr/cbuildcap since using a ctoptr
/// relative to $ddc make sense whereas using it relative to NULL is the same as
/// just cmove $cN, $cnull
static inline __attribute__((always_inline)) const cap_register_t*
get_capreg_0_is_ddc(TCState* state, unsigned num) {
    if (unlikely(num == 0)) {
        return &state->CHWR.DDC;
    }
    return &state->_CGPR[num];
}

static inline void
update_capreg(TCState* state, unsigned num, const cap_register_t* newval) {
    // writing to $c0/$cnull is a no-op
    if (unlikely(num == 0))
        return;
    state->_CGPR[num] = *newval;
}

#define CP2HWR_BASE_INDEX 0
// TODO: start at 32: #define CP2HWR_BASE_NUM 32

enum CP2HWR {
    CP2HWR_DDC = CP2HWR_BASE_INDEX + 0, /* Default Data Capability */
    CP2HWR_USER_TLS = CP2HWR_BASE_INDEX + 1, /* Unprivileged TLS Cap */
    CP2HWR_PRIV_TLS = CP2HWR_BASE_INDEX + 8, /* Privileged TLS Cap */
    CP2HWR_K1RC = CP2HWR_BASE_INDEX + 22, /* Reserved Kernel Cap #1 */
    CP2HWR_K2RC = CP2HWR_BASE_INDEX + 23, /* Reserved Kernel Cap #2 */
    CP2HWR_ErrorEPCC = CP2HWR_BASE_INDEX + 28, /* Error Exception PC Capability */
    CP2HWR_KCC = CP2HWR_BASE_INDEX + 29, /* Kernel Code Capability */
    CP2HWR_KDC = CP2HWR_BASE_INDEX + 30, /* Kernel Data Capability */
    CP2HWR_EPCC = CP2HWR_BASE_INDEX + 31, /* Exception PC Capability */
};

#endif

struct MIPSITUState;
typedef struct CPUMIPSState CPUMIPSState;
struct CPUMIPSState {
    TCState active_tc;
    CPUMIPSFPUContext active_fpu;

    uint32_t current_tc;
    uint32_t current_fpu;

    uint32_t SEGBITS;
    uint32_t PABITS;
#if defined(TARGET_MIPS64)
# define PABITS_BASE 36
#else
# define PABITS_BASE 32
#endif
    target_ulong SEGMask;
    uint64_t PAMask;
#define PAMASK_BASE ((1ULL << PABITS_BASE) - 1)

    int32_t msair;
#define MSAIR_ProcID    8
#define MSAIR_Rev       0

/*
 * CP0 Register 0
 */
    int32_t CP0_Index;
    /* CP0_MVP* are per MVP registers. */
    int32_t CP0_VPControl;
#define CP0VPCtl_DIS    0
/*
 * CP0 Register 1
 */
    int32_t CP0_Random;
    int32_t CP0_VPEControl;
#define CP0VPECo_YSI    21
#define CP0VPECo_GSI    20
#define CP0VPECo_EXCPT  16
#define CP0VPECo_TE     15
#define CP0VPECo_TargTC 0
    int32_t CP0_VPEConf0;
#define CP0VPEC0_M      31
#define CP0VPEC0_XTC    21
#define CP0VPEC0_TCS    19
#define CP0VPEC0_SCS    18
#define CP0VPEC0_DSC    17
#define CP0VPEC0_ICS    16
#define CP0VPEC0_MVP    1
#define CP0VPEC0_VPA    0
    int32_t CP0_VPEConf1;
#define CP0VPEC1_NCX    20
#define CP0VPEC1_NCP2   10
#define CP0VPEC1_NCP1   0
    target_ulong CP0_YQMask;
    target_ulong CP0_VPESchedule;
    target_ulong CP0_VPEScheFBack;
    int32_t CP0_VPEOpt;
#define CP0VPEOpt_IWX7  15
#define CP0VPEOpt_IWX6  14
#define CP0VPEOpt_IWX5  13
#define CP0VPEOpt_IWX4  12
#define CP0VPEOpt_IWX3  11
#define CP0VPEOpt_IWX2  10
#define CP0VPEOpt_IWX1  9
#define CP0VPEOpt_IWX0  8
#define CP0VPEOpt_DWX7  7
#define CP0VPEOpt_DWX6  6
#define CP0VPEOpt_DWX5  5
#define CP0VPEOpt_DWX4  4
#define CP0VPEOpt_DWX3  3
#define CP0VPEOpt_DWX2  2
#define CP0VPEOpt_DWX1  1
#define CP0VPEOpt_DWX0  0
/*
 * CP0 Register 2
 */
    uint64_t CP0_EntryLo0;
/*
 * CP0 Register 3
 */
    uint64_t CP0_EntryLo1;
#if defined(TARGET_MIPS64)
#if defined(TARGET_CHERI)
# define CP0EnLo_S 63
# define CP0EnLo_L 62
#else
# define CP0EnLo_RI 63
# define CP0EnLo_XI 62
#endif /* TARGET_CHERI */
#else
# define CP0EnLo_RI 31
# define CP0EnLo_XI 30
#endif
    int32_t CP0_GlobalNumber;
#define CP0GN_VPId 0
/*
 * CP0 Register 4
 */
    target_ulong CP0_Context;
    int32_t CP0_MemoryMapID;
/*
 * CP0 Register 5
 */
    int32_t CP0_PageMask;
    int32_t CP0_PageGrain_rw_bitmask;
    int32_t CP0_PageGrain;
#define CP0PG_RIE 31
#define CP0PG_XIE 30
#define CP0PG_ELPA 29
#define CP0PG_IEC 27
    target_ulong CP0_SegCtl0;
    target_ulong CP0_SegCtl1;
    target_ulong CP0_SegCtl2;
#define CP0SC_PA        9
#define CP0SC_PA_MASK   (0x7FULL << CP0SC_PA)
#define CP0SC_PA_1GMASK (0x7EULL << CP0SC_PA)
#define CP0SC_AM        4
#define CP0SC_AM_MASK   (0x7ULL << CP0SC_AM)
#define CP0SC_AM_UK     0ULL
#define CP0SC_AM_MK     1ULL
#define CP0SC_AM_MSK    2ULL
#define CP0SC_AM_MUSK   3ULL
#define CP0SC_AM_MUSUK  4ULL
#define CP0SC_AM_USK    5ULL
#define CP0SC_AM_UUSK   7ULL
#define CP0SC_EU        3
#define CP0SC_EU_MASK   (1ULL << CP0SC_EU)
#define CP0SC_C         0
#define CP0SC_C_MASK    (0x7ULL << CP0SC_C)
#define CP0SC_MASK      (CP0SC_C_MASK | CP0SC_EU_MASK | CP0SC_AM_MASK | \
                         CP0SC_PA_MASK)
#define CP0SC_1GMASK    (CP0SC_C_MASK | CP0SC_EU_MASK | CP0SC_AM_MASK | \
                         CP0SC_PA_1GMASK)
#define CP0SC0_MASK     (CP0SC_MASK | (CP0SC_MASK << 16))
#define CP0SC1_XAM      59
#define CP0SC1_XAM_MASK (0x7ULL << CP0SC1_XAM)
#define CP0SC1_MASK     (CP0SC_MASK | (CP0SC_MASK << 16) | CP0SC1_XAM_MASK)
#define CP0SC2_XR       56
#define CP0SC2_XR_MASK  (0xFFULL << CP0SC2_XR)
#define CP0SC2_MASK     (CP0SC_1GMASK | (CP0SC_1GMASK << 16) | CP0SC2_XR_MASK)
    target_ulong CP0_PWBase;
    target_ulong CP0_PWField;
#if defined(TARGET_MIPS64)
#define CP0PF_BDI  32    /* 37..32 */
#define CP0PF_GDI  24    /* 29..24 */
#define CP0PF_UDI  18    /* 23..18 */
#define CP0PF_MDI  12    /* 17..12 */
#define CP0PF_PTI  6     /* 11..6  */
#define CP0PF_PTEI 0     /*  5..0  */
#else
#define CP0PF_GDW  24    /* 29..24 */
#define CP0PF_UDW  18    /* 23..18 */
#define CP0PF_MDW  12    /* 17..12 */
#define CP0PF_PTW  6     /* 11..6  */
#define CP0PF_PTEW 0     /*  5..0  */
#endif
    target_ulong CP0_PWSize;
#if defined(TARGET_MIPS64)
#define CP0PS_BDW  32    /* 37..32 */
#endif
#define CP0PS_PS   30
#define CP0PS_GDW  24    /* 29..24 */
#define CP0PS_UDW  18    /* 23..18 */
#define CP0PS_MDW  12    /* 17..12 */
#define CP0PS_PTW  6     /* 11..6  */
#define CP0PS_PTEW 0     /*  5..0  */
/*
 * CP0 Register 6
 */
    int32_t CP0_Wired;
    int32_t CP0_PWCtl;
#define CP0PC_PWEN      31
#if defined(TARGET_MIPS64)
#define CP0PC_PWDIREXT  30
#define CP0PC_XK        28
#define CP0PC_XS        27
#define CP0PC_XU        26
#endif
#define CP0PC_DPH       7
#define CP0PC_HUGEPG    6
#define CP0PC_PSN       0     /*  5..0  */
    int32_t CP0_SRSConf0_rw_bitmask;
    int32_t CP0_SRSConf0;
#define CP0SRSC0_M      31
#define CP0SRSC0_SRS3   20
#define CP0SRSC0_SRS2   10
#define CP0SRSC0_SRS1   0
    int32_t CP0_SRSConf1_rw_bitmask;
    int32_t CP0_SRSConf1;
#define CP0SRSC1_M      31
#define CP0SRSC1_SRS6   20
#define CP0SRSC1_SRS5   10
#define CP0SRSC1_SRS4   0
    int32_t CP0_SRSConf2_rw_bitmask;
    int32_t CP0_SRSConf2;
#define CP0SRSC2_M      31
#define CP0SRSC2_SRS9   20
#define CP0SRSC2_SRS8   10
#define CP0SRSC2_SRS7   0
    int32_t CP0_SRSConf3_rw_bitmask;
    int32_t CP0_SRSConf3;
#define CP0SRSC3_M      31
#define CP0SRSC3_SRS12  20
#define CP0SRSC3_SRS11  10
#define CP0SRSC3_SRS10  0
    int32_t CP0_SRSConf4_rw_bitmask;
    int32_t CP0_SRSConf4;
#define CP0SRSC4_SRS15  20
#define CP0SRSC4_SRS14  10
#define CP0SRSC4_SRS13  0
/*
 * CP0 Register 7
 */
    int32_t CP0_HWREna;
/*
 * CP0 Register 8
 */
    target_ulong CP0_BadVAddr;
    uint32_t CP0_BadInstr;
    uint32_t CP0_BadInstrP;
    uint32_t CP0_BadInstrX;
/*
 * CP0 Register 9
 */
    int32_t CP0_Count;
    uint32_t CP0_SAARI;
#define CP0SAARI_TARGET 0    /*  5..0  */
    uint64_t CP0_SAAR[2];
#define CP0SAAR_BASE    12   /* 43..12 */
#define CP0SAAR_SIZE    1    /*  5..1  */
#define CP0SAAR_EN      0
/*
 * CP0 Register 10
 */
    target_ulong CP0_EntryHi;
#define CP0EnHi_EHINV 10
    target_ulong CP0_EntryHi_ASID_mask;
/*
 * CP0 Register 11
 */
    int32_t CP0_Compare;
/*
 * CP0 Register 12
 */
    int32_t CP0_Status;
#define CP0St_CU3   31
#define CP0St_CU2   30
#define CP0St_CU1   29
#define CP0St_CU0   28
#define CP0St_RP    27
#define CP0St_FR    26
#define CP0St_RE    25
#define CP0St_MX    24
#define CP0St_PX    23
#define CP0St_BEV   22
#define CP0St_TS    21
#define CP0St_SR    20
#define CP0St_NMI   19
#define CP0St_IM    8
#define CP0St_KX    7
#define CP0St_SX    6
#define CP0St_UX    5
#define CP0St_KSU   3
#define CP0St_ERL   2
#define CP0St_EXL   1
#define CP0St_IE    0
    int32_t CP0_IntCtl;
#define CP0IntCtl_IPTI 29
#define CP0IntCtl_IPPCI 26
#define CP0IntCtl_VS 5
    int32_t CP0_SRSCtl;
#define CP0SRSCtl_HSS 26
#define CP0SRSCtl_EICSS 18
#define CP0SRSCtl_ESS 12
#define CP0SRSCtl_PSS 6
#define CP0SRSCtl_CSS 0
    int32_t CP0_SRSMap;
#define CP0SRSMap_SSV7 28
#define CP0SRSMap_SSV6 24
#define CP0SRSMap_SSV5 20
#define CP0SRSMap_SSV4 16
#define CP0SRSMap_SSV3 12
#define CP0SRSMap_SSV2 8
#define CP0SRSMap_SSV1 4
#define CP0SRSMap_SSV0 0
/*
 * CP0 Register 13
 */
    int32_t CP0_Cause;
#define CP0Ca_BD   31
#define CP0Ca_TI   30
#define CP0Ca_CE   28
#define CP0Ca_DC   27
#define CP0Ca_PCI  26
#define CP0Ca_IV   23
#define CP0Ca_WP   22
#define CP0Ca_IP    8
#define CP0Ca_IP_mask 0x0000FF00
#define CP0Ca_EC    2
/*
 * CP0 Register 14
 */
#if !defined(TARGET_CHERI)
    /* We use EPCC for TARGET_CHERI */
    target_ulong CP0_EPC;
#endif
/*
 * CP0 Register 15
 */
    int32_t CP0_PRid;
    target_ulong CP0_EBase;
    target_ulong CP0_EBaseWG_rw_bitmask;
#define CP0EBase_WG 11
    target_ulong CP0_CMGCRBase;
/*
 * CP0 Register 16
 */
    int32_t CP0_Config0;
#define CP0C0_M    31
#define CP0C0_K23  28    /* 30..28 */
#define CP0C0_KU   25    /* 27..25 */
#define CP0C0_MDU  20
#define CP0C0_MM   18
#define CP0C0_BM   16
#define CP0C0_Impl 16    /* 24..16 */
#define CP0C0_BE   15
#define CP0C0_AT   13    /* 14..13 */
#define CP0C0_AR   10    /* 12..10 */
#define CP0C0_MT   7     /*  9..7  */
#define CP0C0_VI   3
#define CP0C0_K0   0     /*  2..0  */
    int32_t CP0_Config1;
#define CP0C1_M    31
#define CP0C1_MMU  25    /* 30..25 */
#define CP0C1_IS   22    /* 24..22 */
#define CP0C1_IL   19    /* 21..19 */
#define CP0C1_IA   16    /* 18..16 */
#define CP0C1_DS   13    /* 15..13 */
#define CP0C1_DL   10    /* 12..10 */
#define CP0C1_DA   7     /*  9..7  */
#define CP0C1_C2   6
#define CP0C1_MD   5
#define CP0C1_PC   4
#define CP0C1_WR   3
#define CP0C1_CA   2
#define CP0C1_EP   1
#define CP0C1_FP   0
    int32_t CP0_Config2;
#define CP0C2_M    31
#define CP0C2_TU   28    /* 30..28 */
#define CP0C2_TS   24    /* 27..24 */
#define CP0C2_TL   20    /* 23..20 */
#define CP0C2_TA   16    /* 19..16 */
#define CP0C2_SU   12    /* 15..12 */
#define CP0C2_SS   8     /* 11..8  */
#define CP0C2_SL   4     /*  7..4  */
#define CP0C2_SA   0     /*  3..0  */
    int32_t CP0_Config3;
#define CP0C3_M            31
#define CP0C3_BPG          30
#define CP0C3_CMGCR        29
#define CP0C3_MSAP         28
#define CP0C3_BP           27
#define CP0C3_BI           26
#define CP0C3_SC           25
#define CP0C3_PW           24
#define CP0C3_VZ           23
#define CP0C3_IPLV         21    /* 22..21 */
#define CP0C3_MMAR         18    /* 20..18 */
#define CP0C3_MCU          17
#define CP0C3_ISA_ON_EXC   16
#define CP0C3_ISA          14    /* 15..14 */
#define CP0C3_ULRI         13
#define CP0C3_RXI          12
#define CP0C3_DSP2P        11
#define CP0C3_DSPP         10
#define CP0C3_CTXTC        9
#define CP0C3_ITL          8
#define CP0C3_LPA          7
#define CP0C3_VEIC         6
#define CP0C3_VInt         5
#define CP0C3_SP           4
#define CP0C3_CDMM         3
#define CP0C3_MT           2
#define CP0C3_SM           1
#define CP0C3_TL           0
    int32_t CP0_Config4;
    int32_t CP0_Config4_rw_bitmask;
#define CP0C4_M            31
#define CP0C4_IE           29    /* 30..29 */
#define CP0C4_AE           28
#define CP0C4_VTLBSizeExt  24    /* 27..24 */
#define CP0C4_KScrExist    16
#define CP0C4_MMUExtDef    14
#define CP0C4_FTLBPageSize 8     /* 12..8  */
/* bit layout if MMUExtDef=1 */
#define CP0C4_MMUSizeExt   0     /*  7..0  */
/* bit layout if MMUExtDef=2 */
#define CP0C4_FTLBWays     4     /*  7..4  */
#define CP0C4_FTLBSets     0     /*  3..0  */
    int32_t CP0_Config5;
    int32_t CP0_Config5_rw_bitmask;
#define CP0C5_M            31
#define CP0C5_K            30
#define CP0C5_CV           29
#define CP0C5_EVA          28
#define CP0C5_MSAEn        27
#define CP0C5_PMJ          23    /* 25..23 */
#define CP0C5_WR2          22
#define CP0C5_NMS          21
#define CP0C5_ULS          20
#define CP0C5_XPA          19
#define CP0C5_CRCP         18
#define CP0C5_MI           17
#define CP0C5_GI           15    /* 16..15 */
#define CP0C5_CA2          14
#define CP0C5_XNP          13
#define CP0C5_DEC          11
#define CP0C5_L2C          10
#define CP0C5_UFE          9
#define CP0C5_FRE          8
#define CP0C5_VP           7
#define CP0C5_SBRI         6
#define CP0C5_MVH          5
#define CP0C5_LLB          4
#define CP0C5_MRP          3
#define CP0C5_UFR          2
#define CP0C5_NFExists     0
    int32_t CP0_Config6;
    int32_t CP0_Config7;
    uint64_t CP0_LLAddr;
    uint64_t CP0_MAAR[MIPS_MAAR_MAX];
    int32_t CP0_MAARI;
    /* XXX: Maybe make LLAddr per-TC? */
/*
 * CP0 Register 17
 */
    target_ulong lladdr; /* LL virtual address compared against SC */
    target_ulong llval;
    uint64_t llval_wp;
    uint32_t llnewval_wp;
#ifdef TARGET_CHERI
    uint64_t linkedflag; // TODO: remove this!
    int32_t TLB_L;
    int32_t TLB_S;
#endif
    uint64_t CP0_LLAddr_rw_bitmask;
    int CP0_LLAddr_shift;
/*
 * CP0 Register 18
 */
    target_ulong CP0_WatchLo[8];
/*
 * CP0 Register 19
 */
    int32_t CP0_WatchHi[8];
#define CP0WH_ASID 16
/*
 * CP0 Register 20
 */
    target_ulong CP0_XContext;
    int32_t CP0_Framemask;
/*
 * CP0 Register 23
 */
    int32_t CP0_Debug;
#define CP0DB_DBD  31
#define CP0DB_DM   30
#define CP0DB_LSNM 28
#define CP0DB_Doze 27
#define CP0DB_Halt 26
#define CP0DB_CNT  25
#define CP0DB_IBEP 24
#define CP0DB_DBEP 21
#define CP0DB_IEXI 20
#define CP0DB_VER  15
#define CP0DB_DEC  10
#define CP0DB_SSt  8
#define CP0DB_DINT 5
#define CP0DB_DIB  4
#define CP0DB_DDBS 3
#define CP0DB_DDBL 2
#define CP0DB_DBp  1
#define CP0DB_DSS  0
/*
 * CP0 Register 24
 */
    target_ulong CP0_DEPC;
/*
 * CP0 Register 25
 */
    int32_t CP0_Performance0;
/*
 * CP0 Register 26
 */
    int32_t CP0_ErrCtl;
#define CP0EC_WST 29
#define CP0EC_SPR 28
#define CP0EC_ITC 26
/*
 * CP0 Register 28
 */
    uint64_t CP0_TagLo;
    int32_t CP0_DataLo;
/*
 * CP0 Register 29
 */
    int32_t CP0_TagHi;
    int32_t CP0_DataHi;
/*
 * CP0 Register 30
 */
#if !defined(TARGET_CHERI)
    /* We use ErrorEPCC for TARGET_CHERI */
    target_ulong CP0_ErrorEPC;
#endif
/*
 * CP0 Register 31
 */
    int32_t CP0_DESAVE;
    target_ulong CP0_KScratch[MIPS_KSCRATCH_NUM];

    /* We waste some space so we can handle shadow registers like TCs. */
    TCState tcs[MIPS_SHADOW_SET_MAX];
    CPUMIPSFPUContext fpus[MIPS_FPU_MAX];
    /* QEMU */
    int error_code;
#define EXCP_TLB_NOMATCH   0x1
#define EXCP_INST_NOTAVAIL 0x2 /* No valid instruction word for BadInstr */
    uint32_t hflags;    /* CPU State */
    /* TMASK defines different execution modes */
#ifdef TARGET_CHERI
#define MIPS_HFLAG_TMASK  0x2F5807FF
#else
#define MIPS_HFLAG_TMASK  0x1F5807FF
#endif /* TARGET_CHERI */
#define MIPS_HFLAG_MODE   0x00007 /* execution modes                    */
    /*
     * The KSU flags must be the lowest bits in hflags. The flag order
     * must be the same as defined for CP0 Status. This allows to use
     * the bits as the value of mmu_idx.
     */
#define MIPS_HFLAG_KSU    0x00003 /* kernel/supervisor/user mode mask   */
#define MIPS_HFLAG_UM     0x00002 /* user mode flag                     */
#define MIPS_HFLAG_SM     0x00001 /* supervisor mode flag               */
#define MIPS_HFLAG_KM     0x00000 /* kernel mode flag                   */
#define MIPS_HFLAG_DM     0x00004 /* Debug mode                         */
#define MIPS_HFLAG_64     0x00008 /* 64-bit instructions enabled        */
#define MIPS_HFLAG_CP0    0x00010 /* CP0 enabled                        */
#define MIPS_HFLAG_FPU    0x00020 /* FPU enabled                        */
#define MIPS_HFLAG_F64    0x00040 /* 64-bit FPU enabled                 */
    /*
     * True if the MIPS IV COP1X instructions can be used.  This also
     * controls the non-COP1X instructions RECIP.S, RECIP.D, RSQRT.S
     * and RSQRT.D.
     */
#define MIPS_HFLAG_COP1X  0x00080 /* COP1X instructions enabled         */
#define MIPS_HFLAG_RE     0x00100 /* Reversed endianness                */
#define MIPS_HFLAG_AWRAP  0x00200 /* 32-bit compatibility address wrapping */
#define MIPS_HFLAG_M16    0x00400 /* MIPS16 mode flag                   */
#define MIPS_HFLAG_M16_SHIFT 10
    /*
     * If translation is interrupted between the branch instruction and
     * the delay slot, record what type of branch it is so that we can
     * resume translation properly.  It might be possible to reduce
     * this from three bits to two.
     */
#define MIPS_HFLAG_BMASK_BASE  0x803800
#define MIPS_HFLAG_B      0x00800 /* Unconditional branch               */
#define MIPS_HFLAG_BC     0x01000 /* Conditional branch                 */
#define MIPS_HFLAG_BL     0x01800 /* Likely branch                      */
#define MIPS_HFLAG_BR     0x02000 /* branch to register (can't link TB) */
#ifdef TARGET_CHERI
#define MIPS_HFLAG_BRC     0x02800 /* branch to register and load PCC    */
#define MIPS_HFLAG_BRCCALL 0x03000 /* ccall load PCC and IDC */
#endif /* TARGET_CHERI */
    /* Extra flags about the current pending branch.  */
#define MIPS_HFLAG_BMASK_EXT 0x7C000
#define MIPS_HFLAG_B16    0x04000 /* branch instruction was 16 bits     */
#define MIPS_HFLAG_BDS16  0x08000 /* branch requires 16-bit delay slot  */
#define MIPS_HFLAG_BDS32  0x10000 /* branch requires 32-bit delay slot  */
#define MIPS_HFLAG_BDS_STRICT  0x20000 /* Strict delay slot size */
#define MIPS_HFLAG_BX     0x40000 /* branch exchanges execution mode    */
#define MIPS_HFLAG_BMASK  (MIPS_HFLAG_BMASK_BASE | MIPS_HFLAG_BMASK_EXT)
    /* MIPS DSP resources access. */
#define MIPS_HFLAG_DSP    0x080000   /* Enable access to DSP resources.    */
#define MIPS_HFLAG_DSP_R2 0x100000   /* Enable access to DSP R2 resources. */
#define MIPS_HFLAG_DSP_R3 0x20000000 /* Enable access to DSP R3 resources. */
    /* Extra flag about HWREna register. */
#define MIPS_HFLAG_HWRENA_ULR 0x200000 /* ULR bit from HWREna is set. */
#define MIPS_HFLAG_SBRI  0x400000 /* R6 SDBBP causes RI excpt. in user mode */
#define MIPS_HFLAG_FBNSLOT 0x800000 /* Forbidden slot                   */
#define MIPS_HFLAG_MSA   0x1000000
#define MIPS_HFLAG_FRE   0x2000000 /* FRE enabled */
#define MIPS_HFLAG_ELPA  0x4000000
#define MIPS_HFLAG_ITC_CACHE  0x8000000 /* CACHE instr. operates on ITC tag */
#define MIPS_HFLAG_ERL   0x10000000 /* error level flag */
#ifdef TARGET_CHERI
#define MIPS_HFLAG_COP2X   0x20000000 /* CHERI/CP2 enabled              */
    // int btcr;                    /* cjr/cjalr Cap register target      */
#endif /* TARGET_CHERI */
    target_ulong btarget;        /* Jump / branch target               */
    target_ulong bcond;          /* Branch condition (if needed)       */

    int SYNCI_Step; /* Address step size for SYNCI */
    int CCRes; /* Cycle count resolution/divisor */
    uint32_t CP0_Status_rw_bitmask; /* Read/write bits in CP0_Status */
    uint32_t CP0_TCStatus_rw_bitmask; /* Read/write bits in CP0_TCStatus */
    uint64_t insn_flags; /* Supported instruction set */
    int saarp;



#if defined(TARGET_CHERI)
    /* BERI Statcounters (CHERI only for now): */
    uint64_t statcounters_icount;
    uint64_t statcounters_icount_user;
    uint64_t statcounters_icount_kernel;
    uint64_t statcounters_itlb_miss;
    uint64_t statcounters_dtlb_miss;
    uint64_t statcounters_cap_read;
    uint64_t statcounters_cap_read_tagged;
    uint64_t statcounters_cap_write;
    uint64_t statcounters_cap_write_tagged;

    uint64_t statcounters_imprecise_setbounds;
    uint64_t statcounters_unrepresentable_caps;
    /* TODO: we could implement the TLB ones as well */

    /*
     * See section 4.4.2 (Table 4.3) of the CHERI Architecture Reference.
     */
    uint16_t CP2_CapCause; /* Upper 8 bits exception code; lower reg# */
#define CP2Ca_NONE          0x00    /* None */
#define CP2Ca_LENGTH        0x01    /* Length Violation */
#define CP2Ca_TAG           0x02    /* Tag Violation */
#define CP2Ca_SEAL          0x03    /* Seal Violation */
#define CP2Ca_TYPE          0x04    /* Type Violation */
#define CP2Ca_CALL          0x05    /* Call Trap */
#define CP2Ca_RETURN        0x06    /* Return Trap */
#define CP2Ca_UNDERFLOW     0x07    /* Underflow of trusted system stack */
#define CP2Ca_USRDEFINE     0x08    /* User-defined Permission Violation */
#define CP2Ca_TLB_STORE     0x09    /* TLB prohibits store capability */
#define CP2Ca_INEXACT       0x0A    /* Bounds cannot be represented exactly */
// 0x0b-0x0f Reserved
#define CP2Ca_GLOBAL        0x10 /* Global Violation */
#define CP2Ca_PERM_EXE      0x11 /* Permit_Execute Violation */
#define CP2Ca_PERM_LD       0x12 /* Permit_Load Violation */
#define CP2Ca_PERM_ST       0x13 /* Permit_Store Violation */
#define CP2Ca_PERM_LD_CAP   0x14 /* Permit_Load_Capability Violation */
#define CP2Ca_PERM_ST_CAP   0x15 /* Permit_Store_Capability Violation */
#define CP2Ca_PERM_ST_LC_CAP 0x16 /* Permit_Store_Local_Capability Violation */
#define CP2Ca_PERM_SEAL     0x17 /* Permit_Seal Violation */
#define CP2Ca_ACCESS_SYS_REGS 0x18 /* Access System Registers Violation */
#define CP2Ca_PERM_CCALL    0x19 /* Permit_CCall Violation */
#define CP2Ca_ACCESS_CCALL_IDC 0x1a /* Access IDC in a CCall delay slot */
#define CP2Ca_PERM_UNSEAL   0x1b /* Permit_Unseal violation */
// 0x1b-0x1f Reserved

#define MASK_CCALL_SEL(op)  ((op) & 0x7ff)
#define CCALL_SELECTOR_0 (0x0)
#define CCALL_SELECTOR_1 (0x01)
#define CCALL_SELECTOR_CRETURN (0x7ff)

#endif /* TARGET_CHERI */

#ifdef CONFIG_MIPS_LOG_INSTR
#define TRACE_MODE_USER "User mode"
    const char *last_mode;
#define IN_USERSPACE(env) \
    ((env)->last_mode && strcmp((env)->last_mode, TRACE_MODE_USER) == 0)
    bool user_only_tracing_enabled;
    bool trace_explicitly_disabled;
    bool tracing_suspended;
#endif /* CONFIG_MIPS_LOG_INSTR */

    /* Fields up to this point are cleared by a CPU reset */
    struct {} end_reset_fields;

    /* Fields from here on are preserved across CPU reset. */
    CPUMIPSMVPContext *mvp;
#if !defined(CONFIG_USER_ONLY)
    CPUMIPSTLBContext *tlb;
#endif

    const mips_def_t *cpu_model;
    void *irq[8];
    QEMUTimer *timer; /* Internal timer */
    struct MIPSITUState *itu;
    MemoryRegion *itc_tag; /* ITC Configuration Tags */
#ifdef CONFIG_MIPS_LOG_INSTR
    /*
     * Processor state after the last instruction.
     * Used for instruction tracing.
     */
    target_ulong last_gpr[32];
    target_ulong last_cop0[32*8];
#ifdef TARGET_CHERI
    cap_register_t last_C[32];
    cap_register_t last_CapBranchTarget;
    struct cheri_cap_hwregs last_CHWR;
#endif // TARGET_CHERI

    cvtrace_t cvtrace;
#endif /* CONFIG_MIPS_LOG_INSTR */
    target_ulong exception_base; /* ExceptionBase input to the core */
};

/**
 * MIPSCPU:
 * @env: #CPUMIPSState
 *
 * A MIPS CPU.
 */
struct MIPSCPU {
    /*< private >*/
    CPUState parent_obj;
    /*< public >*/

    CPUNegativeOffsetState neg;
    CPUMIPSState env;
};


void mips_cpu_list(void);

#define cpu_signal_handler cpu_mips_signal_handler
#define cpu_list mips_cpu_list

extern void cpu_wrdsp(uint32_t rs, uint32_t mask_num, CPUMIPSState *env);
extern uint32_t cpu_rddsp(uint32_t mask_num, CPUMIPSState *env);

/*
 * MMU modes definitions. We carefully match the indices with our
 * hflags layout.
 */
#define MMU_MODE0_SUFFIX _kernel
#define MMU_MODE1_SUFFIX _super
#define MMU_MODE2_SUFFIX _user
#define MMU_MODE3_SUFFIX _error
#define MMU_USER_IDX 2

static inline int hflags_mmu_index(uint32_t hflags)
{
    if (hflags & MIPS_HFLAG_ERL) {
        return 3; /* ERL */
    } else {
        return hflags & MIPS_HFLAG_KSU;
    }
}

static inline int cpu_mmu_index(CPUMIPSState *env, bool ifetch)
{
    return hflags_mmu_index(env->hflags);
}

typedef CPUMIPSState CPUArchState;
typedef MIPSCPU ArchCPU;

#include "exec/cpu-all.h"

/*
 * Memory access type :
 * may be needed for precise access rights control and precise exceptions.
 */
enum {
    /* 1 bit to define user level / supervisor access */
    ACCESS_USER  = 0x00,
    ACCESS_SUPER = 0x01,
    /* 1 bit to indicate direction */
    ACCESS_STORE = 0x02,
    /* Type of instruction that generated the access */
    ACCESS_CODE  = 0x10, /* Code fetch access                */
    ACCESS_INT   = 0x20, /* Integer load/store access        */
    ACCESS_FLOAT = 0x30, /* floating point load/store access */
};

/* Exceptions */
enum {
    EXCP_NONE          = -1,
    EXCP_RESET         = 0,
    EXCP_SRESET,
    EXCP_DSS,
    EXCP_DINT,
    EXCP_DDBL,
    EXCP_DDBS,
    EXCP_NMI,
    EXCP_MCHECK,
    EXCP_EXT_INTERRUPT, /* 8 */
    EXCP_DFWATCH,
    EXCP_DIB,
    EXCP_IWATCH,
    EXCP_AdEL,
    EXCP_AdES,
    EXCP_TLBF,
    EXCP_IBE,
    EXCP_DBp, /* 16 */
    EXCP_SYSCALL,
    EXCP_BREAK,
    EXCP_CpU,
    EXCP_RI,
    EXCP_OVERFLOW,
    EXCP_TRAP,
    EXCP_FPE,
    EXCP_DWATCH, /* 24 */
    EXCP_LTLBL,
    EXCP_TLBL,
    EXCP_TLBS,
    EXCP_DBE,
    EXCP_THREAD,
    EXCP_MDMX,
    EXCP_C2E,
    EXCP_CACHE, /* 32 */
    EXCP_DSPDIS,
    EXCP_MSADIS,
    EXCP_MSAFPE,
    EXCP_TLBXI,
    EXCP_TLBRI,

    EXCP_LAST = EXCP_TLBRI,
};

/*
 * This is an internally generated WAKE request line.
 * It is driven by the CPU itself. Raised when the MT
 * block wants to wake a VPE from an inactive state and
 * cleared when VPE goes from active to inactive.
 */
#define CPU_INTERRUPT_WAKE CPU_INTERRUPT_TGT_INT_0

int cpu_mips_signal_handler(int host_signum, void *pinfo, void *puc);

#define MIPS_CPU_TYPE_SUFFIX "-" TYPE_MIPS_CPU
#define MIPS_CPU_TYPE_NAME(model) model MIPS_CPU_TYPE_SUFFIX
#define CPU_RESOLVING_TYPE TYPE_MIPS_CPU

bool cpu_supports_cps_smp(const char *cpu_type);
bool cpu_supports_isa(const char *cpu_type, uint64_t isa);
void cpu_set_exception_base(int vp_index, target_ulong address);

/* mips_int.c */
void cpu_mips_soft_irq(CPUMIPSState *env, int irq, int level);

/* mips_itu.c */
void itc_reconfigure(struct MIPSITUState *tag);

/* helper.c */
target_ulong exception_resume_pc(CPUMIPSState *env);

<<<<<<< HEAD
#ifdef CONFIG_MIPS_LOG_INSTR
void dump_store(CPUMIPSState *env, int opc, target_ulong addr,
    target_ulong value);
#ifdef TARGET_CHERI
void dump_changed_capreg(CPUMIPSState *env, cap_register_t *cr,
                         cap_register_t *old_reg, const char* name);
void dump_changed_cop2(CPUMIPSState *env, TCState *cur);
#endif /* TARGET_CHERI */
#endif /* CONFIG_MIPS_LOG_INSTR */

static inline void restore_snan_bit_mode(CPUMIPSState *env)
{
    set_snan_bit_is_one((env->active_fpu.fcr31 & (1 << FCR31_NAN2008)) == 0,
                        &env->active_fpu.fp_status);
}

=======
>>>>>>> 39e28210
static inline void cpu_get_tb_cpu_state(CPUMIPSState *env, target_ulong *pc,
                                        target_ulong *cs_base, uint32_t *flags)
{
    *pc = env->active_tc.PC;
    *cs_base = 0;
    *flags = env->hflags & (MIPS_HFLAG_TMASK | MIPS_HFLAG_BMASK |
                            MIPS_HFLAG_HWRENA_ULR);
}

static inline bool should_use_error_epc(CPUMIPSState *env)
{
    // If ERL is set, eret and exceptions use ErrorEPC instead of EPC
    return env->CP0_Status & (1 << CP0St_ERL);
}

static inline bool in_kernel_mode(CPUMIPSState *env) {
    // TODO: what about env->CP0_Debug & (1 << CP0DB_DM)
    // If ERL or EXL is set we have taken an exception and are in the kernel
    if ((env->CP0_Status & BIT(CP0St_ERL)) || (env->CP0_Status & BIT(CP0St_EXL))) {
        return true;
    }
    uint32_t ksu = extract32(env->CP0_Status, CP0St_KSU, 2);
    // KSU = 0 -> kernel, 1 -> supervisor, 2 -> user
    if (ksu == 0 || ksu == 1) {
        return true;
    }
    return false;
}

#ifdef TARGET_CHERI
#define is_beri_or_cheri(env)  true
#else
#define is_beri_or_cheri(env) (strcmp(env->cpu_model->name, "BERI") == 0)
#endif


#if defined(TARGET_CHERI)
void cheri_tag_phys_invalidate(ram_addr_t paddr, ram_addr_t len);
void cheri_tag_init(uint64_t memory_size);
void cheri_tag_invalidate(CPUMIPSState *env, target_ulong vaddr, int32_t size,
                          uintptr_t pc);
int  cheri_tag_get(CPUMIPSState *env, target_ulong vaddr, int reg,
        hwaddr *ret_paddr, uintptr_t pc);
int  cheri_tag_get_many(CPUMIPSState *env, target_ulong vaddr, int reg,
        hwaddr *ret_paddr, uintptr_t pc);
void cheri_tag_set(CPUMIPSState *env, target_ulong vaddr, int reg,
        uintptr_t pc);
void cheri_cpu_dump_statistics(CPUState *cs, int flags);
void cheri_cpu_dump_statistics_f(CPUState *cs, FILE* f, int flags);
void print_capreg(FILE* f, const cap_register_t *cr, const char* prefix, const char* name);
target_ulong check_ddc(CPUMIPSState *env, uint32_t perm, uint64_t addr, uint32_t len, bool instavail, uintptr_t retpc);
#ifdef CHERI_MAGIC128
int  cheri_tag_get_m128(CPUMIPSState *env, target_ulong vaddr, int reg,
        uint64_t *tps, uint64_t *length, hwaddr *ret_paddr, uintptr_t pc);
void cheri_tag_set_m128(CPUMIPSState *env, target_ulong vaddr, int reg,
        uint8_t tag, uint64_t tps, uint64_t length, hwaddr *ret_paddr, uintptr_t pc);
#endif /* CHERI_MAGIC128 */
#endif /* TARGET_CHERI */

#endif /* MIPS_CPU_H */<|MERGE_RESOLUTION|>--- conflicted
+++ resolved
@@ -1538,7 +1538,6 @@
 /* helper.c */
 target_ulong exception_resume_pc(CPUMIPSState *env);
 
-<<<<<<< HEAD
 #ifdef CONFIG_MIPS_LOG_INSTR
 void dump_store(CPUMIPSState *env, int opc, target_ulong addr,
     target_ulong value);
@@ -1549,14 +1548,6 @@
 #endif /* TARGET_CHERI */
 #endif /* CONFIG_MIPS_LOG_INSTR */
 
-static inline void restore_snan_bit_mode(CPUMIPSState *env)
-{
-    set_snan_bit_is_one((env->active_fpu.fcr31 & (1 << FCR31_NAN2008)) == 0,
-                        &env->active_fpu.fp_status);
-}
-
-=======
->>>>>>> 39e28210
 static inline void cpu_get_tb_cpu_state(CPUMIPSState *env, target_ulong *pc,
                                         target_ulong *cs_base, uint32_t *flags)
 {
