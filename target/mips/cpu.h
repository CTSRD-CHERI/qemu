--- conflicted
+++ resolved
@@ -712,15 +712,11 @@
 #define EXCP_INST_NOTAVAIL 0x2 /* No valid instruction word for BadInstr */
     uint32_t hflags;    /* CPU State */
     /* TMASK defines different execution modes */
-<<<<<<< HEAD
 #ifdef TARGET_CHERI
+#define MIPS_HFLAG_TMASK  0x2F5807FF
+#else
 #define MIPS_HFLAG_TMASK  0x1F5807FF
-#else
-#define MIPS_HFLAG_TMASK  0xF5807FF
 #endif /* TARGET_CHERI */
-=======
-#define MIPS_HFLAG_TMASK  0x1F5807FF
->>>>>>> 1ab5eb4e
 #define MIPS_HFLAG_MODE   0x00007 /* execution modes                    */
     /* The KSU flags must be the lowest bits in hflags. The flag order
        must be the same as defined for CP0 Status. This allows to use
@@ -774,14 +770,11 @@
 #define MIPS_HFLAG_FRE   0x2000000 /* FRE enabled */
 #define MIPS_HFLAG_ELPA  0x4000000
 #define MIPS_HFLAG_ITC_CACHE  0x8000000 /* CACHE instr. operates on ITC tag */
-<<<<<<< HEAD
+#define MIPS_HFLAG_ERL   0x10000000 /* error level flag */
 #ifdef TARGET_CHERI
-#define MIPS_HFLAG_COP2X   0x10000000 /* CHERI/CP2 enabled              */
+#define MIPS_HFLAG_COP2X   0x20000000 /* CHERI/CP2 enabled              */
     int btcr;                    /* cjr/cjalr Cap register target      */
 #endif /* TARGET_CHERI */
-=======
-#define MIPS_HFLAG_ERL   0x10000000 /* error level flag */
->>>>>>> 1ab5eb4e
     target_ulong btarget;        /* Jump / branch target               */
     target_ulong bcond;          /* Branch condition (if needed)       */
 
@@ -1221,18 +1214,14 @@
                      MIPS_HFLAG_F64 | MIPS_HFLAG_FPU | MIPS_HFLAG_KSU |
                      MIPS_HFLAG_AWRAP | MIPS_HFLAG_DSP | MIPS_HFLAG_DSPR2 |
                      MIPS_HFLAG_SBRI | MIPS_HFLAG_MSA | MIPS_HFLAG_FRE |
-<<<<<<< HEAD
 #ifdef TARGET_CHERI
                      MIPS_HFLAG_ELPA | MIPS_HFLAG_COP2X);
 #else
-                     MIPS_HFLAG_ELPA);
+                     MIPS_HFLAG_ELPA | MIPS_HFLAG_ERL);
 #endif /* TARGET_CHERI */
-=======
-                     MIPS_HFLAG_ELPA | MIPS_HFLAG_ERL);
     if (env->CP0_Status & (1 << CP0St_ERL)) {
         env->hflags |= MIPS_HFLAG_ERL;
     }
->>>>>>> 1ab5eb4e
     if (!(env->CP0_Status & (1 << CP0St_EXL)) &&
         !(env->CP0_Status & (1 << CP0St_ERL)) &&
         !(env->hflags & MIPS_HFLAG_DM)) {
