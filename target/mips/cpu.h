#ifndef MIPS_CPU_H
#define MIPS_CPU_H

#include "cpu-qom.h"
#include "exec/cpu-defs.h"
#include "fpu/softfloat-types.h"
#include "hw/clock.h"
#include "mips-defs.h"
#include "exec/log.h"

#ifdef TARGET_CHERI
#include "cheri_defs.h"
#include "cheri-lazy-capregs-types.h"
#endif

#define TCG_GUEST_DEFAULT_MO (0)

typedef struct CPUMIPSTLBContext CPUMIPSTLBContext;

/* MSA Context */
#define MSA_WRLEN (128)

typedef union wr_t wr_t;
union wr_t {
    int8_t  b[MSA_WRLEN / 8];
    int16_t h[MSA_WRLEN / 16];
    int32_t w[MSA_WRLEN / 32];
    int64_t d[MSA_WRLEN / 64];
};

typedef union fpr_t fpr_t;
union fpr_t {
    float64  fd;   /* ieee double precision */
    float32  fs[2];/* ieee single precision */
    uint64_t d;    /* binary double fixed-point */
    uint32_t w[2]; /* binary single fixed-point */
/* FPU/MSA register mapping is not tested on big-endian hosts. */
    wr_t     wr;   /* vector data */
};
/*
 *define FP_ENDIAN_IDX to access the same location
 * in the fpr_t union regardless of the host endianness
 */
#if defined(HOST_WORDS_BIGENDIAN)
#  define FP_ENDIAN_IDX 1
#else
#  define FP_ENDIAN_IDX 0
#endif

typedef struct CPUMIPSFPUContext CPUMIPSFPUContext;
struct CPUMIPSFPUContext {
    /* Floating point registers */
    fpr_t fpr[32];
    float_status fp_status;
    /* fpu implementation/revision register (fir) */
    uint32_t fcr0;
#define FCR0_FREP 29
#define FCR0_UFRP 28
#define FCR0_HAS2008 23
#define FCR0_F64 22
#define FCR0_L 21
#define FCR0_W 20
#define FCR0_3D 19
#define FCR0_PS 18
#define FCR0_D 17
#define FCR0_S 16
#define FCR0_PRID 8
#define FCR0_REV 0
    /* fcsr */
    uint32_t fcr31_rw_bitmask;
    uint32_t fcr31;
#define FCR31_FS 24
#define FCR31_ABS2008 19
#define FCR31_NAN2008 18
#define SET_FP_COND(num, env)     do { ((env).fcr31) |=                 \
                                       ((num) ? (1 << ((num) + 24)) :   \
                                                (1 << 23));             \
                                     } while (0)
#define CLEAR_FP_COND(num, env)   do { ((env).fcr31) &=                 \
                                       ~((num) ? (1 << ((num) + 24)) :  \
                                                 (1 << 23));            \
                                     } while (0)
#define GET_FP_COND(env)         ((((env).fcr31 >> 24) & 0xfe) |        \
                                 (((env).fcr31 >> 23) & 0x1))
#define GET_FP_CAUSE(reg)        (((reg) >> 12) & 0x3f)
#define GET_FP_ENABLE(reg)       (((reg) >>  7) & 0x1f)
#define GET_FP_FLAGS(reg)        (((reg) >>  2) & 0x1f)
#define SET_FP_CAUSE(reg, v)      do { (reg) = ((reg) & ~(0x3f << 12)) | \
                                               ((v & 0x3f) << 12);       \
                                     } while (0)
#define SET_FP_ENABLE(reg, v)     do { (reg) = ((reg) & ~(0x1f <<  7)) | \
                                               ((v & 0x1f) << 7);        \
                                     } while (0)
#define SET_FP_FLAGS(reg, v)      do { (reg) = ((reg) & ~(0x1f <<  2)) | \
                                               ((v & 0x1f) << 2);        \
                                     } while (0)
#define UPDATE_FP_FLAGS(reg, v)   do { (reg) |= ((v & 0x1f) << 2); } while (0)
#define FP_INEXACT        1
#define FP_UNDERFLOW      2
#define FP_OVERFLOW       4
#define FP_DIV0           8
#define FP_INVALID        16
#define FP_UNIMPLEMENTED  32
};

#define TARGET_INSN_START_EXTRA_WORDS 2

typedef struct CPUMIPSMVPContext CPUMIPSMVPContext;
struct CPUMIPSMVPContext {
    int32_t CP0_MVPControl;
#define CP0MVPCo_CPA    3
#define CP0MVPCo_STLB   2
#define CP0MVPCo_VPC    1
#define CP0MVPCo_EVP    0
    int32_t CP0_MVPConf0;
#define CP0MVPC0_M      31
#define CP0MVPC0_TLBS   29
#define CP0MVPC0_GS     28
#define CP0MVPC0_PCP    27
#define CP0MVPC0_PTLBE  16
#define CP0MVPC0_TCA    15
#define CP0MVPC0_PVPE   10
#define CP0MVPC0_PTC    0
    int32_t CP0_MVPConf1;
#define CP0MVPC1_CIM    31
#define CP0MVPC1_CIF    30
#define CP0MVPC1_PCX    20
#define CP0MVPC1_PCP2   10
#define CP0MVPC1_PCP1   0
};

typedef struct mips_def_t mips_def_t;

#define MIPS_SHADOW_SET_MAX 16
#define MIPS_TC_MAX 5
#define MIPS_FPU_MAX 1
#define MIPS_DSP_ACC 4
#define MIPS_KSCRATCH_NUM 6
#define MIPS_MAAR_MAX 16 /* Must be an even number. */

#if defined(TARGET_CHERI)

struct cheri_cap_hwregs {
    cap_register_t DDC;        /* CapHwr 0 */
    cap_register_t UserTlsCap; /* CapHwr 1 */
    cap_register_t PrivTlsCap; /* CapHwr 8 */
    cap_register_t KR1C; /* CapHwr 22 */
    cap_register_t KR2C; /* CapHwr 23 */
    cap_register_t ErrorEPCC; /* CapHwr 28 */
    cap_register_t KCC;  /* CapHwr 29 */
    cap_register_t KDC;  /* CapHwr 30 */
    cap_register_t EPCC; /* CapHwr 31 */
};

#endif /* TARGET_CHERI */


/*
 *     Summary of CP0 registers
 *     ========================
 *
 *
 *     Register 0        Register 1        Register 2        Register 3
 *     ----------        ----------        ----------        ----------
 *
 * 0   Index             Random            EntryLo0          EntryLo1
 * 1   MVPControl        VPEControl        TCStatus          GlobalNumber
 * 2   MVPConf0          VPEConf0          TCBind
 * 3   MVPConf1          VPEConf1          TCRestart
 * 4   VPControl         YQMask            TCHalt
 * 5                     VPESchedule       TCContext
 * 6                     VPEScheFBack      TCSchedule
 * 7                     VPEOpt            TCScheFBack       TCOpt
 *
 *
 *     Register 4        Register 5        Register 6        Register 7
 *     ----------        ----------        ----------        ----------
 *
 * 0   Context           PageMask          Wired             HWREna
 * 1   ContextConfig     PageGrain         SRSConf0
 * 2   UserLocal         SegCtl0           SRSConf1
 * 3   XContextConfig    SegCtl1           SRSConf2
 * 4   DebugContextID    SegCtl2           SRSConf3
 * 5   MemoryMapID       PWBase            SRSConf4
 * 6                     PWField           PWCtl
 * 7                     PWSize
 *
 *
 *     Register 8        Register 9        Register 10       Register 11
 *     ----------        ----------        -----------       -----------
 *
 * 0   BadVAddr          Count             EntryHi           Compare
 * 1   BadInstr
 * 2   BadInstrP
 * 3   BadInstrX
 * 4                                       GuestCtl1         GuestCtl0Ext
 * 5                                       GuestCtl2
 * 6                     SAARI             GuestCtl3
 * 7                     SAAR
 *
 *
 *     Register 12       Register 13       Register 14       Register 15
 *     -----------       -----------       -----------       -----------
 *
 * 0   Status            Cause             EPC               PRId
 * 1   IntCtl                                                EBase
 * 2   SRSCtl                              NestedEPC         CDMMBase
 * 3   SRSMap                                                CMGCRBase
 * 4   View_IPL          View_RIPL                           BEVVA
 * 5   SRSMap2           NestedExc
 * 6   GuestCtl0
 * 7   GTOffset
 *
 *
 *     Register 16       Register 17       Register 18       Register 19
 *     -----------       -----------       -----------       -----------
 *
 * 0   Config            LLAddr            WatchLo0          WatchHi
 * 1   Config1           MAAR              WatchLo1          WatchHi
 * 2   Config2           MAARI             WatchLo2          WatchHi
 * 3   Config3                             WatchLo3          WatchHi
 * 4   Config4                             WatchLo4          WatchHi
 * 5   Config5                             WatchLo5          WatchHi
 * 6   Config6                             WatchLo6          WatchHi
 * 7   Config7                             WatchLo7          WatchHi
 *
 *
 *     Register 20       Register 21       Register 22       Register 23
 *     -----------       -----------       -----------       -----------
 *
 * 0   XContext                                              Debug
 * 1                                                         TraceControl
 * 2                                                         TraceControl2
 * 3                                                         UserTraceData1
 * 4                                                         TraceIBPC
 * 5                                                         TraceDBPC
 * 6                                                         Debug2
 * 7
 *
 *
 *     Register 24       Register 25       Register 26       Register 27
 *     -----------       -----------       -----------       -----------
 *
 * 0   DEPC              PerfCnt            ErrCtl          CacheErr
 * 1                     PerfCnt
 * 2   TraceControl3     PerfCnt
 * 3   UserTraceData2    PerfCnt
 * 4                     PerfCnt
 * 5                     PerfCnt
 * 6                     PerfCnt
 * 7                     PerfCnt
 *
 *
 *     Register 28       Register 29       Register 30       Register 31
 *     -----------       -----------       -----------       -----------
 *
 * 0   DataLo            DataHi            ErrorEPC          DESAVE
 * 1   TagLo             TagHi
 * 2   DataLo1           DataHi1                             KScratch<n>
 * 3   TagLo1            TagHi1                              KScratch<n>
 * 4   DataLo2           DataHi2                             KScratch<n>
 * 5   TagLo2            TagHi2                              KScratch<n>
 * 6   DataLo3           DataHi3                             KScratch<n>
 * 7   TagLo3            TagHi3                              KScratch<n>
 *
 */
#define CP0_REGISTER_00     0
#define CP0_REGISTER_01     1
#define CP0_REGISTER_02     2
#define CP0_REGISTER_03     3
#define CP0_REGISTER_04     4
#define CP0_REGISTER_05     5
#define CP0_REGISTER_06     6
#define CP0_REGISTER_07     7
#define CP0_REGISTER_08     8
#define CP0_REGISTER_09     9
#define CP0_REGISTER_10    10
#define CP0_REGISTER_11    11
#define CP0_REGISTER_12    12
#define CP0_REGISTER_13    13
#define CP0_REGISTER_14    14
#define CP0_REGISTER_15    15
#define CP0_REGISTER_16    16
#define CP0_REGISTER_17    17
#define CP0_REGISTER_18    18
#define CP0_REGISTER_19    19
#define CP0_REGISTER_20    20
#define CP0_REGISTER_21    21
#define CP0_REGISTER_22    22
#define CP0_REGISTER_23    23
#define CP0_REGISTER_24    24
#define CP0_REGISTER_25    25
#define CP0_REGISTER_26    26
#define CP0_REGISTER_27    27
#define CP0_REGISTER_28    28
#define CP0_REGISTER_29    29
#define CP0_REGISTER_30    30
#define CP0_REGISTER_31    31


/* CP0 Register 00 */
#define CP0_REG00__INDEX           0
#define CP0_REG00__MVPCONTROL      1
#define CP0_REG00__MVPCONF0        2
#define CP0_REG00__MVPCONF1        3
#define CP0_REG00__VPCONTROL       4
/* CP0 Register 01 */
#define CP0_REG01__RANDOM          0
#define CP0_REG01__VPECONTROL      1
#define CP0_REG01__VPECONF0        2
#define CP0_REG01__VPECONF1        3
#define CP0_REG01__YQMASK          4
#define CP0_REG01__VPESCHEDULE     5
#define CP0_REG01__VPESCHEFBACK    6
#define CP0_REG01__VPEOPT          7
/* CP0 Register 02 */
#define CP0_REG02__ENTRYLO0        0
#define CP0_REG02__TCSTATUS        1
#define CP0_REG02__TCBIND          2
#define CP0_REG02__TCRESTART       3
#define CP0_REG02__TCHALT          4
#define CP0_REG02__TCCONTEXT       5
#define CP0_REG02__TCSCHEDULE      6
#define CP0_REG02__TCSCHEFBACK     7
/* CP0 Register 03 */
#define CP0_REG03__ENTRYLO1        0
#define CP0_REG03__GLOBALNUM       1
#define CP0_REG03__TCOPT           7
/* CP0 Register 04 */
#define CP0_REG04__CONTEXT         0
#define CP0_REG04__CONTEXTCONFIG   1
#define CP0_REG04__USERLOCAL       2
#define CP0_REG04__XCONTEXTCONFIG  3
#define CP0_REG04__DBGCONTEXTID    4
#define CP0_REG04__MMID            5
/* CP0 Register 05 */
#define CP0_REG05__PAGEMASK        0
#define CP0_REG05__PAGEGRAIN       1
#define CP0_REG05__SEGCTL0         2
#define CP0_REG05__SEGCTL1         3
#define CP0_REG05__SEGCTL2         4
#define CP0_REG05__PWBASE          5
#define CP0_REG05__PWFIELD         6
#define CP0_REG05__PWSIZE          7
/* CP0 Register 06 */
#define CP0_REG06__WIRED           0
#define CP0_REG06__SRSCONF0        1
#define CP0_REG06__SRSCONF1        2
#define CP0_REG06__SRSCONF2        3
#define CP0_REG06__SRSCONF3        4
#define CP0_REG06__SRSCONF4        5
#define CP0_REG06__PWCTL           6
/* CP0 Register 07 */
#define CP0_REG07__HWRENA          0
/* CP0 Register 08 */
#define CP0_REG08__BADVADDR        0
#define CP0_REG08__BADINSTR        1
#define CP0_REG08__BADINSTRP       2
#define CP0_REG08__BADINSTRX       3
/* CP0 Register 09 */
#define CP0_REG09__COUNT           0
#define CP0_REG09__SAARI           6
#define CP0_REG09__SAAR            7
/* CP0 Register 10 */
#define CP0_REG10__ENTRYHI         0
#define CP0_REG10__GUESTCTL1       4
#define CP0_REG10__GUESTCTL2       5
#define CP0_REG10__GUESTCTL3       6
/* CP0 Register 11 */
#define CP0_REG11__COMPARE         0
#define CP0_REG11__GUESTCTL0EXT    4
/* CP0 Register 12 */
#define CP0_REG12__STATUS          0
#define CP0_REG12__INTCTL          1
#define CP0_REG12__SRSCTL          2
#define CP0_REG12__SRSMAP          3
#define CP0_REG12__VIEW_IPL        4
#define CP0_REG12__SRSMAP2         5
#define CP0_REG12__GUESTCTL0       6
#define CP0_REG12__GTOFFSET        7
/* CP0 Register 13 */
#define CP0_REG13__CAUSE           0
#define CP0_REG13__VIEW_RIPL       4
#define CP0_REG13__NESTEDEXC       5
/* CP0 Register 14 */
#define CP0_REG14__EPC             0
#define CP0_REG14__NESTEDEPC       2
/* CP0 Register 15 */
#define CP0_REG15__PRID            0
#define CP0_REG15__EBASE           1
#define CP0_REG15__CDMMBASE        2
#define CP0_REG15__CMGCRBASE       3
#define CP0_REG15__BEVVA           4
/* CP0 Register 16 */
#define CP0_REG16__CONFIG          0
#define CP0_REG16__CONFIG1         1
#define CP0_REG16__CONFIG2         2
#define CP0_REG16__CONFIG3         3
#define CP0_REG16__CONFIG4         4
#define CP0_REG16__CONFIG5         5
#define CP0_REG16__CONFIG6         6
#define CP0_REG16__CONFIG7         7
/* CP0 Register 17 */
#define CP0_REG17__LLADDR          0
#define CP0_REG17__MAAR            1
#define CP0_REG17__MAARI           2
/* CP0 Register 18 */
#define CP0_REG18__WATCHLO0        0
#define CP0_REG18__WATCHLO1        1
#define CP0_REG18__WATCHLO2        2
#define CP0_REG18__WATCHLO3        3
#define CP0_REG18__WATCHLO4        4
#define CP0_REG18__WATCHLO5        5
#define CP0_REG18__WATCHLO6        6
#define CP0_REG18__WATCHLO7        7
/* CP0 Register 19 */
#define CP0_REG19__WATCHHI0        0
#define CP0_REG19__WATCHHI1        1
#define CP0_REG19__WATCHHI2        2
#define CP0_REG19__WATCHHI3        3
#define CP0_REG19__WATCHHI4        4
#define CP0_REG19__WATCHHI5        5
#define CP0_REG19__WATCHHI6        6
#define CP0_REG19__WATCHHI7        7
/* CP0 Register 20 */
#define CP0_REG20__XCONTEXT        0
/* CP0 Register 21 */
/* CP0 Register 22 */
/* CP0 Register 23 */
#define CP0_REG23__DEBUG           0
#define CP0_REG23__TRACECONTROL    1
#define CP0_REG23__TRACECONTROL2   2
#define CP0_REG23__USERTRACEDATA1  3
#define CP0_REG23__TRACEIBPC       4
#define CP0_REG23__TRACEDBPC       5
#define CP0_REG23__DEBUG2          6
/* CP0 Register 24 */
#define CP0_REG24__DEPC            0
/* CP0 Register 25 */
#define CP0_REG25__PERFCTL0        0
#define CP0_REG25__PERFCNT0        1
#define CP0_REG25__PERFCTL1        2
#define CP0_REG25__PERFCNT1        3
#define CP0_REG25__PERFCTL2        4
#define CP0_REG25__PERFCNT2        5
#define CP0_REG25__PERFCTL3        6
#define CP0_REG25__PERFCNT3        7
/* CP0 Register 26 */
#define CP0_REG26__ERRCTL          0
/* CP0 Register 27 */
#define CP0_REG27__CACHERR         0
/* CP0 Register 28 */
#define CP0_REG28__TAGLO           0
#define CP0_REG28__DATALO          1
#define CP0_REG28__TAGLO1          2
#define CP0_REG28__DATALO1         3
#define CP0_REG28__TAGLO2          4
#define CP0_REG28__DATALO2         5
#define CP0_REG28__TAGLO3          6
#define CP0_REG28__DATALO3         7
/* CP0 Register 29 */
#define CP0_REG29__TAGHI           0
#define CP0_REG29__DATAHI          1
#define CP0_REG29__TAGHI1          2
#define CP0_REG29__DATAHI1         3
#define CP0_REG29__TAGHI2          4
#define CP0_REG29__DATAHI2         5
#define CP0_REG29__TAGHI3          6
#define CP0_REG29__DATAHI3         7
/* CP0 Register 30 */
#define CP0_REG30__ERROREPC        0
/* CP0 Register 31 */
#define CP0_REG31__DESAVE          0
#define CP0_REG31__KSCRATCH1       2
#define CP0_REG31__KSCRATCH2       3
#define CP0_REG31__KSCRATCH3       4
#define CP0_REG31__KSCRATCH4       5
#define CP0_REG31__KSCRATCH5       6
#define CP0_REG31__KSCRATCH6       7


typedef struct TCState TCState;
struct TCState {
    target_ulong gpr[32];
<<<<<<< HEAD
#ifdef TARGET_CHERI
    cap_register_t PCC;
    cap_register_t CapBranchTarget; /* Target of the next cjr/cjalr/ccall */
#else
=======
#if defined(TARGET_MIPS64)
    /*
     * For CPUs using 128-bit GPR registers, we put the lower halves in gpr[])
     * and the upper halves in gpr_hi[].
     */
    uint64_t gpr_hi[32];
#endif /* TARGET_MIPS64 */
>>>>>>> 00d8ba9e
    target_ulong PC;
#endif

#ifdef CONFIG_DEBUG_TCG
    target_ulong _pc_is_current;
#endif
    target_ulong HI[MIPS_DSP_ACC];
    target_ulong LO[MIPS_DSP_ACC];
    target_ulong ACX[MIPS_DSP_ACC];
    target_ulong DSPControl;

#if defined(TARGET_CHERI)
    struct GPCapRegs gpcapregs;
    struct cheri_cap_hwregs CHWR;
// #define CP2CAP_RCC  24  /* Return Code Capability */
// #define CP2CAP_EPCC_FAKE_OFFSET_VALUE 0xe9cce9cce9cce9cc /* cr_offset should not be used for EPCC */
#endif /* TARGET_CHERI */

    int32_t CP0_TCStatus;
#define CP0TCSt_TCU3    31
#define CP0TCSt_TCU2    30
#define CP0TCSt_TCU1    29
#define CP0TCSt_TCU0    28
#define CP0TCSt_TMX     27
#define CP0TCSt_RNST    23
#define CP0TCSt_TDS     21
#define CP0TCSt_DT      20
#define CP0TCSt_DA      15
#define CP0TCSt_A       13
#define CP0TCSt_TKSU    11
#define CP0TCSt_IXMT    10
#define CP0TCSt_TASID   0
    int32_t CP0_TCBind;
#define CP0TCBd_CurTC   21
#define CP0TCBd_TBE     17
#define CP0TCBd_CurVPE  0
    target_ulong CP0_TCHalt;
    target_ulong CP0_TCContext;
    target_ulong CP0_TCSchedule;
    target_ulong CP0_TCScheFBack;
    int32_t CP0_Debug_tcstatus;
    target_ulong CP0_UserLocal;

    int32_t msacsr;

#define MSACSR_FS       24
#define MSACSR_FS_MASK  (1 << MSACSR_FS)
#define MSACSR_NX       18
#define MSACSR_NX_MASK  (1 << MSACSR_NX)
#define MSACSR_CEF      2
#define MSACSR_CEF_MASK (0xffff << MSACSR_CEF)
#define MSACSR_RM       0
#define MSACSR_RM_MASK  (0x3 << MSACSR_RM)
#define MSACSR_MASK     (MSACSR_RM_MASK | MSACSR_CEF_MASK | MSACSR_NX_MASK | \
        MSACSR_FS_MASK)

    float_status msa_fp_status;

#define NUMBER_OF_MXU_REGISTERS 16
    target_ulong mxu_gpr[NUMBER_OF_MXU_REGISTERS - 1];
    target_ulong mxu_cr;
#define MXU_CR_LC       31
#define MXU_CR_RC       30
#define MXU_CR_BIAS     2
#define MXU_CR_RD_EN    1
#define MXU_CR_MXU_EN   0

};


#if defined(TARGET_CHERI)
#define CP2HWR_BASE_INDEX 0
// TODO: start at 32: #define CP2HWR_BASE_NUM 32

enum CP2HWR {
    CP2HWR_DDC = CP2HWR_BASE_INDEX + 0, /* Default Data Capability */
    CP2HWR_USER_TLS = CP2HWR_BASE_INDEX + 1, /* Unprivileged TLS Cap */
    CP2HWR_PRIV_TLS = CP2HWR_BASE_INDEX + 8, /* Privileged TLS Cap */
    CP2HWR_K1RC = CP2HWR_BASE_INDEX + 22, /* Reserved Kernel Cap #1 */
    CP2HWR_K2RC = CP2HWR_BASE_INDEX + 23, /* Reserved Kernel Cap #2 */
    CP2HWR_ErrorEPCC = CP2HWR_BASE_INDEX + 28, /* Error Exception PC Capability */
    CP2HWR_KCC = CP2HWR_BASE_INDEX + 29, /* Kernel Code Capability */
    CP2HWR_KDC = CP2HWR_BASE_INDEX + 30, /* Kernel Data Capability */
    CP2HWR_EPCC = CP2HWR_BASE_INDEX + 31, /* Exception PC Capability */
};

#endif

struct MIPSITUState;
typedef struct CPUMIPSState CPUMIPSState;
struct CPUMIPSState {
    TCState active_tc;
    CPUMIPSFPUContext active_fpu;

    uint32_t current_tc;
    uint32_t current_fpu;

    uint32_t SEGBITS;
    uint32_t PABITS;
#if defined(TARGET_MIPS64)
# define PABITS_BASE 36
#else
# define PABITS_BASE 32
#endif
    target_ulong SEGMask;
    uint64_t PAMask;
#define PAMASK_BASE ((1ULL << PABITS_BASE) - 1)

    int32_t msair;
#define MSAIR_ProcID    8
#define MSAIR_Rev       0

/*
 * CP0 Register 0
 */
    int32_t CP0_Index;
    /* CP0_MVP* are per MVP registers. */
    int32_t CP0_VPControl;
#define CP0VPCtl_DIS    0
/*
 * CP0 Register 1
 */
    int32_t CP0_Random;
    int32_t CP0_VPEControl;
#define CP0VPECo_YSI    21
#define CP0VPECo_GSI    20
#define CP0VPECo_EXCPT  16
#define CP0VPECo_TE     15
#define CP0VPECo_TargTC 0
    int32_t CP0_VPEConf0;
#define CP0VPEC0_M      31
#define CP0VPEC0_XTC    21
#define CP0VPEC0_TCS    19
#define CP0VPEC0_SCS    18
#define CP0VPEC0_DSC    17
#define CP0VPEC0_ICS    16
#define CP0VPEC0_MVP    1
#define CP0VPEC0_VPA    0
    int32_t CP0_VPEConf1;
#define CP0VPEC1_NCX    20
#define CP0VPEC1_NCP2   10
#define CP0VPEC1_NCP1   0
    target_ulong CP0_YQMask;
    target_ulong CP0_VPESchedule;
    target_ulong CP0_VPEScheFBack;
    int32_t CP0_VPEOpt;
#define CP0VPEOpt_IWX7  15
#define CP0VPEOpt_IWX6  14
#define CP0VPEOpt_IWX5  13
#define CP0VPEOpt_IWX4  12
#define CP0VPEOpt_IWX3  11
#define CP0VPEOpt_IWX2  10
#define CP0VPEOpt_IWX1  9
#define CP0VPEOpt_IWX0  8
#define CP0VPEOpt_DWX7  7
#define CP0VPEOpt_DWX6  6
#define CP0VPEOpt_DWX5  5
#define CP0VPEOpt_DWX4  4
#define CP0VPEOpt_DWX3  3
#define CP0VPEOpt_DWX2  2
#define CP0VPEOpt_DWX1  1
#define CP0VPEOpt_DWX0  0
/*
 * CP0 Register 2
 */
    uint64_t CP0_EntryLo0;
/*
 * CP0 Register 3
 */
    uint64_t CP0_EntryLo1;
#if defined(TARGET_MIPS64)
#if defined(TARGET_CHERI)
# define CP0EnLo_S 63
# define CP0EnLo_L 62
# define CP0EnLo_CLG 61
#else
# define CP0EnLo_RI 63
# define CP0EnLo_XI 62
#endif /* TARGET_CHERI */
#else
# define CP0EnLo_RI 31
# define CP0EnLo_XI 30
#endif
    int32_t CP0_GlobalNumber;
#define CP0GN_VPId 0
/*
 * CP0 Register 4
 */
    target_ulong CP0_Context;
    int32_t CP0_MemoryMapID;
/*
 * CP0 Register 5
 */
    int32_t CP0_PageMask;
#define CP0PM_MASK 13
    int32_t CP0_PageGrain_rw_bitmask;
    int32_t CP0_PageGrain;
#define CP0PG_RIE 31
#define CP0PG_XIE 30
#define CP0PG_ELPA 29
#define CP0PG_IEC 27
    target_ulong CP0_SegCtl0;
    target_ulong CP0_SegCtl1;
    target_ulong CP0_SegCtl2;
#define CP0SC_PA        9
#define CP0SC_PA_MASK   (0x7FULL << CP0SC_PA)
#define CP0SC_PA_1GMASK (0x7EULL << CP0SC_PA)
#define CP0SC_AM        4
#define CP0SC_AM_MASK   (0x7ULL << CP0SC_AM)
#define CP0SC_AM_UK     0ULL
#define CP0SC_AM_MK     1ULL
#define CP0SC_AM_MSK    2ULL
#define CP0SC_AM_MUSK   3ULL
#define CP0SC_AM_MUSUK  4ULL
#define CP0SC_AM_USK    5ULL
#define CP0SC_AM_UUSK   7ULL
#define CP0SC_EU        3
#define CP0SC_EU_MASK   (1ULL << CP0SC_EU)
#define CP0SC_C         0
#define CP0SC_C_MASK    (0x7ULL << CP0SC_C)
#define CP0SC_MASK      (CP0SC_C_MASK | CP0SC_EU_MASK | CP0SC_AM_MASK | \
                         CP0SC_PA_MASK)
#define CP0SC_1GMASK    (CP0SC_C_MASK | CP0SC_EU_MASK | CP0SC_AM_MASK | \
                         CP0SC_PA_1GMASK)
#define CP0SC0_MASK     (CP0SC_MASK | (CP0SC_MASK << 16))
#define CP0SC1_XAM      59
#define CP0SC1_XAM_MASK (0x7ULL << CP0SC1_XAM)
#define CP0SC1_MASK     (CP0SC_MASK | (CP0SC_MASK << 16) | CP0SC1_XAM_MASK)
#define CP0SC2_XR       56
#define CP0SC2_XR_MASK  (0xFFULL << CP0SC2_XR)
#define CP0SC2_MASK     (CP0SC_1GMASK | (CP0SC_1GMASK << 16) | CP0SC2_XR_MASK)
    target_ulong CP0_PWBase;
    target_ulong CP0_PWField;
#if defined(TARGET_MIPS64)
#define CP0PF_BDI  32    /* 37..32 */
#define CP0PF_GDI  24    /* 29..24 */
#define CP0PF_UDI  18    /* 23..18 */
#define CP0PF_MDI  12    /* 17..12 */
#define CP0PF_PTI  6     /* 11..6  */
#define CP0PF_PTEI 0     /*  5..0  */
#else
#define CP0PF_GDW  24    /* 29..24 */
#define CP0PF_UDW  18    /* 23..18 */
#define CP0PF_MDW  12    /* 17..12 */
#define CP0PF_PTW  6     /* 11..6  */
#define CP0PF_PTEW 0     /*  5..0  */
#endif
    target_ulong CP0_PWSize;
#if defined(TARGET_MIPS64)
#define CP0PS_BDW  32    /* 37..32 */
#endif
#define CP0PS_PS   30
#define CP0PS_GDW  24    /* 29..24 */
#define CP0PS_UDW  18    /* 23..18 */
#define CP0PS_MDW  12    /* 17..12 */
#define CP0PS_PTW  6     /* 11..6  */
#define CP0PS_PTEW 0     /*  5..0  */
/*
 * CP0 Register 6
 */
    int32_t CP0_Wired;
    int32_t CP0_PWCtl;
#define CP0PC_PWEN      31
#if defined(TARGET_MIPS64)
#define CP0PC_PWDIREXT  30
#define CP0PC_XK        28
#define CP0PC_XS        27
#define CP0PC_XU        26
#endif
#define CP0PC_DPH       7
#define CP0PC_HUGEPG    6
#define CP0PC_PSN       0     /*  5..0  */
    int32_t CP0_SRSConf0_rw_bitmask;
    int32_t CP0_SRSConf0;
#define CP0SRSC0_M      31
#define CP0SRSC0_SRS3   20
#define CP0SRSC0_SRS2   10
#define CP0SRSC0_SRS1   0
    int32_t CP0_SRSConf1_rw_bitmask;
    int32_t CP0_SRSConf1;
#define CP0SRSC1_M      31
#define CP0SRSC1_SRS6   20
#define CP0SRSC1_SRS5   10
#define CP0SRSC1_SRS4   0
    int32_t CP0_SRSConf2_rw_bitmask;
    int32_t CP0_SRSConf2;
#define CP0SRSC2_M      31
#define CP0SRSC2_SRS9   20
#define CP0SRSC2_SRS8   10
#define CP0SRSC2_SRS7   0
    int32_t CP0_SRSConf3_rw_bitmask;
    int32_t CP0_SRSConf3;
#define CP0SRSC3_M      31
#define CP0SRSC3_SRS12  20
#define CP0SRSC3_SRS11  10
#define CP0SRSC3_SRS10  0
    int32_t CP0_SRSConf4_rw_bitmask;
    int32_t CP0_SRSConf4;
#define CP0SRSC4_SRS15  20
#define CP0SRSC4_SRS14  10
#define CP0SRSC4_SRS13  0
/*
 * CP0 Register 7
 */
    int32_t CP0_HWREna;
/*
 * CP0 Register 8
 */
    target_ulong CP0_BadVAddr;
    uint32_t CP0_BadInstr;
    uint32_t CP0_BadInstrP;
    uint32_t CP0_BadInstrX;
/*
 * CP0 Register 9
 */
    int32_t CP0_Count;
    uint32_t CP0_SAARI;
#define CP0SAARI_TARGET 0    /*  5..0  */
    uint64_t CP0_SAAR[2];
#define CP0SAAR_BASE    12   /* 43..12 */
#define CP0SAAR_SIZE    1    /*  5..1  */
#define CP0SAAR_EN      0
/*
 * CP0 Register 10
 */
    target_ulong CP0_EntryHi;
#define CP0EnHi_EHINV 10
#if defined(TARGET_CHERI)
#define CP0EnHi_CLGK 61
#define CP0EnHi_CLGS 60
#define CP0EnHi_CLGU 59
#define CP0EnHi_CLG_MASK \
    ((1ULL << CP0EnHi_CLGK) | (1ULL << CP0EnHi_CLGS) | (1UL << CP0EnHi_CLGU))
#else
#define CP0EnHi_CLG_MASK 0
#endif
    target_ulong CP0_EntryHi_ASID_mask;
/*
 * CP0 Register 11
 */
    int32_t CP0_Compare;
/*
 * CP0 Register 12
 */
    int32_t CP0_Status;
#define CP0St_CU3   31
#define CP0St_CU2   30
#define CP0St_CU1   29
#define CP0St_CU0   28
#define CP0St_RP    27
#define CP0St_FR    26
#define CP0St_RE    25
#define CP0St_MX    24
#define CP0St_PX    23
#define CP0St_BEV   22
#define CP0St_TS    21
#define CP0St_SR    20
#define CP0St_NMI   19
#define CP0St_IM    8
#define CP0St_KX    7
#define CP0St_SX    6
#define CP0St_UX    5
#define CP0St_KSU   3
#define CP0St_ERL   2
#define CP0St_EXL   1
#define CP0St_IE    0
    int32_t CP0_IntCtl;
#define CP0IntCtl_IPTI 29
#define CP0IntCtl_IPPCI 26
#define CP0IntCtl_VS 5
    int32_t CP0_SRSCtl;
#define CP0SRSCtl_HSS 26
#define CP0SRSCtl_EICSS 18
#define CP0SRSCtl_ESS 12
#define CP0SRSCtl_PSS 6
#define CP0SRSCtl_CSS 0
    int32_t CP0_SRSMap;
#define CP0SRSMap_SSV7 28
#define CP0SRSMap_SSV6 24
#define CP0SRSMap_SSV5 20
#define CP0SRSMap_SSV4 16
#define CP0SRSMap_SSV3 12
#define CP0SRSMap_SSV2 8
#define CP0SRSMap_SSV1 4
#define CP0SRSMap_SSV0 0
/*
 * CP0 Register 13
 */
    int32_t CP0_Cause;
#define CP0Ca_BD   31
#define CP0Ca_TI   30
#define CP0Ca_CE   28
#define CP0Ca_DC   27
#define CP0Ca_PCI  26
#define CP0Ca_IV   23
#define CP0Ca_WP   22
#define CP0Ca_IP    8
#define CP0Ca_IP_mask 0x0000FF00
#define CP0Ca_EC    2
/*
 * CP0 Register 14
 */
#if !defined(TARGET_CHERI)
    /* We use EPCC for TARGET_CHERI */
    target_ulong CP0_EPC;
#endif
/*
 * CP0 Register 15
 */
    int32_t CP0_PRid;
    target_ulong CP0_EBase;
    target_ulong CP0_EBaseWG_rw_bitmask;
#define CP0EBase_WG 11
    target_ulong CP0_CMGCRBase;
/*
 * CP0 Register 16 (after Release 1)
 */
    int32_t CP0_Config0;
#define CP0C0_M    31
#define CP0C0_K23  28    /* 30..28 */
#define CP0C0_KU   25    /* 27..25 */
#define CP0C0_MDU  20
#define CP0C0_MM   18
#define CP0C0_BM   16
#define CP0C0_Impl 16    /* 24..16 */
#define CP0C0_BE   15
#define CP0C0_AT   13    /* 14..13 */
#define CP0C0_AR   10    /* 12..10 */
#define CP0C0_MT   7     /*  9..7  */
#define CP0C0_VI   3
#define CP0C0_K0   0     /*  2..0  */
#define CP0C0_AR_LENGTH 3
/*
 * CP0 Register 16 (before Release 1)
 */
#define CP0C0_Impl 16    /* 24..16 */
#define CP0C0_IC   9     /* 11..9 */
#define CP0C0_DC   6     /*  8..6 */
#define CP0C0_IB   5
#define CP0C0_DB   4
    int32_t CP0_Config1;
#define CP0C1_M    31
#define CP0C1_MMU  25    /* 30..25 */
#define CP0C1_IS   22    /* 24..22 */
#define CP0C1_IL   19    /* 21..19 */
#define CP0C1_IA   16    /* 18..16 */
#define CP0C1_DS   13    /* 15..13 */
#define CP0C1_DL   10    /* 12..10 */
#define CP0C1_DA   7     /*  9..7  */
#define CP0C1_C2   6
#define CP0C1_MD   5
#define CP0C1_PC   4
#define CP0C1_WR   3
#define CP0C1_CA   2
#define CP0C1_EP   1
#define CP0C1_FP   0
    int32_t CP0_Config2;
#define CP0C2_M    31
#define CP0C2_TU   28    /* 30..28 */
#define CP0C2_TS   24    /* 27..24 */
#define CP0C2_TL   20    /* 23..20 */
#define CP0C2_TA   16    /* 19..16 */
#define CP0C2_SU   12    /* 15..12 */
#define CP0C2_SS   8     /* 11..8  */
#define CP0C2_SL   4     /*  7..4  */
#define CP0C2_SA   0     /*  3..0  */
    int32_t CP0_Config3;
#define CP0C3_M            31
#define CP0C3_BPG          30
#define CP0C3_CMGCR        29
#define CP0C3_MSAP         28
#define CP0C3_BP           27
#define CP0C3_BI           26
#define CP0C3_SC           25
#define CP0C3_PW           24
#define CP0C3_VZ           23
#define CP0C3_IPLV         21    /* 22..21 */
#define CP0C3_MMAR         18    /* 20..18 */
#define CP0C3_MCU          17
#define CP0C3_ISA_ON_EXC   16
#define CP0C3_ISA          14    /* 15..14 */
#define CP0C3_ULRI         13
#define CP0C3_RXI          12
#define CP0C3_DSP2P        11
#define CP0C3_DSPP         10
#define CP0C3_CTXTC        9
#define CP0C3_ITL          8
#define CP0C3_LPA          7
#define CP0C3_VEIC         6
#define CP0C3_VInt         5
#define CP0C3_SP           4
#define CP0C3_CDMM         3
#define CP0C3_MT           2
#define CP0C3_SM           1
#define CP0C3_TL           0
    int32_t CP0_Config4;
    int32_t CP0_Config4_rw_bitmask;
#define CP0C4_M            31
#define CP0C4_IE           29    /* 30..29 */
#define CP0C4_AE           28
#define CP0C4_VTLBSizeExt  24    /* 27..24 */
#define CP0C4_KScrExist    16
#define CP0C4_MMUExtDef    14
#define CP0C4_FTLBPageSize 8     /* 12..8  */
/* bit layout if MMUExtDef=1 */
#define CP0C4_MMUSizeExt   0     /*  7..0  */
/* bit layout if MMUExtDef=2 */
#define CP0C4_FTLBWays     4     /*  7..4  */
#define CP0C4_FTLBSets     0     /*  3..0  */
    int32_t CP0_Config5;
    int32_t CP0_Config5_rw_bitmask;
#define CP0C5_M            31
#define CP0C5_K            30
#define CP0C5_CV           29
#define CP0C5_EVA          28
#define CP0C5_MSAEn        27
#define CP0C5_PMJ          23    /* 25..23 */
#define CP0C5_WR2          22
#define CP0C5_NMS          21
#define CP0C5_ULS          20
#define CP0C5_XPA          19
#define CP0C5_CRCP         18
#define CP0C5_MI           17
#define CP0C5_GI           15    /* 16..15 */
#define CP0C5_CA2          14
#define CP0C5_XNP          13
#define CP0C5_DEC          11
#define CP0C5_L2C          10
#define CP0C5_UFE          9
#define CP0C5_FRE          8
#define CP0C5_VP           7
#define CP0C5_SBRI         6
#define CP0C5_MVH          5
#define CP0C5_LLB          4
#define CP0C5_MRP          3
#define CP0C5_UFR          2
#define CP0C5_NFExists     0
    int32_t CP0_Config6;
    int32_t CP0_Config6_rw_bitmask;
#define CP0C6_BPPASS          31
#define CP0C6_KPOS            24
#define CP0C6_KE              23
#define CP0C6_VTLBONLY        22
#define CP0C6_LASX            21
#define CP0C6_SSEN            20
#define CP0C6_DISDRTIME       19
#define CP0C6_PIXNUEN         18
#define CP0C6_SCRAND          17
#define CP0C6_LLEXCEN         16
#define CP0C6_DISVC           15
#define CP0C6_VCLRU           14
#define CP0C6_DCLRU           13
#define CP0C6_PIXUEN          12
#define CP0C6_DISBLKLYEN      11
#define CP0C6_UMEMUALEN       10
#define CP0C6_SFBEN           8
#define CP0C6_FLTINT          7
#define CP0C6_VLTINT          6
#define CP0C6_DISBTB          5
#define CP0C6_STPREFCTL       2
#define CP0C6_INSTPREF        1
#define CP0C6_DATAPREF        0
    int32_t CP0_Config7;
    int64_t CP0_Config7_rw_bitmask;
#define CP0C7_NAPCGEN       2
#define CP0C7_UNIMUEN       1
#define CP0C7_VFPUCGEN      0
    uint64_t CP0_LLAddr;
    uint64_t CP0_MAAR[MIPS_MAAR_MAX];
    int32_t CP0_MAARI;
    /* XXX: Maybe make LLAddr per-TC? */
/*
 * CP0 Register 17
 */
    target_ulong lladdr; /* LL virtual address compared against SC */
    target_ulong llval;
    uint64_t llval_wp;
    uint64_t CP0_LLAddr_rw_bitmask;
    int CP0_LLAddr_shift;
/*
 * CP0 Register 18
 */
    target_ulong CP0_WatchLo[8];
/*
 * CP0 Register 19
 */
    uint64_t CP0_WatchHi[8];
#define CP0WH_ASID 16
/*
 * CP0 Register 20
 */
    target_ulong CP0_XContext;
    int32_t CP0_Framemask;
/*
 * CP0 Register 23
 */
    int32_t CP0_Debug;
#define CP0DB_DBD  31
#define CP0DB_DM   30
#define CP0DB_LSNM 28
#define CP0DB_Doze 27
#define CP0DB_Halt 26
#define CP0DB_CNT  25
#define CP0DB_IBEP 24
#define CP0DB_DBEP 21
#define CP0DB_IEXI 20
#define CP0DB_VER  15
#define CP0DB_DEC  10
#define CP0DB_SSt  8
#define CP0DB_DINT 5
#define CP0DB_DIB  4
#define CP0DB_DDBS 3
#define CP0DB_DDBL 2
#define CP0DB_DBp  1
#define CP0DB_DSS  0
/*
 * CP0 Register 24
 */
    target_ulong CP0_DEPC;
/*
 * CP0 Register 25
 */
    int32_t CP0_Performance0;
/*
 * CP0 Register 26
 */
    int32_t CP0_ErrCtl;
#define CP0EC_WST 29
#define CP0EC_SPR 28
#define CP0EC_ITC 26
/*
 * CP0 Register 28
 */
    uint64_t CP0_TagLo;
    int32_t CP0_DataLo;
/*
 * CP0 Register 29
 */
    int32_t CP0_TagHi;
    int32_t CP0_DataHi;
/*
 * CP0 Register 30
 */
#if !defined(TARGET_CHERI)
    /* We use ErrorEPCC for TARGET_CHERI */
    target_ulong CP0_ErrorEPC;
#endif
/*
 * CP0 Register 31
 */
    int32_t CP0_DESAVE;
    target_ulong CP0_KScratch[MIPS_KSCRATCH_NUM];

    /* We waste some space so we can handle shadow registers like TCs. */
    TCState tcs[MIPS_SHADOW_SET_MAX];
    CPUMIPSFPUContext fpus[MIPS_FPU_MAX];
    /* QEMU */
    int error_code;
#define EXCP_TLB_NOMATCH   0x1
#define EXCP_INST_NOTAVAIL 0x2 /* No valid instruction word for BadInstr */
    uint32_t hflags;    /* CPU State */
    /* TMASK defines different execution modes */
#ifdef TARGET_CHERI
#define MIPS_HFLAG_TMASK (0x1F5807FF | MIPS_HFLAG_COP2X)
#else
#define MIPS_HFLAG_TMASK  0x1F5807FF
#endif /* TARGET_CHERI */
#define MIPS_HFLAG_MODE   0x00007 /* execution modes                    */
    /*
     * The KSU flags must be the lowest bits in hflags. The flag order
     * must be the same as defined for CP0 Status. This allows to use
     * the bits as the value of mmu_idx.
     */
#define MIPS_HFLAG_KSU    0x00003 /* kernel/supervisor/user mode mask   */
#define MIPS_HFLAG_UM     0x00002 /* user mode flag                     */
#define MIPS_HFLAG_SM     0x00001 /* supervisor mode flag               */
#define MIPS_HFLAG_KM     0x00000 /* kernel mode flag                   */
#define MIPS_HFLAG_DM     0x00004 /* Debug mode                         */
#define MIPS_HFLAG_64     0x00008 /* 64-bit instructions enabled        */
#define MIPS_HFLAG_CP0    0x00010 /* CP0 enabled                        */
#define MIPS_HFLAG_FPU    0x00020 /* FPU enabled                        */
#define MIPS_HFLAG_F64    0x00040 /* 64-bit FPU enabled                 */
    /*
     * True if the MIPS IV COP1X instructions can be used.  This also
     * controls the non-COP1X instructions RECIP.S, RECIP.D, RSQRT.S
     * and RSQRT.D.
     */
#define MIPS_HFLAG_COP1X  0x00080 /* COP1X instructions enabled         */
#define MIPS_HFLAG_RE     0x00100 /* Reversed endianness                */
#define MIPS_HFLAG_AWRAP  0x00200 /* 32-bit compatibility address wrapping */
#define MIPS_HFLAG_M16    0x00400 /* MIPS16 mode flag                   */
#define MIPS_HFLAG_M16_SHIFT 10
    /*
     * If translation is interrupted between the branch instruction and
     * the delay slot, record what type of branch it is so that we can
     * resume translation properly.  It might be possible to reduce
     * this from three bits to two.
     */
#define MIPS_HFLAG_BMASK_BASE  0x803800
#define MIPS_HFLAG_B      0x00800 /* Unconditional branch               */
#define MIPS_HFLAG_BC     0x01000 /* Conditional branch                 */
#define MIPS_HFLAG_BL     0x01800 /* Likely branch                      */
#define MIPS_HFLAG_BR     0x02000 /* branch to register (can't link TB) */
#ifdef TARGET_CHERI
#define MIPS_HFLAG_BRC     0x02800 /* branch to register and load PCC    */
#define MIPS_HFLAG_BRCCALL 0x03000 /* ccall load PCC and IDC (no delay slot) */
#endif /* TARGET_CHERI */
    /* Extra flags about the current pending branch.  */
#define MIPS_HFLAG_BMASK_EXT 0x7C000
#define MIPS_HFLAG_B16    0x04000 /* branch instruction was 16 bits     */
#define MIPS_HFLAG_BDS16  0x08000 /* branch requires 16-bit delay slot  */
#define MIPS_HFLAG_BDS32  0x10000 /* branch requires 32-bit delay slot  */
#define MIPS_HFLAG_BDS_STRICT  0x20000 /* Strict delay slot size */
#define MIPS_HFLAG_BX     0x40000 /* branch exchanges execution mode    */
#define MIPS_HFLAG_BMASK  (MIPS_HFLAG_BMASK_BASE | MIPS_HFLAG_BMASK_EXT)
    /* MIPS DSP resources access. */
#define MIPS_HFLAG_DSP    0x080000   /* Enable access to DSP resources.    */
#define MIPS_HFLAG_DSP_R2 0x100000   /* Enable access to DSP R2 resources. */
#define MIPS_HFLAG_DSP_R3 0x20000000 /* Enable access to DSP R3 resources. */
    /* Extra flag about HWREna register. */
#define MIPS_HFLAG_HWRENA_ULR 0x200000 /* ULR bit from HWREna is set. */
#define MIPS_HFLAG_SBRI  0x400000 /* R6 SDBBP causes RI excpt. in user mode */
#define MIPS_HFLAG_FBNSLOT 0x800000 /* Forbidden slot                   */
#define MIPS_HFLAG_MSA   0x1000000
#define MIPS_HFLAG_FRE   0x2000000 /* FRE enabled */
#define MIPS_HFLAG_ELPA  0x4000000
#define MIPS_HFLAG_ITC_CACHE  0x8000000 /* CACHE instr. operates on ITC tag */
#define MIPS_HFLAG_ERL   0x10000000 /* error level flag */
#ifdef TARGET_CHERI
#define MIPS_HFLAG_COP2X 0x20000000 /* CHERI/CP2 enabled              */
#endif /* TARGET_CHERI */
    target_ulong btarget;        /* Jump / branch target               */
    target_ulong bcond;          /* Branch condition (if needed)       */

    int SYNCI_Step; /* Address step size for SYNCI */
    int CCRes; /* Cycle count resolution/divisor */
    uint32_t CP0_Status_rw_bitmask; /* Read/write bits in CP0_Status */
    uint32_t CP0_TCStatus_rw_bitmask; /* Read/write bits in CP0_TCStatus */
    uint64_t insn_flags; /* Supported instruction set */
    int saarp;



    /* BERI Statcounters: */
    uint64_t statcounters_icount_user;
    uint64_t statcounters_icount_kernel;
    /* The other ones are CHERI only for now */
#if defined(TARGET_CHERI)
    uint64_t statcounters_itlb_miss;
    uint64_t statcounters_dtlb_miss;
    uint64_t statcounters_cap_read;
    uint64_t statcounters_cap_read_tagged;
    uint64_t statcounters_cap_write;
    uint64_t statcounters_cap_write_tagged;

    uint64_t statcounters_imprecise_setbounds;
    uint64_t statcounters_unrepresentable_caps;
    /* TODO: we could implement the TLB ones as well */

    /*
     * See section 3.9.2 (Table 3.3) of the CHERI Architecture Reference v7.
     */
    uint16_t CP2_CapCause; /* Upper 8 bits exception code; lower reg# */
    /* See cheri-archspecific.h */
    uint8_t reg_if_exception;
    bool capcause_reg_already_set;

    target_ulong cheri_capfilter_lo;
    target_ulong cheri_capfilter_hi;
    target_ulong cheri_capfilter_perms;

#define MASK_CCALL_SEL(op)  ((op) & 0x7ff)
#define CCALL_SELECTOR_0 (0x0)
#define CCALL_SELECTOR_1 (0x01)
#define CCALL_SELECTOR_2 (0x02)
#define CCALL_SELECTOR_CRETURN (0x7ff)

#endif /* TARGET_CHERI */

    /* TODO(am2419): deprecated, remove */
#ifdef CONFIG_TCG_LOG_INSTR
#define TRACE_MODE_USER "User mode"
    const char *last_mode;
#define IN_USERSPACE(env) ((env->hflags & MIPS_HFLAG_UM) == MIPS_HFLAG_UM)
#endif /* CONFIG_TCG_LOG_INSTR */

    /* Fields up to this point are cleared by a CPU reset */
    struct {} end_reset_fields;

    /* Fields from here on are preserved across CPU reset. */
    CPUMIPSMVPContext *mvp;
#if !defined(CONFIG_USER_ONLY)
    CPUMIPSTLBContext *tlb;
#endif

    const mips_def_t *cpu_model;
    void *irq[8];
    QEMUTimer *timer; /* Internal timer */
    struct MIPSITUState *itu;
    MemoryRegion *itc_tag; /* ITC Configuration Tags */

    target_ulong exception_base; /* ExceptionBase input to the core */
    uint64_t cp0_count_ns; /* CP0_Count clock period (in nanoseconds) */
};

/**
 * MIPSCPU:
 * @env: #CPUMIPSState
 * @clock: this CPU input clock (may be connected
 *         to an output clock from another device).
 * @cp0_count_rate: rate at which the coprocessor 0 counter increments
 *
 * A MIPS CPU.
 */
struct MIPSCPU {
    /*< private >*/
    CPUState parent_obj;
    /*< public >*/

    Clock *clock;
    CPUNegativeOffsetState neg;
    CPUMIPSState env;
    /*
     * The Count register acts as a timer, incrementing at a constant rate,
     * whether or not an instruction is executed, retired, or any forward
     * progress is made through the pipeline. The rate at which the counter
     * increments is implementation dependent, and is a function of the
     * pipeline clock of the processor, not the issue width of the processor.
     */
    unsigned cp0_count_rate;
};

/* Register names for logging output */
extern const char mips_gp_regnames[32][5];
extern const char mips_regnames_HI[4][4];
extern const char mips_regnames_LO[4][4];
extern const char mips_fregnames[32][4];
extern const char mips_msaregnames[64][7];
extern const char mips_mxuregnames[16][7];
extern const char mips_cop0_regnames[32*8][32];
#ifdef TARGET_CHERI
/* Needed for cheri-common logging */
extern const char cheri_gp_regnames[32][4];
extern const char mips_cheri_hw_regnames[32][10];
#endif

void mips_cpu_list(void);

#define cpu_signal_handler cpu_mips_signal_handler
#define cpu_list mips_cpu_list

extern void cpu_wrdsp(uint32_t rs, uint32_t mask_num, CPUMIPSState *env);
extern uint32_t cpu_rddsp(uint32_t mask_num, CPUMIPSState *env);

/*
 * MMU modes definitions. We carefully match the indices with our
 * hflags layout.
 */
#define MMU_USER_IDX 2

static inline int hflags_mmu_index(uint32_t hflags)
{
    if (hflags & MIPS_HFLAG_ERL) {
        return 3; /* ERL */
    } else {
        return hflags & MIPS_HFLAG_KSU;
    }
}

static inline int cpu_mmu_index(CPUMIPSState *env, bool ifetch)
{
    return hflags_mmu_index(env->hflags);
}

typedef CPUMIPSState CPUArchState;
typedef MIPSCPU ArchCPU;

#include "exec/cpu-all.h"
#include "cpu_cheri.h"

/* Exceptions */
typedef enum {
    EXCP_NONE = -1,
    EXCP_RESET = 0,
    EXCP_SRESET,
    EXCP_DSS,
    EXCP_DINT,
    EXCP_DDBL,
    EXCP_DDBS,
    EXCP_NMI,
    EXCP_MCHECK,
    EXCP_EXT_INTERRUPT, /* 8 */
    EXCP_DFWATCH,
    EXCP_DIB,
    EXCP_IWATCH,
    EXCP_AdEL,
    EXCP_AdES,
    EXCP_TLBF,
    EXCP_IBE,
    EXCP_DBp, /* 16 */
    EXCP_SYSCALL,
    EXCP_BREAK,
    EXCP_CpU,
    EXCP_RI,
    EXCP_OVERFLOW,
    EXCP_TRAP,
    EXCP_FPE,
    EXCP_DWATCH, /* 24 */
    EXCP_LTLBL,
    EXCP_TLBL,
    EXCP_TLBS,
    EXCP_DBE,
    EXCP_THREAD,
    EXCP_MDMX,
    EXCP_C2E,
    EXCP_CACHE, /* 32 */
    EXCP_DSPDIS,
    EXCP_MSADIS,
    EXCP_MSAFPE,
    EXCP_TLBXI,
    EXCP_TLBRI,

    EXCP_LAST = EXCP_TLBRI,
} MipsExcp;

/*
 * This is an internally generated WAKE request line.
 * It is driven by the CPU itself. Raised when the MT
 * block wants to wake a VPE from an inactive state and
 * cleared when VPE goes from active to inactive.
 */
#define CPU_INTERRUPT_WAKE CPU_INTERRUPT_TGT_INT_0

int cpu_mips_signal_handler(int host_signum, void *pinfo, void *puc);

#define MIPS_CPU_TYPE_SUFFIX "-" TYPE_MIPS_CPU
#define MIPS_CPU_TYPE_NAME(model) model MIPS_CPU_TYPE_SUFFIX
#define CPU_RESOLVING_TYPE TYPE_MIPS_CPU

bool cpu_type_supports_cps_smp(const char *cpu_type);
bool cpu_supports_isa(const CPUMIPSState *env, uint64_t isa_mask);
bool cpu_type_supports_isa(const char *cpu_type, uint64_t isa);

/* Check presence of MSA implementation */
static inline bool ase_msa_available(CPUMIPSState *env)
{
    return env->CP0_Config3 & (1 << CP0C3_MSAP);
}

/* Check presence of multi-threading ASE implementation */
static inline bool ase_mt_available(CPUMIPSState *env)
{
    return env->CP0_Config3 & (1 << CP0C3_MT);
}

static inline bool cpu_type_is_64bit(const char *cpu_type)
{
    return cpu_type_supports_isa(cpu_type, CPU_MIPS64);
}

void cpu_set_exception_base(int vp_index, target_ulong address);

/* addr.c */
uint64_t cpu_mips_kseg0_to_phys(void *opaque, uint64_t addr);
uint64_t cpu_mips_phys_to_kseg0(void *opaque, uint64_t addr);
uint64_t cpu_mips_translate_elf_to_phys(void *opaque, uint64_t addr);

uint64_t cpu_mips_kvm_um_phys_to_kseg0(void *opaque, uint64_t addr);
uint64_t cpu_mips_kseg1_to_phys(void *opaque, uint64_t addr);
uint64_t cpu_mips_phys_to_kseg1(void *opaque, uint64_t addr);
bool mips_um_ksegs_enabled(void);
void mips_um_ksegs_enable(void);

/* mips_int.c */
void cpu_mips_soft_irq(CPUMIPSState *env, int irq, int level);

/* mips_itu.c */
void itc_reconfigure(struct MIPSITUState *tag);

/* helper.c */
target_ulong exception_resume_pc(CPUMIPSState *env);

static inline void
mips_cpu_get_tb_cpu_state(CPUMIPSState *env, target_ulong *pc,
                          target_ulong *cs_base, target_ulong *cs_top,
                          uint32_t *cheri_flags, uint32_t *flags)
{
    *pc = PC_ADDR(env); // We want the full virtual address here (no offset)
    *flags = env->hflags &
             (MIPS_HFLAG_TMASK | MIPS_HFLAG_BMASK | MIPS_HFLAG_HWRENA_ULR);
#ifdef TARGET_CHERI
    cheri_cpu_get_tb_cpu_state(&env->active_tc.PCC, &env->active_tc.CHWR.DDC,
                               cs_base, cs_top, cheri_flags);
#else
    *cs_base = 0;
#endif
}
// Ugly macro hack to avoid having to modify cpu_get_tb_cpu_state in all targets
#define cpu_get_tb_cpu_state_6 mips_cpu_get_tb_cpu_state

static inline bool should_use_error_epc(CPUMIPSState *env)
{
    // If ERL is set, eret and exceptions use ErrorEPC instead of EPC
    return env->CP0_Status & (1 << CP0St_ERL);
}

static inline bool in_kernel_mode(CPUMIPSState *env) {
    // TODO: what about env->CP0_Debug & (1 << CP0DB_DM)
    // If ERL or EXL is set we have taken an exception and are in the kernel
    if ((env->CP0_Status & BIT(CP0St_ERL)) || (env->CP0_Status & BIT(CP0St_EXL))) {
        return true;
    }
    uint32_t ksu = extract32(env->CP0_Status, CP0St_KSU, 2);
    // KSU = 0 -> kernel, 1 -> supervisor, 2 -> user
    if (ksu == 0 || ksu == 1) {
        return true;
    }
    return false;
}

#ifdef TARGET_CHERI
#define is_beri_or_cheri(env)  true
#else
#define is_beri_or_cheri(env) (strcmp(env->cpu_model->name, "BERI") == 0)
#endif

// Note: the pc does not have to be up-to-date, tb start is fine.
// We may miss a few dumps or print too many if -dfilter is on but
// that shouldn't really matter.
static inline target_ulong cpu_get_recent_pc(CPUMIPSState *env)
{
#ifdef TARGET_CHERI
    return env->active_tc.PCC._cr_cursor;
#else
    return env->active_tc.PC;
#endif
}

static inline bool pc_is_current(CPUArchState *env)
{
#ifdef CONFIG_DEBUG_TCG
    return env->active_tc._pc_is_current;
#else
    return true;
#endif
}
static inline void mips_update_pc_impl(TCState *state, target_ulong pc_addr, bool can_be_unrepresenable)
{
#ifdef TARGET_CHERI
    cheri_update_pcc(&state->PCC, pc_addr, can_be_unrepresenable);
#else
    state->PC = pc_addr;
#endif
#ifdef CONFIG_DEBUG_TCG
    state->_pc_is_current = true;
#endif
}

static inline void mips_update_pc(CPUMIPSState *env, target_ulong pc_addr, bool can_be_unrepresenable)
{
    mips_update_pc_impl(&env->active_tc, pc_addr, can_be_unrepresenable);
}


#ifdef CONFIG_TCG_LOG_INSTR
#define MIPS_LOG_INSTR_CPU_USER QEMU_LOG_INSTR_CPU_USER
#define MIPS_LOG_INSTR_CPU_SUPERVISOR QEMU_LOG_INSTR_CPU_TARGET1
#define MIPS_LOG_INSTR_CPU_KERNEL QEMU_LOG_INSTR_CPU_SUPERVISOR
#define MIPS_LOG_INSTR_CPU_DEBUG QEMU_LOG_INSTR_CPU_DEBUG
extern const char * const mips_cpu_mode_names[];

/*
 * Check whether the cpu is in user mode.
 * TODO(am2419): this may be superseded by cpu-mode logging API.
 */
static inline bool cpu_in_user_mode(CPUMIPSState *env)
{
    return ((env->hflags & MIPS_HFLAG_UM) == MIPS_HFLAG_UM);
}

static inline unsigned cpu_get_asid(CPUMIPSState *env, target_ulong pc)
{
    uint16_t ASID = env->CP0_EntryHi & env->CP0_EntryHi_ASID_mask;
    return ASID;
}

static inline const char *cpu_get_mode_name(qemu_log_instr_cpu_mode_t mode)
{
    if (mips_cpu_mode_names[mode])
        return mips_cpu_mode_names[mode];
    return "<invalid>";
}

void mips_log_instr_mode_changed(CPUMIPSState *env, target_ulong pc);
#endif

#if defined(TARGET_CHERI)
void cheri_cpu_dump_statistics(CPUState *cs, int flags);
void cheri_cpu_dump_statistics_f(CPUState *cs, FILE* f, int flags);
void qemu_log_capreg(const cap_register_t *cr, const char* prefix, const char* name);
hwaddr cpu_mips_translate_address_c2(CPUMIPSState *env, target_ulong address,
                                     MMUAccessType rw, int reg, int *prot,
                                     uintptr_t retpc);
#endif /* TARGET_CHERI */

/**
 * mips_cpu_create_with_clock:
 * @typename: a MIPS CPU type.
 * @cpu_refclk: this cpu input clock (an output clock of another device)
 *
 * Instantiates a MIPS CPU, set the input clock of the CPU to @cpu_refclk,
 * then realizes the CPU.
 *
 * Returns: A #CPUState or %NULL if an error occurred.
 */
MIPSCPU *mips_cpu_create_with_clock(const char *cpu_type, Clock *cpu_refclk);

#endif /* MIPS_CPU_H */<|MERGE_RESOLUTION|>--- conflicted
+++ resolved
@@ -482,12 +482,6 @@
 typedef struct TCState TCState;
 struct TCState {
     target_ulong gpr[32];
-<<<<<<< HEAD
-#ifdef TARGET_CHERI
-    cap_register_t PCC;
-    cap_register_t CapBranchTarget; /* Target of the next cjr/cjalr/ccall */
-#else
-=======
 #if defined(TARGET_MIPS64)
     /*
      * For CPUs using 128-bit GPR registers, we put the lower halves in gpr[])
@@ -495,7 +489,10 @@
      */
     uint64_t gpr_hi[32];
 #endif /* TARGET_MIPS64 */
->>>>>>> 00d8ba9e
+#ifdef TARGET_CHERI
+    cap_register_t PCC;
+    cap_register_t CapBranchTarget; /* Target of the next cjr/cjalr/ccall */
+#else
     target_ulong PC;
 #endif
 
