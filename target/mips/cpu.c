--- conflicted
+++ resolved
@@ -124,20 +124,17 @@
 #else
         info->print_insn = print_insn_little_mips;
 #endif
-<<<<<<< HEAD
-
+    } else {
+#if defined(CONFIG_NANOMIPS_DIS)
+        info->print_insn = print_insn_nanomips;
+#endif
+    }
 #ifdef TARGET_MIPS64
     // See disas/mips.c
 #define bfd_mach_mipsisa64r2           65
     info->mach = bfd_mach_mipsisa64r2;
 #endif
-=======
-    } else {
-#if defined(CONFIG_NANOMIPS_DIS)
-        info->print_insn = print_insn_nanomips;
-#endif
-    }
->>>>>>> 32a1a94d
+
 }
 
 static void mips_cpu_realizefn(DeviceState *dev, Error **errp)
