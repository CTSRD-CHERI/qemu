--- conflicted
+++ resolved
@@ -203,7 +203,7 @@
     target_ulong isa_mode;
 
     isa_mode = !!(env->hflags & MIPS_HFLAG_M16);
-    bad_pc = env->active_tc.PC | isa_mode;
+    bad_pc = PC_ADDR(env) | isa_mode;
     if (env->hflags & MIPS_HFLAG_BMASK) {
         /*
          * If the exception was raised from a delay slot, come back to
@@ -234,15 +234,26 @@
 }
 
 void QEMU_NORETURN do_raise_exception_err(CPUMIPSState *env,
-                                          uint32_t exception,
+                                          MipsExcp exception,
                                           int error_code,
                                           uintptr_t pc)
 {
     CPUState *cs = env_cpu(env);
 
-    qemu_log_mask(CPU_LOG_INT, "%s: %d (%s) %d\n",
-                  __func__, exception, mips_exception_name(exception),
-                  error_code);
+#ifdef TARGET_CHERI
+    // Translate CP0 Unusable to CP2 ASR fault if we are in kernel mode and
+    // PCC is missing ASR:
+    if (exception == EXCP_CpU && error_code == 0 && in_kernel_mode(env)) {
+        if (!cheri_have_access_sysregs(env)) {
+            do_raise_c2_exception_noreg(env, CapEx_AccessSystemRegsViolation, pc);
+        }
+    }
+#endif
+    if (qemu_log_instr_or_mask_enabled(env, CPU_LOG_INT)) {
+        qemu_log_instr_or_mask_msg(env, CPU_LOG_INT, "%s: %d (%s) %d\n",
+                                   __func__, exception,
+                                   mips_exception_name(exception), error_code);
+    }
     cs->exception_index = exception;
     env->error_code = error_code;
 
@@ -493,8 +504,6 @@
     CPUMIPSState *env = &cpu->env;
 
     mcc->parent_reset(dev);
-
-    memset(env, 0, offsetof(CPUMIPSState, end_reset_fields));
 
     memset(env, 0, offsetof(CPUMIPSState, end_reset_fields));
 #ifdef CONFIG_DEBUG_TCG
@@ -766,30 +775,10 @@
         /* UHI interface can be used to obtain argc and argv */
         env->active_tc.gpr[4] = -1;
     }
-<<<<<<< HEAD
     if (is_beri_or_cheri(env)) {
         // enable KX bit on startup
         env->CP0_Status |= (1 << CP0St_KX);
     }
-}
-
-static void mips_cpu_reset(DeviceState *dev)
-{
-    CPUState *s = CPU(dev);
-    MIPSCPU *cpu = MIPS_CPU(s);
-    MIPSCPUClass *mcc = MIPS_CPU_GET_CLASS(cpu);
-    CPUMIPSState *env = &cpu->env;
-
-    mcc->parent_reset(dev);
-
-    memset(env, 0, offsetof(CPUMIPSState, end_reset_fields));
-#ifdef CONFIG_DEBUG_TCG
-    env->active_tc._pc_is_current = true;
-#endif
-
-    cpu_state_reset(env);
-=======
->>>>>>> 256af05f
 
 #ifndef CONFIG_USER_ONLY
     if (kvm_enabled()) {
@@ -1002,7 +991,7 @@
 #else
     cc->gdb_core_xml_file = "mips-cpu.xml";
 #endif
-    cc->gdb_num_core_regs = 72;
+    cc->gdb_num_core_regs = 73;
     cc->gdb_stop_before_watchpoint = true;
 #if defined(TARGET_CHERI)
     cc->dump_statistics = cheri_cpu_dump_statistics;
@@ -1012,7 +1001,6 @@
     atexit(dump_stats_on_exit);
 #endif
 #endif
-
 }
 
 static const TypeInfo mips_cpu_type_info = {
@@ -1135,6 +1123,7 @@
     cpu = DEVICE(object_new(cpu_type));
     qdev_connect_clock_in(cpu, "clk-in", cpu_refclk);
     qdev_realize(cpu, NULL, &error_abort);
+
     return MIPS_CPU(cpu);
 }
 
