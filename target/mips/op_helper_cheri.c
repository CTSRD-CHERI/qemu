--- conflicted
+++ resolved
@@ -2126,7 +2126,6 @@
     dump_changed_capreg(env, &cur->CHWR.ErrorEPCC, &env->last_CHWR.ErrorEPCC, "ErrorEPCC");
     dump_changed_capreg(env, &cur->CHWR.KCC, &env->last_CHWR.KCC, "KCC");
     dump_changed_capreg(env, &cur->CHWR.KDC, &env->last_CHWR.KDC, "KDC");
-<<<<<<< HEAD
     /*
      * The binary trace format only allows a single register to be changed by
      * an instruction so if there is an exception where another register
@@ -2138,10 +2137,6 @@
         cap_register_t architectural_epcc = cgetepcc(env);
         dump_changed_capreg(env, &architectural_epcc, &env->last_CHWR.EPCC, "EPCC");
     }
-=======
-    dump_changed_capreg(env, &cur->CHWR.EPCC, &env->last_CHWR.EPCC, "EPCC");
-    dump_changed_capreg(env, &cur->CapBranchTarget, &env->last_CapBranchTarget, "CapBranchTarget");
->>>>>>> 86927ac4
 }
 
 /*
