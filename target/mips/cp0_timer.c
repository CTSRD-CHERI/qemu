--- conflicted
+++ resolved
@@ -27,63 +27,24 @@
 #include "sysemu/kvm.h"
 #include "internal.h"
 
-<<<<<<< HEAD
-#define CLOCK_PERIOD 10 /* 10 ns period for 100 Mhz frequency */
-#define CYCLES_PER_CNT  2
-#define TIMER_PERIOD    (CYCLES_PER_CNT * CLOCK_PERIOD)
-
-/* XXX: do not use a global */
-uint32_t cpu_mips_get_random(CPUMIPSState *env)
-{
-    static uint32_t seed = 1;
-    static uint32_t prev_idx = 0;
-    uint32_t idx;
-    uint32_t nb_rand_tlb = env->tlb->nb_tlb - env->CP0_Wired;
-
-    if (nb_rand_tlb == 1) {
-        return env->tlb->nb_tlb - 1;
-    }
-
-    /* Don't return same value twice, so get another value */
-    do {
-        /*
-         * Use a simple algorithm of Linear Congruential Generator
-         * from ISO/IEC 9899 standard.
-         */
-        seed = 1103515245 * seed + 12345;
-        idx = (seed >> 16) % nb_rand_tlb + env->CP0_Wired;
-    } while (idx == prev_idx);
-    prev_idx = idx;
-    return idx;
-}
-
-=======
->>>>>>> 553032db
 /* MIPS R4K timer */
 static void cpu_mips_timer_update(CPUMIPSState *env)
 {
     uint64_t now_ns, next_ns;
     uint32_t wait;
 
-<<<<<<< HEAD
-    now = qemu_clock_get_ns(QEMU_CLOCK_VIRTUAL);
+    now_ns = qemu_clock_get_ns(QEMU_CLOCK_VIRTUAL);
     if (env->CP0_Compare == UINT32_MAX) {
         /* FreeBSD writes 0xffff ffff to CP0_Compare in clock_stop
          * in sys/mips/mips/tick.c. Let's just treat this as the maximum timout
          */
-         wait = UINT32_MAX;
+        wait = UINT32_MAX;
     } else {
-        wait = env->CP0_Compare - env->CP0_Count - (uint32_t)(now / TIMER_PERIOD);
+        wait = env->CP0_Compare - env->CP0_Count -
+               (uint32_t)(now_ns / env->cp0_count_ns);
     }
-    next = now + (uint64_t)wait * TIMER_PERIOD;
-    timer_mod(env->timer, next);
-=======
-    now_ns = qemu_clock_get_ns(QEMU_CLOCK_VIRTUAL);
-    wait = env->CP0_Compare - env->CP0_Count -
-           (uint32_t)(now_ns / env->cp0_count_ns);
     next_ns = now_ns + (uint64_t)wait * env->cp0_count_ns;
     timer_mod(env->timer, next_ns);
->>>>>>> 553032db
 }
 
 /* Expire the timer.  */
