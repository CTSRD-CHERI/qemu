--- conflicted
+++ resolved
@@ -958,16 +958,10 @@
             break;
         }
     }
-<<<<<<< HEAD
-    pw_pagemask = m >> 12;
-    update_pagemask(env, pw_pagemask << 13, &pw_pagemask);
+    pw_pagemask = m >> TARGET_PAGE_BITS_MIN;
+    update_pagemask(env, pw_pagemask << CP0PM_MASK, &pw_pagemask);
     pw_entryhi = (address & ~0x1fff) |
                  (env->CP0_EntryHi & (0xFF | CP0EnHi_CLG_MASK));
-=======
-    pw_pagemask = m >> TARGET_PAGE_BITS_MIN;
-    update_pagemask(env, pw_pagemask << CP0PM_MASK, &pw_pagemask);
-    pw_entryhi = (address & ~0x1fff) | (env->CP0_EntryHi & 0xFF);
->>>>>>> aa14de08
     {
         target_ulong tmp_entryhi = env->CP0_EntryHi;
         int32_t tmp_pagemask = env->CP0_PageMask;
@@ -1236,21 +1230,16 @@
     bool update_badinstr = 0;
     target_ulong offset;
     int cause = -1;
-<<<<<<< HEAD
-    const char *name = "";
 
     /* Log interrupt extra debug info */
     if (qemu_log_instr_or_mask_enabled(env, CPU_LOG_INT) &&
         cs->exception_index != EXCP_EXT_INTERRUPT) {
-        if (cs->exception_index < 0 || cs->exception_index > EXCP_LAST) {
-            name = "unknown";
-        } else {
-            name = excp_names[cs->exception_index];
-        }
-        qemu_log_instr_or_mask_msg(env, CPU_LOG_INT,
+        qemu_log_instr_or_mask_msg(
+            env, CPU_LOG_INT,
             "%s enter: PC " TARGET_FMT_lx " EPC " TARGET_FMT_lx
             " %s exception, (hflags & MIPS_HFLAG_BMASK)=%x, hflags=%x\n",
-            __func__, PC_ADDR(env), get_CP0_EPC(env), name,
+            __func__, PC_ADDR(env), get_CP0_EPC(env),
+            mips_exception_name(cs->exception_index),
             env->hflags & MIPS_HFLAG_BMASK, env->hflags);
 #ifdef TARGET_CHERI
         qemu_log_instr_or_mask_msg(env, CPU_LOG_INT,
@@ -1260,15 +1249,6 @@
             PRINT_CAP_ARGS(&env->active_tc.CHWR.KCC),
             PRINT_CAP_ARGS(&env->active_tc.CHWR.EPCC));
 #endif
-=======
-
-    if (qemu_loglevel_mask(CPU_LOG_INT)
-        && cs->exception_index != EXCP_EXT_INTERRUPT) {
-        qemu_log("%s enter: PC " TARGET_FMT_lx " EPC " TARGET_FMT_lx
-                 " %s exception\n",
-                 __func__, env->active_tc.PC, env->CP0_EPC,
-                 mips_exception_name(cs->exception_index));
->>>>>>> aa14de08
     }
 
     if (cs->exception_index == EXCP_EXT_INTERRUPT &&
@@ -1751,7 +1731,6 @@
 {
     CPUState *cs = env_cpu(env);
 
-<<<<<<< HEAD
 #ifdef TARGET_CHERI
     // Translate CP0 Unusable to CP2 ASR fault if we are in kernel mode and
     // PCC is missing ASR:
@@ -1762,15 +1741,10 @@
     }
 #endif
     if (qemu_log_instr_or_mask_enabled(env, CPU_LOG_INT)) {
-        qemu_log_instr_or_mask_msg(env, CPU_LOG_INT,
-            "%s: %s %d\n", __func__, exception <= EXCP_LAST ?
-            excp_names[exception] : "unknown excp", error_code);
-    }
-=======
-    qemu_log_mask(CPU_LOG_INT, "%s: %d (%s) %d\n",
-                  __func__, exception, mips_exception_name(exception),
-                  error_code);
->>>>>>> aa14de08
+        qemu_log_instr_or_mask_msg(env, CPU_LOG_INT, "%s: %d (%s) %d\n",
+                                   __func__, exception,
+                                   mips_exception_name(exception), error_code);
+    }
     cs->exception_index = exception;
     env->error_code = error_code;
 
