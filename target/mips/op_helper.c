/*
 *  MIPS emulation helpers for qemu.
 *
 *  Copyright (c) 2004-2005 Jocelyn Mayer
 *
 * This library is free software; you can redistribute it and/or
 * modify it under the terms of the GNU Lesser General Public
 * License as published by the Free Software Foundation; either
 * version 2 of the License, or (at your option) any later version.
 *
 * This library is distributed in the hope that it will be useful,
 * but WITHOUT ANY WARRANTY; without even the implied warranty of
 * MERCHANTABILITY or FITNESS FOR A PARTICULAR PURPOSE.  See the GNU
 * Lesser General Public License for more details.
 *
 * You should have received a copy of the GNU Lesser General Public
 * License along with this library; if not, see <http://www.gnu.org/licenses/>.
 */
#include "qemu/osdep.h"
#include "qemu/main-loop.h"
#include "cpu.h"
#include "internal.h"
#include "qemu/host-utils.h"
#include "qemu/error-report.h"
#include "exec/helper-proto.h"
#include "exec/exec-all.h"
#include "exec/cpu_ldst.h"
#include "exec/memop.h"
#ifdef CONFIG_MIPS_LOG_INSTR
#include "exec/log.h"
#endif
#include "sysemu/kvm.h"
#include "fpu/softfloat.h"
#include "sysemu/runstate.h"

/*****************************************************************************/
/* Exceptions processing helpers */

void helper_raise_exception_err(CPUMIPSState *env, uint32_t exception,
                                int error_code)
{
    do_raise_exception_err(env, exception, error_code, 0);
}

void helper_raise_exception(CPUMIPSState *env, uint32_t exception)
{
    do_raise_exception(env, exception, GETPC());
}

void helper_raise_exception_debug(CPUMIPSState *env)
{
    do_raise_exception(env, EXCP_DEBUG, 0);
}

static void raise_exception(CPUMIPSState *env, uint32_t exception)
{
    do_raise_exception(env, exception, 0);
}

<<<<<<< HEAD
void helper_check_breakcount(struct CPUMIPSState* env)
{
    CPUState *cs = env_cpu(env);
    /* Decrement the startup breakcount, if set. */
    if (unlikely(cs->breakcount)) {
        cs->breakcount--;
        if (cs->breakcount == 0UL) {
            qemu_log_mask(CPU_LOG_INSTR | CPU_LOG_INT | CPU_LOG_EXEC, "Reached breakcount!\n");
            helper_raise_exception_debug(env);
        }
    }
}

#ifdef CONFIG_MIPS_LOG_INSTR
/*
 * Print the instruction to log file.
 */
void helper_log_instruction(CPUMIPSState *env, target_ulong pc)
{
    int isa = (env->hflags & MIPS_HFLAG_M16) == 0 ? 0 : (env->insn_flags & ASE_MICROMIPS) ? 1 : 2;
    if (unlikely(qemu_loglevel_mask(CPU_LOG_INSTR))) {
        CPUState *cs = env_cpu(env);

        /* Disassemble and print instruction. */
        if (isa == 0) {
            log_target_disas(cs, pc, 4);
        } else {
            log_target_disas(cs, pc, 2);
        }
    }

    if (unlikely(qemu_loglevel_mask(CPU_LOG_CVTRACE))) {
        static uint16_t cycles = 0;  /* XXX */
        uint32_t opcode;
        CPUState *cs = env_cpu(env);

        /* if the logfile is empty we need to emit the cvt magic */
        if (env->cvtrace.version != 0 && ftell(qemu_logfile) != 0) {
            /* Write previous instruction trace to log. */
            fwrite(&env->cvtrace, sizeof(env->cvtrace), 1, qemu_logfile);
        } else {
            char buffer[sizeof(env->cvtrace)];

            buffer[0] = CVT_QEMU_VERSION;
            g_strlcpy(buffer+1, CVT_QEMU_MAGIC, sizeof(env->cvtrace)-2);
            fwrite(buffer, sizeof(env->cvtrace), 1, qemu_logfile);
            cycles = 0;
        }
        bzero(&env->cvtrace, sizeof(env->cvtrace));
        env->cvtrace.version = CVT_NO_REG;
        env->cvtrace.pc = tswap64(pc);
        env->cvtrace.cycles = tswap16(cycles++);
        env->cvtrace.thread = (uint8_t)cs->cpu_index;
        env->cvtrace.asid = (uint8_t)(env->active_tc.CP0_TCStatus & 0xff);
        env->cvtrace.exception = 31;

        /* Fetch opcode. */
        if (isa == 0) {
            /* mips32/mips64 instruction. */
            opcode = cpu_ldl_code(env, pc);
        } else {
            /* micromips or mips16. */
            opcode = cpu_lduw_code(env, pc);
            if (isa == 1) {
                /* micromips */
                switch (opcode >> 10) {
                case 0x01: case 0x02: case 0x03: case 0x09:
                case 0x0a: case 0x0b:
                case 0x11: case 0x12: case 0x13: case 0x19:
                case 0x1a: case 0x1b:
                case 0x20: case 0x21: case 0x22: case 0x23:
                case 0x28: case 0x29: case 0x2a: case 0x2b:
                case 0x30: case 0x31: case 0x32: case 0x33:
                case 0x38: case 0x39: case 0x3a: case 0x3b:
                    break;
                default:
                    opcode <<= 16;
                    opcode |= cpu_lduw_code(env, pc + 2);
                    break;
                }
            } else {
                /* mips16 */
                switch (opcode >> 11) {
                case 0x03:
                case 0x1e:
                    opcode <<= 16;
                    opcode |= cpu_lduw_code(env, pc + 2);
                    break;
                }
            }
        }
        env->cvtrace.inst = opcode;  /* XXX need bswapped? */
    }
}
#endif

#if defined(CONFIG_USER_ONLY)
#define HELPER_LD(name, insn, type)                                     \
static inline type do_##name(CPUMIPSState *env, target_ulong addr,      \
                             int mem_idx, uintptr_t retaddr)            \
{                                                                       \
    return (type) cpu_##insn##_data_ra(env, addr, retaddr);             \
}
#else
#define HELPER_LD(name, insn, type)                                     \
static inline type do_##name(CPUMIPSState *env, target_ulong addr,      \
                             int mem_idx, uintptr_t retaddr)            \
{                                                                       \
    switch (mem_idx) {                                                  \
    case 0: return (type) cpu_##insn##_kernel_ra(env, addr, retaddr);   \
    case 1: return (type) cpu_##insn##_super_ra(env, addr, retaddr);    \
    default:                                                            \
    case 2: return (type) cpu_##insn##_user_ra(env, addr, retaddr);     \
    case 3: return (type) cpu_##insn##_error_ra(env, addr, retaddr);    \
    }                                                                   \
}
#endif
HELPER_LD(lw, ldl, int32_t)
#if defined(TARGET_MIPS64)
HELPER_LD(ld, ldq, int64_t)
#endif
#undef HELPER_LD

#if defined(CONFIG_USER_ONLY)
#define HELPER_ST(name, insn, type)                                     \
static inline void do_##name(CPUMIPSState *env, target_ulong addr,      \
                             type val, int mem_idx, uintptr_t retaddr)  \
{                                                                       \
    cpu_##insn##_data_ra(env, addr, val, retaddr);                      \
}
#else
#define HELPER_ST(name, insn, type)                                     \
static inline void do_##name(CPUMIPSState *env, target_ulong addr,      \
                             type val, int mem_idx, uintptr_t retaddr)  \
{                                                                       \
    switch (mem_idx) {                                                  \
    case 0:                                                             \
        cpu_##insn##_kernel_ra(env, addr, val, retaddr);                \
        break;                                                          \
    case 1:                                                             \
        cpu_##insn##_super_ra(env, addr, val, retaddr);                 \
        break;                                                          \
    default:                                                            \
    case 2:                                                             \
        cpu_##insn##_user_ra(env, addr, val, retaddr);                  \
        break;                                                          \
    case 3:                                                             \
        cpu_##insn##_error_ra(env, addr, val, retaddr);                 \
        break;                                                          \
    }                                                                   \
}
#endif
HELPER_ST(sb, stb, uint8_t)
HELPER_ST(sw, stl, uint32_t)
#if defined(TARGET_MIPS64)
HELPER_ST(sd, stq, uint64_t)
#endif
#undef HELPER_ST

=======
>>>>>>> 750fe598
/* 64 bits arithmetic for 32 bits hosts */
static inline uint64_t get_HILO(CPUMIPSState *env)
{
    return ((uint64_t)(env->active_tc.HI[0]) << 32) |
           (uint32_t)env->active_tc.LO[0];
}

static inline target_ulong set_HIT0_LO(CPUMIPSState *env, uint64_t HILO)
{
    env->active_tc.LO[0] = (int32_t)(HILO & 0xFFFFFFFF);
    return env->active_tc.HI[0] = (int32_t)(HILO >> 32);
}

static inline target_ulong set_HI_LOT0(CPUMIPSState *env, uint64_t HILO)
{
    target_ulong tmp = env->active_tc.LO[0] = (int32_t)(HILO & 0xFFFFFFFF);
    env->active_tc.HI[0] = (int32_t)(HILO >> 32);
    return tmp;
}

/* Multiplication variants of the vr54xx. */
target_ulong helper_muls(CPUMIPSState *env, target_ulong arg1,
                         target_ulong arg2)
{
    return set_HI_LOT0(env, 0 - ((int64_t)(int32_t)arg1 *
                                 (int64_t)(int32_t)arg2));
}

target_ulong helper_mulsu(CPUMIPSState *env, target_ulong arg1,
                          target_ulong arg2)
{
    return set_HI_LOT0(env, 0 - (uint64_t)(uint32_t)arg1 *
                       (uint64_t)(uint32_t)arg2);
}

target_ulong helper_macc(CPUMIPSState *env, target_ulong arg1,
                         target_ulong arg2)
{
    return set_HI_LOT0(env, (int64_t)get_HILO(env) + (int64_t)(int32_t)arg1 *
                       (int64_t)(int32_t)arg2);
}

target_ulong helper_macchi(CPUMIPSState *env, target_ulong arg1,
                           target_ulong arg2)
{
    return set_HIT0_LO(env, (int64_t)get_HILO(env) + (int64_t)(int32_t)arg1 *
                       (int64_t)(int32_t)arg2);
}

target_ulong helper_maccu(CPUMIPSState *env, target_ulong arg1,
                          target_ulong arg2)
{
    return set_HI_LOT0(env, (uint64_t)get_HILO(env) +
                       (uint64_t)(uint32_t)arg1 * (uint64_t)(uint32_t)arg2);
}

target_ulong helper_macchiu(CPUMIPSState *env, target_ulong arg1,
                            target_ulong arg2)
{
    return set_HIT0_LO(env, (uint64_t)get_HILO(env) +
                       (uint64_t)(uint32_t)arg1 * (uint64_t)(uint32_t)arg2);
}

target_ulong helper_msac(CPUMIPSState *env, target_ulong arg1,
                         target_ulong arg2)
{
    return set_HI_LOT0(env, (int64_t)get_HILO(env) - (int64_t)(int32_t)arg1 *
                       (int64_t)(int32_t)arg2);
}

target_ulong helper_msachi(CPUMIPSState *env, target_ulong arg1,
                           target_ulong arg2)
{
    return set_HIT0_LO(env, (int64_t)get_HILO(env) - (int64_t)(int32_t)arg1 *
                       (int64_t)(int32_t)arg2);
}

target_ulong helper_msacu(CPUMIPSState *env, target_ulong arg1,
                          target_ulong arg2)
{
    return set_HI_LOT0(env, (uint64_t)get_HILO(env) -
                       (uint64_t)(uint32_t)arg1 * (uint64_t)(uint32_t)arg2);
}

target_ulong helper_msachiu(CPUMIPSState *env, target_ulong arg1,
                            target_ulong arg2)
{
    return set_HIT0_LO(env, (uint64_t)get_HILO(env) -
                       (uint64_t)(uint32_t)arg1 * (uint64_t)(uint32_t)arg2);
}

target_ulong helper_mulhi(CPUMIPSState *env, target_ulong arg1,
                          target_ulong arg2)
{
    return set_HIT0_LO(env, (int64_t)(int32_t)arg1 * (int64_t)(int32_t)arg2);
}

target_ulong helper_mulhiu(CPUMIPSState *env, target_ulong arg1,
                           target_ulong arg2)
{
    return set_HIT0_LO(env, (uint64_t)(uint32_t)arg1 *
                       (uint64_t)(uint32_t)arg2);
}

target_ulong helper_mulshi(CPUMIPSState *env, target_ulong arg1,
                           target_ulong arg2)
{
    return set_HIT0_LO(env, 0 - (int64_t)(int32_t)arg1 *
                       (int64_t)(int32_t)arg2);
}

target_ulong helper_mulshiu(CPUMIPSState *env, target_ulong arg1,
                            target_ulong arg2)
{
    return set_HIT0_LO(env, 0 - (uint64_t)(uint32_t)arg1 *
                       (uint64_t)(uint32_t)arg2);
}

static inline target_ulong bitswap(target_ulong v)
{
    v = ((v >> 1) & (target_ulong)0x5555555555555555ULL) |
              ((v & (target_ulong)0x5555555555555555ULL) << 1);
    v = ((v >> 2) & (target_ulong)0x3333333333333333ULL) |
              ((v & (target_ulong)0x3333333333333333ULL) << 2);
    v = ((v >> 4) & (target_ulong)0x0F0F0F0F0F0F0F0FULL) |
              ((v & (target_ulong)0x0F0F0F0F0F0F0F0FULL) << 4);
    return v;
}

#ifdef TARGET_MIPS64
target_ulong helper_dbitswap(target_ulong rt)
{
    return bitswap(rt);
}
#endif

target_ulong helper_bitswap(target_ulong rt)
{
    return (int32_t)bitswap(rt);
}

target_ulong helper_rotx(target_ulong rs, uint32_t shift, uint32_t shiftx,
                        uint32_t stripe)
{
    int i;
    uint64_t tmp0 = ((uint64_t)rs) << 32 | ((uint64_t)rs & 0xffffffff);
    uint64_t tmp1 = tmp0;
    for (i = 0; i <= 46; i++) {
        int s;
        if (i & 0x8) {
            s = shift;
        } else {
            s = shiftx;
        }

        if (stripe != 0 && !(i & 0x4)) {
            s = ~s;
        }
        if (s & 0x10) {
            if (tmp0 & (1LL << (i + 16))) {
                tmp1 |= 1LL << i;
            } else {
                tmp1 &= ~(1LL << i);
            }
        }
    }

    uint64_t tmp2 = tmp1;
    for (i = 0; i <= 38; i++) {
        int s;
        if (i & 0x4) {
            s = shift;
        } else {
            s = shiftx;
        }

        if (s & 0x8) {
            if (tmp1 & (1LL << (i + 8))) {
                tmp2 |= 1LL << i;
            } else {
                tmp2 &= ~(1LL << i);
            }
        }
    }

    uint64_t tmp3 = tmp2;
    for (i = 0; i <= 34; i++) {
        int s;
        if (i & 0x2) {
            s = shift;
        } else {
            s = shiftx;
        }
        if (s & 0x4) {
            if (tmp2 & (1LL << (i + 4))) {
                tmp3 |= 1LL << i;
            } else {
                tmp3 &= ~(1LL << i);
            }
        }
    }

    uint64_t tmp4 = tmp3;
    for (i = 0; i <= 32; i++) {
        int s;
        if (i & 0x1) {
            s = shift;
        } else {
            s = shiftx;
        }
        if (s & 0x2) {
            if (tmp3 & (1LL << (i + 2))) {
                tmp4 |= 1LL << i;
            } else {
                tmp4 &= ~(1LL << i);
            }
        }
    }

    uint64_t tmp5 = tmp4;
    for (i = 0; i <= 31; i++) {
        int s;
        s = shift;
        if (s & 0x1) {
            if (tmp4 & (1LL << (i + 1))) {
                tmp5 |= 1LL << i;
            } else {
                tmp5 &= ~(1LL << i);
            }
        }
    }

    return (int64_t)(int32_t)(uint32_t)tmp5;
}

#ifndef CONFIG_USER_ONLY

static inline hwaddr do_translate_address(CPUMIPSState *env,
                                                      target_ulong address,
                                                      int rw, uintptr_t retaddr)
{
    hwaddr paddr;
    CPUState *cs = env_cpu(env);

    paddr = cpu_mips_translate_address(env, address, rw);

    if (paddr == -1LL) {
        cpu_loop_exit_restore(cs, retaddr);
    } else {
        return paddr;
    }
}

#define HELPER_LD_ATOMIC(name, insn, almask)                                  \
target_ulong helper_##name(CPUMIPSState *env, target_ulong arg, int mem_idx)  \
{                                                                             \
    if (arg & almask) {                                                       \
        if (!(env->hflags & MIPS_HFLAG_DM)) {                                 \
            env->CP0_BadVAddr = arg;                                          \
        }                                                                     \
        do_raise_exception(env, EXCP_AdEL, GETPC());                          \
    }                                                                         \
    env->CP0_LLAddr = do_translate_address(env, arg, 0, GETPC());             \
    env->lladdr = arg;                                                        \
    env->llval = cpu_##insn##_mmuidx_ra(env, arg, mem_idx, GETPC());          \
    return env->llval;                                                        \
}
HELPER_LD_ATOMIC(ll, ldl, 0x3)
#ifdef TARGET_MIPS64
HELPER_LD_ATOMIC(lld, ldq, 0x7)
#endif
#undef HELPER_LD_ATOMIC
#endif

#ifdef TARGET_WORDS_BIGENDIAN
#define GET_LMASK(v) ((v) & 3)
#define GET_OFFSET(addr, offset) (addr + (offset))
#else
#define GET_LMASK(v) (((v) & 3) ^ 3)
#define GET_OFFSET(addr, offset) (addr - (offset))
#endif

void helper_swl(CPUMIPSState *env, target_ulong arg1, target_ulong arg2,
                int mem_idx)
{
    cpu_stb_mmuidx_ra(env, arg2, (uint8_t)(arg1 >> 24), mem_idx, GETPC());

    if (GET_LMASK(arg2) <= 2) {
        cpu_stb_mmuidx_ra(env, GET_OFFSET(arg2, 1), (uint8_t)(arg1 >> 16),
                          mem_idx, GETPC());
    }

    if (GET_LMASK(arg2) <= 1) {
        cpu_stb_mmuidx_ra(env, GET_OFFSET(arg2, 2), (uint8_t)(arg1 >> 8),
                          mem_idx, GETPC());
    }

    if (GET_LMASK(arg2) == 0) {
        cpu_stb_mmuidx_ra(env, GET_OFFSET(arg2, 3), (uint8_t)arg1,
                          mem_idx, GETPC());
    }
}

void helper_swr(CPUMIPSState *env, target_ulong arg1, target_ulong arg2,
                int mem_idx)
{
    cpu_stb_mmuidx_ra(env, arg2, (uint8_t)arg1, mem_idx, GETPC());

    if (GET_LMASK(arg2) >= 1) {
        cpu_stb_mmuidx_ra(env, GET_OFFSET(arg2, -1), (uint8_t)(arg1 >> 8),
                          mem_idx, GETPC());
    }

    if (GET_LMASK(arg2) >= 2) {
        cpu_stb_mmuidx_ra(env, GET_OFFSET(arg2, -2), (uint8_t)(arg1 >> 16),
                          mem_idx, GETPC());
    }

    if (GET_LMASK(arg2) == 3) {
        cpu_stb_mmuidx_ra(env, GET_OFFSET(arg2, -3), (uint8_t)(arg1 >> 24),
                          mem_idx, GETPC());
    }
}

#if defined(TARGET_MIPS64)
/*
 * "half" load and stores.  We must do the memory access inline,
 * or fault handling won't work.
 */
#ifdef TARGET_WORDS_BIGENDIAN
#define GET_LMASK64(v) ((v) & 7)
#else
#define GET_LMASK64(v) (((v) & 7) ^ 7)
#endif

void helper_sdl(CPUMIPSState *env, target_ulong arg1, target_ulong arg2,
                int mem_idx)
{
    cpu_stb_mmuidx_ra(env, arg2, (uint8_t)(arg1 >> 56), mem_idx, GETPC());

    if (GET_LMASK64(arg2) <= 6) {
        cpu_stb_mmuidx_ra(env, GET_OFFSET(arg2, 1), (uint8_t)(arg1 >> 48),
                          mem_idx, GETPC());
    }

    if (GET_LMASK64(arg2) <= 5) {
        cpu_stb_mmuidx_ra(env, GET_OFFSET(arg2, 2), (uint8_t)(arg1 >> 40),
                          mem_idx, GETPC());
    }

    if (GET_LMASK64(arg2) <= 4) {
        cpu_stb_mmuidx_ra(env, GET_OFFSET(arg2, 3), (uint8_t)(arg1 >> 32),
                          mem_idx, GETPC());
    }

    if (GET_LMASK64(arg2) <= 3) {
        cpu_stb_mmuidx_ra(env, GET_OFFSET(arg2, 4), (uint8_t)(arg1 >> 24),
                          mem_idx, GETPC());
    }

    if (GET_LMASK64(arg2) <= 2) {
        cpu_stb_mmuidx_ra(env, GET_OFFSET(arg2, 5), (uint8_t)(arg1 >> 16),
                          mem_idx, GETPC());
    }

    if (GET_LMASK64(arg2) <= 1) {
        cpu_stb_mmuidx_ra(env, GET_OFFSET(arg2, 6), (uint8_t)(arg1 >> 8),
                          mem_idx, GETPC());
    }

    if (GET_LMASK64(arg2) <= 0) {
        cpu_stb_mmuidx_ra(env, GET_OFFSET(arg2, 7), (uint8_t)arg1,
                          mem_idx, GETPC());
    }
}

void helper_sdr(CPUMIPSState *env, target_ulong arg1, target_ulong arg2,
                int mem_idx)
{
    cpu_stb_mmuidx_ra(env, arg2, (uint8_t)arg1, mem_idx, GETPC());

    if (GET_LMASK64(arg2) >= 1) {
        cpu_stb_mmuidx_ra(env, GET_OFFSET(arg2, -1), (uint8_t)(arg1 >> 8),
                          mem_idx, GETPC());
    }

    if (GET_LMASK64(arg2) >= 2) {
        cpu_stb_mmuidx_ra(env, GET_OFFSET(arg2, -2), (uint8_t)(arg1 >> 16),
                          mem_idx, GETPC());
    }

    if (GET_LMASK64(arg2) >= 3) {
        cpu_stb_mmuidx_ra(env, GET_OFFSET(arg2, -3), (uint8_t)(arg1 >> 24),
                          mem_idx, GETPC());
    }

    if (GET_LMASK64(arg2) >= 4) {
        cpu_stb_mmuidx_ra(env, GET_OFFSET(arg2, -4), (uint8_t)(arg1 >> 32),
                          mem_idx, GETPC());
    }

    if (GET_LMASK64(arg2) >= 5) {
        cpu_stb_mmuidx_ra(env, GET_OFFSET(arg2, -5), (uint8_t)(arg1 >> 40),
                          mem_idx, GETPC());
    }

    if (GET_LMASK64(arg2) >= 6) {
        cpu_stb_mmuidx_ra(env, GET_OFFSET(arg2, -6), (uint8_t)(arg1 >> 48),
                          mem_idx, GETPC());
    }

    if (GET_LMASK64(arg2) == 7) {
        cpu_stb_mmuidx_ra(env, GET_OFFSET(arg2, -7), (uint8_t)(arg1 >> 56),
                          mem_idx, GETPC());
    }
}
#endif /* TARGET_MIPS64 */

static const int multiple_regs[] = { 16, 17, 18, 19, 20, 21, 22, 23, 30 };

void helper_lwm(CPUMIPSState *env, target_ulong addr, target_ulong reglist,
                uint32_t mem_idx)
{
    target_ulong base_reglist = reglist & 0xf;
    target_ulong do_r31 = reglist & 0x10;

    if (base_reglist > 0 && base_reglist <= ARRAY_SIZE(multiple_regs)) {
        target_ulong i;

        for (i = 0; i < base_reglist; i++) {
            env->active_tc.gpr[multiple_regs[i]] =
                (target_long)cpu_ldl_mmuidx_ra(env, addr, mem_idx, GETPC());
            addr += 4;
        }
    }

    if (do_r31) {
        env->active_tc.gpr[31] =
            (target_long)cpu_ldl_mmuidx_ra(env, addr, mem_idx, GETPC());
    }
}

void helper_swm(CPUMIPSState *env, target_ulong addr, target_ulong reglist,
                uint32_t mem_idx)
{
    target_ulong base_reglist = reglist & 0xf;
    target_ulong do_r31 = reglist & 0x10;

    if (base_reglist > 0 && base_reglist <= ARRAY_SIZE(multiple_regs)) {
        target_ulong i;

        for (i = 0; i < base_reglist; i++) {
            cpu_stw_mmuidx_ra(env, addr, env->active_tc.gpr[multiple_regs[i]],
                              mem_idx, GETPC());
            addr += 4;
        }
    }

    if (do_r31) {
        cpu_stw_mmuidx_ra(env, addr, env->active_tc.gpr[31], mem_idx, GETPC());
    }
}

#if defined(TARGET_MIPS64)
void helper_ldm(CPUMIPSState *env, target_ulong addr, target_ulong reglist,
                uint32_t mem_idx)
{
    target_ulong base_reglist = reglist & 0xf;
    target_ulong do_r31 = reglist & 0x10;

    if (base_reglist > 0 && base_reglist <= ARRAY_SIZE(multiple_regs)) {
        target_ulong i;

        for (i = 0; i < base_reglist; i++) {
            env->active_tc.gpr[multiple_regs[i]] =
                cpu_ldq_mmuidx_ra(env, addr, mem_idx, GETPC());
            addr += 8;
        }
    }

    if (do_r31) {
        env->active_tc.gpr[31] =
            cpu_ldq_mmuidx_ra(env, addr, mem_idx, GETPC());
    }
}

void helper_sdm(CPUMIPSState *env, target_ulong addr, target_ulong reglist,
                uint32_t mem_idx)
{
    target_ulong base_reglist = reglist & 0xf;
    target_ulong do_r31 = reglist & 0x10;

    if (base_reglist > 0 && base_reglist <= ARRAY_SIZE(multiple_regs)) {
        target_ulong i;

        for (i = 0; i < base_reglist; i++) {
            cpu_stq_mmuidx_ra(env, addr, env->active_tc.gpr[multiple_regs[i]],
                              mem_idx, GETPC());
            addr += 8;
        }
    }

    if (do_r31) {
        cpu_stq_mmuidx_ra(env, addr, env->active_tc.gpr[31], mem_idx, GETPC());
    }
}
#endif

#ifndef CONFIG_USER_ONLY
/* SMP helpers.  */
static bool mips_vpe_is_wfi(MIPSCPU *c)
{
    CPUState *cpu = CPU(c);
    CPUMIPSState *env = &c->env;

    /*
     * If the VPE is halted but otherwise active, it means it's waiting for
     * an interrupt.\
     */
    return cpu->halted && mips_vpe_active(env);
}

static bool mips_vp_is_wfi(MIPSCPU *c)
{
    CPUState *cpu = CPU(c);
    CPUMIPSState *env = &c->env;

    return cpu->halted && mips_vp_active(env);
}

static inline void mips_vpe_wake(MIPSCPU *c)
{
    /*
     * Don't set ->halted = 0 directly, let it be done via cpu_has_work
     * because there might be other conditions that state that c should
     * be sleeping.
     */
    qemu_mutex_lock_iothread();
    cpu_interrupt(CPU(c), CPU_INTERRUPT_WAKE);
    qemu_mutex_unlock_iothread();
}

static inline void mips_vpe_sleep(MIPSCPU *cpu)
{
    CPUState *cs = CPU(cpu);

    /*
     * The VPE was shut off, really go to bed.
     * Reset any old _WAKE requests.
     */
    cs->halted = 1;
    cpu_reset_interrupt(cs, CPU_INTERRUPT_WAKE);
}

static inline void mips_tc_wake(MIPSCPU *cpu, int tc)
{
    CPUMIPSState *c = &cpu->env;

    /* FIXME: TC reschedule.  */
    if (mips_vpe_active(c) && !mips_vpe_is_wfi(cpu)) {
        mips_vpe_wake(cpu);
    }
}

static inline void mips_tc_sleep(MIPSCPU *cpu, int tc)
{
    CPUMIPSState *c = &cpu->env;

    /* FIXME: TC reschedule.  */
    if (!mips_vpe_active(c)) {
        mips_vpe_sleep(cpu);
    }
}

/**
 * mips_cpu_map_tc:
 * @env: CPU from which mapping is performed.
 * @tc: Should point to an int with the value of the global TC index.
 *
 * This function will transform @tc into a local index within the
 * returned #CPUMIPSState.
 */

/*
 * FIXME: This code assumes that all VPEs have the same number of TCs,
 *        which depends on runtime setup. Can probably be fixed by
 *        walking the list of CPUMIPSStates.
 */
static CPUMIPSState *mips_cpu_map_tc(CPUMIPSState *env, int *tc)
{
    MIPSCPU *cpu;
    CPUState *cs;
    CPUState *other_cs;
    int vpe_idx;
    int tc_idx = *tc;

    if (!(env->CP0_VPEConf0 & (1 << CP0VPEC0_MVP))) {
        /* Not allowed to address other CPUs.  */
        *tc = env->current_tc;
        return env;
    }

    cs = env_cpu(env);
    vpe_idx = tc_idx / cs->nr_threads;
    *tc = tc_idx % cs->nr_threads;
    other_cs = qemu_get_cpu(vpe_idx);
    if (other_cs == NULL) {
        return env;
    }
    cpu = MIPS_CPU(other_cs);
    return &cpu->env;
}

/*
 * The per VPE CP0_Status register shares some fields with the per TC
 * CP0_TCStatus registers. These fields are wired to the same registers,
 * so changes to either of them should be reflected on both registers.
 *
 * Also, EntryHi shares the bottom 8 bit ASID with TCStauts.
 *
 * These helper call synchronizes the regs for a given cpu.
 */

/*
 * Called for updates to CP0_Status.  Defined in "cpu.h" for gdbstub.c.
 * static inline void sync_c0_status(CPUMIPSState *env, CPUMIPSState *cpu,
 *                                   int tc);
 */

/* Called for updates to CP0_TCStatus.  */
static void sync_c0_tcstatus(CPUMIPSState *cpu, int tc,
                             target_ulong v)
{
    uint32_t status;
    uint32_t tcu, tmx, tasid, tksu;
    uint32_t mask = ((1U << CP0St_CU3)
                       | (1 << CP0St_CU2)
                       | (1 << CP0St_CU1)
                       | (1 << CP0St_CU0)
                       | (1 << CP0St_MX)
                       | (3 << CP0St_KSU));

    tcu = (v >> CP0TCSt_TCU0) & 0xf;
    tmx = (v >> CP0TCSt_TMX) & 0x1;
    tasid = v & cpu->CP0_EntryHi_ASID_mask;
    tksu = (v >> CP0TCSt_TKSU) & 0x3;

    status = tcu << CP0St_CU0;
    status |= tmx << CP0St_MX;
    status |= tksu << CP0St_KSU;

    cpu->CP0_Status &= ~mask;
    cpu->CP0_Status |= status;

    /* Sync the TASID with EntryHi.  */
    cpu->CP0_EntryHi &= ~cpu->CP0_EntryHi_ASID_mask;
    cpu->CP0_EntryHi |= tasid;

    compute_hflags(cpu);
}

/* Called for updates to CP0_EntryHi.  */
static void sync_c0_entryhi(CPUMIPSState *cpu, int tc)
{
    int32_t *tcst;
    uint32_t asid, v = cpu->CP0_EntryHi;

    asid = v & cpu->CP0_EntryHi_ASID_mask;

    if (tc == cpu->current_tc) {
        tcst = &cpu->active_tc.CP0_TCStatus;
    } else {
        tcst = &cpu->tcs[tc].CP0_TCStatus;
    }

    *tcst &= ~cpu->CP0_EntryHi_ASID_mask;
    *tcst |= asid;
}

/* CP0 helpers */
target_ulong helper_mfc0_mvpcontrol(CPUMIPSState *env)
{
    return env->mvp->CP0_MVPControl;
}

target_ulong helper_mfc0_mvpconf0(CPUMIPSState *env)
{
    return env->mvp->CP0_MVPConf0;
}

target_ulong helper_mfc0_mvpconf1(CPUMIPSState *env)
{
    return env->mvp->CP0_MVPConf1;
}

target_ulong helper_mfc0_random(CPUMIPSState *env)
{
    return (int32_t)cpu_mips_get_random(env);
}

target_ulong helper_mfc0_tcstatus(CPUMIPSState *env)
{
    return env->active_tc.CP0_TCStatus;
}

target_ulong helper_mftc0_tcstatus(CPUMIPSState *env)
{
    int other_tc = env->CP0_VPEControl & (0xff << CP0VPECo_TargTC);
    CPUMIPSState *other = mips_cpu_map_tc(env, &other_tc);

    if (other_tc == other->current_tc) {
        return other->active_tc.CP0_TCStatus;
    } else {
        return other->tcs[other_tc].CP0_TCStatus;
    }
}

target_ulong helper_mfc0_tcbind(CPUMIPSState *env)
{
    return env->active_tc.CP0_TCBind;
}

target_ulong helper_mftc0_tcbind(CPUMIPSState *env)
{
    int other_tc = env->CP0_VPEControl & (0xff << CP0VPECo_TargTC);
    CPUMIPSState *other = mips_cpu_map_tc(env, &other_tc);

    if (other_tc == other->current_tc) {
        return other->active_tc.CP0_TCBind;
    } else {
        return other->tcs[other_tc].CP0_TCBind;
    }
}

target_ulong helper_mfc0_tcrestart(CPUMIPSState *env)
{
    return env->active_tc.PC;
}

target_ulong helper_mftc0_tcrestart(CPUMIPSState *env)
{
    int other_tc = env->CP0_VPEControl & (0xff << CP0VPECo_TargTC);
    CPUMIPSState *other = mips_cpu_map_tc(env, &other_tc);

    if (other_tc == other->current_tc) {
        return other->active_tc.PC;
    } else {
        return other->tcs[other_tc].PC;
    }
}

target_ulong helper_mfc0_tchalt(CPUMIPSState *env)
{
    return env->active_tc.CP0_TCHalt;
}

target_ulong helper_mftc0_tchalt(CPUMIPSState *env)
{
    int other_tc = env->CP0_VPEControl & (0xff << CP0VPECo_TargTC);
    CPUMIPSState *other = mips_cpu_map_tc(env, &other_tc);

    if (other_tc == other->current_tc) {
        return other->active_tc.CP0_TCHalt;
    } else {
        return other->tcs[other_tc].CP0_TCHalt;
    }
}

target_ulong helper_mfc0_tccontext(CPUMIPSState *env)
{
    return env->active_tc.CP0_TCContext;
}

target_ulong helper_mftc0_tccontext(CPUMIPSState *env)
{
    int other_tc = env->CP0_VPEControl & (0xff << CP0VPECo_TargTC);
    CPUMIPSState *other = mips_cpu_map_tc(env, &other_tc);

    if (other_tc == other->current_tc) {
        return other->active_tc.CP0_TCContext;
    } else {
        return other->tcs[other_tc].CP0_TCContext;
    }
}

target_ulong helper_mfc0_tcschedule(CPUMIPSState *env)
{
    return env->active_tc.CP0_TCSchedule;
}

target_ulong helper_mftc0_tcschedule(CPUMIPSState *env)
{
    int other_tc = env->CP0_VPEControl & (0xff << CP0VPECo_TargTC);
    CPUMIPSState *other = mips_cpu_map_tc(env, &other_tc);

    if (other_tc == other->current_tc) {
        return other->active_tc.CP0_TCSchedule;
    } else {
        return other->tcs[other_tc].CP0_TCSchedule;
    }
}

target_ulong helper_mfc0_tcschefback(CPUMIPSState *env)
{
    return env->active_tc.CP0_TCScheFBack;
}

target_ulong helper_mftc0_tcschefback(CPUMIPSState *env)
{
    int other_tc = env->CP0_VPEControl & (0xff << CP0VPECo_TargTC);
    CPUMIPSState *other = mips_cpu_map_tc(env, &other_tc);

    if (other_tc == other->current_tc) {
        return other->active_tc.CP0_TCScheFBack;
    } else {
        return other->tcs[other_tc].CP0_TCScheFBack;
    }
}

target_ulong helper_mfc0_count(CPUMIPSState *env)
{
    return (int32_t)cpu_mips_get_count(env);
}

target_ulong helper_mfc0_saar(CPUMIPSState *env)
{
    if ((env->CP0_SAARI & 0x3f) < 2) {
        return (int32_t) env->CP0_SAAR[env->CP0_SAARI & 0x3f];
    }
    return 0;
}

target_ulong helper_mfhc0_saar(CPUMIPSState *env)
{
    if ((env->CP0_SAARI & 0x3f) < 2) {
        return env->CP0_SAAR[env->CP0_SAARI & 0x3f] >> 32;
    }
    return 0;
}

target_ulong helper_mftc0_entryhi(CPUMIPSState *env)
{
    int other_tc = env->CP0_VPEControl & (0xff << CP0VPECo_TargTC);
    CPUMIPSState *other = mips_cpu_map_tc(env, &other_tc);

    return other->CP0_EntryHi;
}

target_ulong helper_mftc0_cause(CPUMIPSState *env)
{
    int other_tc = env->CP0_VPEControl & (0xff << CP0VPECo_TargTC);
    int32_t tccause;
    CPUMIPSState *other = mips_cpu_map_tc(env, &other_tc);

    if (other_tc == other->current_tc) {
        tccause = other->CP0_Cause;
    } else {
        tccause = other->CP0_Cause;
    }

    return tccause;
}

target_ulong helper_mftc0_status(CPUMIPSState *env)
{
    int other_tc = env->CP0_VPEControl & (0xff << CP0VPECo_TargTC);
    CPUMIPSState *other = mips_cpu_map_tc(env, &other_tc);

    return other->CP0_Status;
}

target_ulong helper_mfc0_lladdr(CPUMIPSState *env)
{
    return (int32_t)(env->CP0_LLAddr >> env->CP0_LLAddr_shift);
}

target_ulong helper_mfc0_maar(CPUMIPSState *env)
{
    return (int32_t) env->CP0_MAAR[env->CP0_MAARI];
}

target_ulong helper_mfhc0_maar(CPUMIPSState *env)
{
    return env->CP0_MAAR[env->CP0_MAARI] >> 32;
}

target_ulong helper_mfc0_watchlo(CPUMIPSState *env, uint32_t sel)
{
    return (int32_t)env->CP0_WatchLo[sel];
}

target_ulong helper_mfc0_watchhi(CPUMIPSState *env, uint32_t sel)
{
    return env->CP0_WatchHi[sel];
}

target_ulong helper_mfc0_debug(CPUMIPSState *env)
{
    target_ulong t0 = env->CP0_Debug;
    if (env->hflags & MIPS_HFLAG_DM) {
        t0 |= 1 << CP0DB_DM;
    }

    return t0;
}

target_ulong helper_mftc0_debug(CPUMIPSState *env)
{
    int other_tc = env->CP0_VPEControl & (0xff << CP0VPECo_TargTC);
    int32_t tcstatus;
    CPUMIPSState *other = mips_cpu_map_tc(env, &other_tc);

    if (other_tc == other->current_tc) {
        tcstatus = other->active_tc.CP0_Debug_tcstatus;
    } else {
        tcstatus = other->tcs[other_tc].CP0_Debug_tcstatus;
    }

    /* XXX: Might be wrong, check with EJTAG spec. */
    return (other->CP0_Debug & ~((1 << CP0DB_SSt) | (1 << CP0DB_Halt))) |
            (tcstatus & ((1 << CP0DB_SSt) | (1 << CP0DB_Halt)));
}

#if defined(TARGET_MIPS64)
target_ulong helper_dmfc0_tcrestart(CPUMIPSState *env)
{
    return env->active_tc.PC;
}

target_ulong helper_dmfc0_tchalt(CPUMIPSState *env)
{
    return env->active_tc.CP0_TCHalt;
}

target_ulong helper_dmfc0_tccontext(CPUMIPSState *env)
{
    return env->active_tc.CP0_TCContext;
}

target_ulong helper_dmfc0_tcschedule(CPUMIPSState *env)
{
    return env->active_tc.CP0_TCSchedule;
}

target_ulong helper_dmfc0_tcschefback(CPUMIPSState *env)
{
    return env->active_tc.CP0_TCScheFBack;
}

target_ulong helper_dmfc0_lladdr(CPUMIPSState *env)
{
    return env->CP0_LLAddr >> env->CP0_LLAddr_shift;
}

target_ulong helper_dmfc0_maar(CPUMIPSState *env)
{
    return env->CP0_MAAR[env->CP0_MAARI];
}

target_ulong helper_dmfc0_watchlo(CPUMIPSState *env, uint32_t sel)
{
    return env->CP0_WatchLo[sel];
}

target_ulong helper_dmfc0_saar(CPUMIPSState *env)
{
    if ((env->CP0_SAARI & 0x3f) < 2) {
        return env->CP0_SAAR[env->CP0_SAARI & 0x3f];
    }
    return 0;
}
#endif /* TARGET_MIPS64 */

void helper_mtc0_index(CPUMIPSState *env, target_ulong arg1)
{
    uint32_t index_p = env->CP0_Index & 0x80000000;
    uint32_t tlb_index = arg1 & 0x7fffffff;
    if (tlb_index < env->tlb->nb_tlb) {
        if (env->insn_flags & ISA_MIPS32R6) {
            index_p |= arg1 & 0x80000000;
        }
        env->CP0_Index = index_p | tlb_index;
    }
}

void helper_mtc0_mvpcontrol(CPUMIPSState *env, target_ulong arg1)
{
    uint32_t mask = 0;
    uint32_t newval;

    if (env->CP0_VPEConf0 & (1 << CP0VPEC0_MVP)) {
        mask |= (1 << CP0MVPCo_CPA) | (1 << CP0MVPCo_VPC) |
                (1 << CP0MVPCo_EVP);
    }
    if (env->mvp->CP0_MVPControl & (1 << CP0MVPCo_VPC)) {
        mask |= (1 << CP0MVPCo_STLB);
    }
    newval = (env->mvp->CP0_MVPControl & ~mask) | (arg1 & mask);

    /* TODO: Enable/disable shared TLB, enable/disable VPEs. */

    env->mvp->CP0_MVPControl = newval;
}

void helper_mtc0_vpecontrol(CPUMIPSState *env, target_ulong arg1)
{
    uint32_t mask;
    uint32_t newval;

    mask = (1 << CP0VPECo_YSI) | (1 << CP0VPECo_GSI) |
           (1 << CP0VPECo_TE) | (0xff << CP0VPECo_TargTC);
    newval = (env->CP0_VPEControl & ~mask) | (arg1 & mask);

    /*
     * Yield scheduler intercept not implemented.
     * Gating storage scheduler intercept not implemented.
     */

    /* TODO: Enable/disable TCs. */

    env->CP0_VPEControl = newval;
}

void helper_mttc0_vpecontrol(CPUMIPSState *env, target_ulong arg1)
{
    int other_tc = env->CP0_VPEControl & (0xff << CP0VPECo_TargTC);
    CPUMIPSState *other = mips_cpu_map_tc(env, &other_tc);
    uint32_t mask;
    uint32_t newval;

    mask = (1 << CP0VPECo_YSI) | (1 << CP0VPECo_GSI) |
           (1 << CP0VPECo_TE) | (0xff << CP0VPECo_TargTC);
    newval = (other->CP0_VPEControl & ~mask) | (arg1 & mask);

    /* TODO: Enable/disable TCs.  */

    other->CP0_VPEControl = newval;
}

target_ulong helper_mftc0_vpecontrol(CPUMIPSState *env)
{
    int other_tc = env->CP0_VPEControl & (0xff << CP0VPECo_TargTC);
    CPUMIPSState *other = mips_cpu_map_tc(env, &other_tc);
    /* FIXME: Mask away return zero on read bits.  */
    return other->CP0_VPEControl;
}

target_ulong helper_mftc0_vpeconf0(CPUMIPSState *env)
{
    int other_tc = env->CP0_VPEControl & (0xff << CP0VPECo_TargTC);
    CPUMIPSState *other = mips_cpu_map_tc(env, &other_tc);

    return other->CP0_VPEConf0;
}

void helper_mtc0_vpeconf0(CPUMIPSState *env, target_ulong arg1)
{
    uint32_t mask = 0;
    uint32_t newval;

    if (env->CP0_VPEConf0 & (1 << CP0VPEC0_MVP)) {
        if (env->CP0_VPEConf0 & (1 << CP0VPEC0_VPA)) {
            mask |= (0xff << CP0VPEC0_XTC);
        }
        mask |= (1 << CP0VPEC0_MVP) | (1 << CP0VPEC0_VPA);
    }
    newval = (env->CP0_VPEConf0 & ~mask) | (arg1 & mask);

    /* TODO: TC exclusive handling due to ERL/EXL. */

    env->CP0_VPEConf0 = newval;
}

void helper_mttc0_vpeconf0(CPUMIPSState *env, target_ulong arg1)
{
    int other_tc = env->CP0_VPEControl & (0xff << CP0VPECo_TargTC);
    CPUMIPSState *other = mips_cpu_map_tc(env, &other_tc);
    uint32_t mask = 0;
    uint32_t newval;

    mask |= (1 << CP0VPEC0_MVP) | (1 << CP0VPEC0_VPA);
    newval = (other->CP0_VPEConf0 & ~mask) | (arg1 & mask);

    /* TODO: TC exclusive handling due to ERL/EXL.  */
    other->CP0_VPEConf0 = newval;
}

void helper_mtc0_vpeconf1(CPUMIPSState *env, target_ulong arg1)
{
    uint32_t mask = 0;
    uint32_t newval;

    if (env->mvp->CP0_MVPControl & (1 << CP0MVPCo_VPC))
        mask |= (0xff << CP0VPEC1_NCX) | (0xff << CP0VPEC1_NCP2) |
                (0xff << CP0VPEC1_NCP1);
    newval = (env->CP0_VPEConf1 & ~mask) | (arg1 & mask);

    /* UDI not implemented. */
    /* CP2 not implemented. */

    /* TODO: Handle FPU (CP1) binding. */

    env->CP0_VPEConf1 = newval;
}

void helper_mtc0_yqmask(CPUMIPSState *env, target_ulong arg1)
{
    /* Yield qualifier inputs not implemented. */
    env->CP0_YQMask = 0x00000000;
}

void helper_mtc0_vpeopt(CPUMIPSState *env, target_ulong arg1)
{
    env->CP0_VPEOpt = arg1 & 0x0000ffff;
}

#define MTC0_ENTRYLO_MASK(env) ((env->PAMask >> 6) & 0x3FFFFFFF)

void helper_mtc0_entrylo0(CPUMIPSState *env, target_ulong arg1)
{
    /* 1k pages not implemented */
    target_ulong rxi = arg1 & (env->CP0_PageGrain & (3u << CP0PG_XIE));
    env->CP0_EntryLo0 = (arg1 & MTC0_ENTRYLO_MASK(env))
#if defined(TARGET_CHERI)
                        | (rxi << (CP0EnLo_L - 30));
#else
                        | (rxi << (CP0EnLo_XI - 30));
#endif /* TARGET_CHERI */
}

#if defined(TARGET_MIPS64)
#ifdef TARGET_CHERI
#define DMTC0_ENTRYLO_MASK(env) ((env->PAMask >> 6) | (1ull << CP0EnLo_S) | (1ull << CP0EnLo_L))
#else
#define DMTC0_ENTRYLO_MASK(env) (env->PAMask >> 6)
#endif /* TARGET_CHERI */

void helper_dmtc0_entrylo0(CPUMIPSState *env, uint64_t arg1)
{
    uint64_t rxi = arg1 & ((env->CP0_PageGrain & (3ull << CP0PG_XIE)) << 32);
    env->CP0_EntryLo0 = (arg1 & DMTC0_ENTRYLO_MASK(env)) | rxi;
}
#endif

void helper_mtc0_tcstatus(CPUMIPSState *env, target_ulong arg1)
{
    uint32_t mask = env->CP0_TCStatus_rw_bitmask;
    uint32_t newval;

    newval = (env->active_tc.CP0_TCStatus & ~mask) | (arg1 & mask);

    env->active_tc.CP0_TCStatus = newval;
    sync_c0_tcstatus(env, env->current_tc, newval);
}

void helper_mttc0_tcstatus(CPUMIPSState *env, target_ulong arg1)
{
    int other_tc = env->CP0_VPEControl & (0xff << CP0VPECo_TargTC);
    CPUMIPSState *other = mips_cpu_map_tc(env, &other_tc);

    if (other_tc == other->current_tc) {
        other->active_tc.CP0_TCStatus = arg1;
    } else {
        other->tcs[other_tc].CP0_TCStatus = arg1;
    }
    sync_c0_tcstatus(other, other_tc, arg1);
}

void helper_mtc0_tcbind(CPUMIPSState *env, target_ulong arg1)
{
    uint32_t mask = (1 << CP0TCBd_TBE);
    uint32_t newval;

    if (env->mvp->CP0_MVPControl & (1 << CP0MVPCo_VPC)) {
        mask |= (1 << CP0TCBd_CurVPE);
    }
    newval = (env->active_tc.CP0_TCBind & ~mask) | (arg1 & mask);
    env->active_tc.CP0_TCBind = newval;
}

void helper_mttc0_tcbind(CPUMIPSState *env, target_ulong arg1)
{
    int other_tc = env->CP0_VPEControl & (0xff << CP0VPECo_TargTC);
    uint32_t mask = (1 << CP0TCBd_TBE);
    uint32_t newval;
    CPUMIPSState *other = mips_cpu_map_tc(env, &other_tc);

    if (other->mvp->CP0_MVPControl & (1 << CP0MVPCo_VPC)) {
        mask |= (1 << CP0TCBd_CurVPE);
    }
    if (other_tc == other->current_tc) {
        newval = (other->active_tc.CP0_TCBind & ~mask) | (arg1 & mask);
        other->active_tc.CP0_TCBind = newval;
    } else {
        newval = (other->tcs[other_tc].CP0_TCBind & ~mask) | (arg1 & mask);
        other->tcs[other_tc].CP0_TCBind = newval;
    }
}

void helper_mtc0_tcrestart(CPUMIPSState *env, target_ulong arg1)
{
    env->active_tc.PC = arg1;
    env->active_tc.CP0_TCStatus &= ~(1 << CP0TCSt_TDS);
    env->CP0_LLAddr = 0;
    env->lladdr = 0;
    /* MIPS16 not implemented. */
}

void helper_mttc0_tcrestart(CPUMIPSState *env, target_ulong arg1)
{
    int other_tc = env->CP0_VPEControl & (0xff << CP0VPECo_TargTC);
    CPUMIPSState *other = mips_cpu_map_tc(env, &other_tc);

    if (other_tc == other->current_tc) {
        other->active_tc.PC = arg1;
        other->active_tc.CP0_TCStatus &= ~(1 << CP0TCSt_TDS);
        other->CP0_LLAddr = 0;
        other->lladdr = 0;
        /* MIPS16 not implemented. */
    } else {
        other->tcs[other_tc].PC = arg1;
        other->tcs[other_tc].CP0_TCStatus &= ~(1 << CP0TCSt_TDS);
        other->CP0_LLAddr = 0;
        other->lladdr = 0;
        /* MIPS16 not implemented. */
    }
}

void helper_mtc0_tchalt(CPUMIPSState *env, target_ulong arg1)
{
    MIPSCPU *cpu = env_archcpu(env);

    env->active_tc.CP0_TCHalt = arg1 & 0x1;

    /* TODO: Halt TC / Restart (if allocated+active) TC. */
    if (env->active_tc.CP0_TCHalt & 1) {
        mips_tc_sleep(cpu, env->current_tc);
    } else {
        mips_tc_wake(cpu, env->current_tc);
    }
}

void helper_mttc0_tchalt(CPUMIPSState *env, target_ulong arg1)
{
    int other_tc = env->CP0_VPEControl & (0xff << CP0VPECo_TargTC);
    CPUMIPSState *other = mips_cpu_map_tc(env, &other_tc);
    MIPSCPU *other_cpu = env_archcpu(other);

    /* TODO: Halt TC / Restart (if allocated+active) TC. */

    if (other_tc == other->current_tc) {
        other->active_tc.CP0_TCHalt = arg1;
    } else {
        other->tcs[other_tc].CP0_TCHalt = arg1;
    }

    if (arg1 & 1) {
        mips_tc_sleep(other_cpu, other_tc);
    } else {
        mips_tc_wake(other_cpu, other_tc);
    }
}

void helper_mtc0_tccontext(CPUMIPSState *env, target_ulong arg1)
{
    env->active_tc.CP0_TCContext = arg1;
}

void helper_mttc0_tccontext(CPUMIPSState *env, target_ulong arg1)
{
    int other_tc = env->CP0_VPEControl & (0xff << CP0VPECo_TargTC);
    CPUMIPSState *other = mips_cpu_map_tc(env, &other_tc);

    if (other_tc == other->current_tc) {
        other->active_tc.CP0_TCContext = arg1;
    } else {
        other->tcs[other_tc].CP0_TCContext = arg1;
    }
}

void helper_mtc0_tcschedule(CPUMIPSState *env, target_ulong arg1)
{
    env->active_tc.CP0_TCSchedule = arg1;
}

void helper_mttc0_tcschedule(CPUMIPSState *env, target_ulong arg1)
{
    int other_tc = env->CP0_VPEControl & (0xff << CP0VPECo_TargTC);
    CPUMIPSState *other = mips_cpu_map_tc(env, &other_tc);

    if (other_tc == other->current_tc) {
        other->active_tc.CP0_TCSchedule = arg1;
    } else {
        other->tcs[other_tc].CP0_TCSchedule = arg1;
    }
}

void helper_mtc0_tcschefback(CPUMIPSState *env, target_ulong arg1)
{
    env->active_tc.CP0_TCScheFBack = arg1;
}

void helper_mttc0_tcschefback(CPUMIPSState *env, target_ulong arg1)
{
    int other_tc = env->CP0_VPEControl & (0xff << CP0VPECo_TargTC);
    CPUMIPSState *other = mips_cpu_map_tc(env, &other_tc);

    if (other_tc == other->current_tc) {
        other->active_tc.CP0_TCScheFBack = arg1;
    } else {
        other->tcs[other_tc].CP0_TCScheFBack = arg1;
    }
}

void helper_mtc0_entrylo1(CPUMIPSState *env, target_ulong arg1)
{
    /* 1k pages not implemented */
    target_ulong rxi = arg1 & (env->CP0_PageGrain & (3u << CP0PG_XIE));
    env->CP0_EntryLo1 = (arg1 & MTC0_ENTRYLO_MASK(env))
#if defined(TARGET_CHERI)
                        | (rxi << (CP0EnLo_L - 30));
#else
                        | (rxi << (CP0EnLo_XI - 30));
#endif /* TARGET_CHERI */
}

#if defined(TARGET_MIPS64)
void helper_dmtc0_entrylo1(CPUMIPSState *env, uint64_t arg1)
{
    uint64_t rxi = arg1 & ((env->CP0_PageGrain & (3ull << CP0PG_XIE)) << 32);
    env->CP0_EntryLo1 = (arg1 & DMTC0_ENTRYLO_MASK(env)) | rxi;
}
#endif

void helper_mtc0_context(CPUMIPSState *env, target_ulong arg1)
{
    env->CP0_Context = (env->CP0_Context & 0x007FFFFF) | (arg1 & ~0x007FFFFF);
}

void update_pagemask(CPUMIPSState *env, target_ulong arg1, int32_t *pagemask)
{
    uint64_t mask = arg1 >> (TARGET_PAGE_BITS + 1);
    if (!(env->insn_flags & ISA_MIPS32R6) || (arg1 == ~0) ||
        (mask == 0x0000 || mask == 0x0003 || mask == 0x000F ||
         mask == 0x003F || mask == 0x00FF || mask == 0x03FF ||
         mask == 0x0FFF || mask == 0x3FFF || mask == 0xFFFF)) {
        env->CP0_PageMask = arg1 & (0x1FFFFFFF & (TARGET_PAGE_MASK << 1));
    }
}

void helper_mtc0_pagemask(CPUMIPSState *env, target_ulong arg1)
{
    update_pagemask(env, arg1, &env->CP0_PageMask);
}

void helper_mtc0_pagegrain(CPUMIPSState *env, target_ulong arg1)
{
    /* SmartMIPS not implemented */
    /* 1k pages not implemented */
    env->CP0_PageGrain = (arg1 & env->CP0_PageGrain_rw_bitmask) |
                         (env->CP0_PageGrain & ~env->CP0_PageGrain_rw_bitmask);
    compute_hflags(env);
    restore_pamask(env);
}

void helper_mtc0_segctl0(CPUMIPSState *env, target_ulong arg1)
{
    CPUState *cs = env_cpu(env);

    env->CP0_SegCtl0 = arg1 & CP0SC0_MASK;
    tlb_flush(cs);
}

void helper_mtc0_segctl1(CPUMIPSState *env, target_ulong arg1)
{
    CPUState *cs = env_cpu(env);

    env->CP0_SegCtl1 = arg1 & CP0SC1_MASK;
    tlb_flush(cs);
}

void helper_mtc0_segctl2(CPUMIPSState *env, target_ulong arg1)
{
    CPUState *cs = env_cpu(env);

    env->CP0_SegCtl2 = arg1 & CP0SC2_MASK;
    tlb_flush(cs);
}

void helper_mtc0_pwfield(CPUMIPSState *env, target_ulong arg1)
{
#if defined(TARGET_MIPS64)
    uint64_t mask = 0x3F3FFFFFFFULL;
    uint32_t old_ptei = (env->CP0_PWField >> CP0PF_PTEI) & 0x3FULL;
    uint32_t new_ptei = (arg1 >> CP0PF_PTEI) & 0x3FULL;

    if ((env->insn_flags & ISA_MIPS32R6)) {
        if (((arg1 >> CP0PF_BDI) & 0x3FULL) < 12) {
            mask &= ~(0x3FULL << CP0PF_BDI);
        }
        if (((arg1 >> CP0PF_GDI) & 0x3FULL) < 12) {
            mask &= ~(0x3FULL << CP0PF_GDI);
        }
        if (((arg1 >> CP0PF_UDI) & 0x3FULL) < 12) {
            mask &= ~(0x3FULL << CP0PF_UDI);
        }
        if (((arg1 >> CP0PF_MDI) & 0x3FULL) < 12) {
            mask &= ~(0x3FULL << CP0PF_MDI);
        }
        if (((arg1 >> CP0PF_PTI) & 0x3FULL) < 12) {
            mask &= ~(0x3FULL << CP0PF_PTI);
        }
    }
    env->CP0_PWField = arg1 & mask;

    if ((new_ptei >= 32) ||
            ((env->insn_flags & ISA_MIPS32R6) &&
                    (new_ptei == 0 || new_ptei == 1))) {
        env->CP0_PWField = (env->CP0_PWField & ~0x3FULL) |
                (old_ptei << CP0PF_PTEI);
    }
#else
    uint32_t mask = 0x3FFFFFFF;
    uint32_t old_ptew = (env->CP0_PWField >> CP0PF_PTEW) & 0x3F;
    uint32_t new_ptew = (arg1 >> CP0PF_PTEW) & 0x3F;

    if ((env->insn_flags & ISA_MIPS32R6)) {
        if (((arg1 >> CP0PF_GDW) & 0x3F) < 12) {
            mask &= ~(0x3F << CP0PF_GDW);
        }
        if (((arg1 >> CP0PF_UDW) & 0x3F) < 12) {
            mask &= ~(0x3F << CP0PF_UDW);
        }
        if (((arg1 >> CP0PF_MDW) & 0x3F) < 12) {
            mask &= ~(0x3F << CP0PF_MDW);
        }
        if (((arg1 >> CP0PF_PTW) & 0x3F) < 12) {
            mask &= ~(0x3F << CP0PF_PTW);
        }
    }
    env->CP0_PWField = arg1 & mask;

    if ((new_ptew >= 32) ||
            ((env->insn_flags & ISA_MIPS32R6) &&
                    (new_ptew == 0 || new_ptew == 1))) {
        env->CP0_PWField = (env->CP0_PWField & ~0x3F) |
                (old_ptew << CP0PF_PTEW);
    }
#endif
}

void helper_mtc0_pwsize(CPUMIPSState *env, target_ulong arg1)
{
#if defined(TARGET_MIPS64)
    env->CP0_PWSize = arg1 & 0x3F7FFFFFFFULL;
#else
    env->CP0_PWSize = arg1 & 0x3FFFFFFF;
#endif
}

void helper_mtc0_wired(CPUMIPSState *env, target_ulong arg1)
{
    if (env->insn_flags & ISA_MIPS32R6) {
        if (arg1 < env->tlb->nb_tlb) {
            env->CP0_Wired = arg1;
        }
    } else {
        env->CP0_Wired = arg1 % env->tlb->nb_tlb;
    }
}

void helper_mtc0_pwctl(CPUMIPSState *env, target_ulong arg1)
{
#if defined(TARGET_MIPS64)
    /* PWEn = 0. Hardware page table walking is not implemented. */
    env->CP0_PWCtl = (env->CP0_PWCtl & 0x000000C0) | (arg1 & 0x5C00003F);
#else
    env->CP0_PWCtl = (arg1 & 0x800000FF);
#endif
}

void helper_mtc0_srsconf0(CPUMIPSState *env, target_ulong arg1)
{
    env->CP0_SRSConf0 |= arg1 & env->CP0_SRSConf0_rw_bitmask;
}

void helper_mtc0_srsconf1(CPUMIPSState *env, target_ulong arg1)
{
    env->CP0_SRSConf1 |= arg1 & env->CP0_SRSConf1_rw_bitmask;
}

void helper_mtc0_srsconf2(CPUMIPSState *env, target_ulong arg1)
{
    env->CP0_SRSConf2 |= arg1 & env->CP0_SRSConf2_rw_bitmask;
}

void helper_mtc0_srsconf3(CPUMIPSState *env, target_ulong arg1)
{
    env->CP0_SRSConf3 |= arg1 & env->CP0_SRSConf3_rw_bitmask;
}

void helper_mtc0_srsconf4(CPUMIPSState *env, target_ulong arg1)
{
    env->CP0_SRSConf4 |= arg1 & env->CP0_SRSConf4_rw_bitmask;
}

void helper_mtc0_hwrena(CPUMIPSState *env, target_ulong arg1)
{
    uint32_t mask = 0x0000000F;
#define STATCOUNTERS_HWRENA_MASK 0x7FF0
    if (is_beri_or_cheri(env)) {
        mask |= STATCOUNTERS_HWRENA_MASK;
    }
    if ((env->CP0_Config1 & (1 << CP0C1_PC)) &&
        (env->insn_flags & ISA_MIPS32R6)) {
        mask |= (1 << 4);
    }
    if (env->insn_flags & ISA_MIPS32R6) {
        mask |= (1 << 5);
    }
    if (env->CP0_Config3 & (1 << CP0C3_ULRI)) {
        mask |= (1 << 29);

        if (arg1 & (1 << 29)) {
            env->hflags |= MIPS_HFLAG_HWRENA_ULR;
        } else {
            env->hflags &= ~MIPS_HFLAG_HWRENA_ULR;
        }
    }

    env->CP0_HWREna = arg1 & mask;
}

void helper_mtc0_count(CPUMIPSState *env, target_ulong arg1)
{
    cpu_mips_store_count(env, arg1);
}

uint64_t helper_mfc0_rtc64(CPUMIPSState *env)
{
    if (!is_beri_or_cheri(env)) {
        qemu_log_mask(CPU_LOG_INSTR, "Error: Attempted to use BERI RTC64"
                      " register for non-BERI CPU %s\n", env->cpu_model->name);
        do_raise_exception(env, EXCP_RI, GETPC());
    }
    return cpu_mips_get_rtc64(env);
}

void helper_mtc0_rtc64(CPUMIPSState *env, uint64_t arg1)
{
    if (!is_beri_or_cheri(env)) {
        qemu_log_mask(CPU_LOG_INSTR, "Error: Attempted to use BERI RTC64"
                      " register for non-BERI CPU %s\n", env->cpu_model->name);
        do_raise_exception(env, EXCP_RI, GETPC());
    }
    cpu_mips_set_rtc64(env, arg1);
}

/*
 * Return the CHERI/BERI CoreID Register:
 *
 *  31            16 15            0
 *  ----------------+---------------
 * |    MaxCoreID   |    CoreID     |
 *  ----------------+---------------
 *
 * Cores are numbered from 0 to MaxCoreID.
 *
 * See section 7.3.5 of BERI Hardware reference.
 */
target_ulong helper_mfc0_coreid(CPUMIPSState *env)
{
    if (!is_beri_or_cheri(env)) {
        qemu_log_mask(CPU_LOG_INSTR, "Error: Attempted to use BERI CoreID"
                      " register for non-BERI CPU %s\n", env->cpu_model->name);
        do_raise_exception(env, EXCP_RI, GETPC());
    }
    CPUState *cs = env_cpu(env);

    return (uint32_t)(((cs->nr_cores - 1) << 16) |
            (cs->cpu_index & 0xffff));
}

void helper_mtc0_saari(CPUMIPSState *env, target_ulong arg1)
{
    uint32_t target = arg1 & 0x3f;
    if (target <= 1) {
        env->CP0_SAARI = target;
    }
}

void helper_mtc0_saar(CPUMIPSState *env, target_ulong arg1)
{
    uint32_t target = env->CP0_SAARI & 0x3f;
    if (target < 2) {
        env->CP0_SAAR[target] = arg1 & 0x00000ffffffff03fULL;
        switch (target) {
        case 0:
            if (env->itu) {
                itc_reconfigure(env->itu);
            }
            break;
        }
    }
}

void helper_mthc0_saar(CPUMIPSState *env, target_ulong arg1)
{
    uint32_t target = env->CP0_SAARI & 0x3f;
    if (target < 2) {
        env->CP0_SAAR[target] =
            (((uint64_t) arg1 << 32) & 0x00000fff00000000ULL) |
            (env->CP0_SAAR[target] & 0x00000000ffffffffULL);
        switch (target) {
        case 0:
            if (env->itu) {
                itc_reconfigure(env->itu);
            }
            break;
        }
    }
}

void helper_mtc0_entryhi(CPUMIPSState *env, target_ulong arg1)
{
    target_ulong old, val, mask;
    mask = (TARGET_PAGE_MASK << 1) | env->CP0_EntryHi_ASID_mask;
    if (((env->CP0_Config4 >> CP0C4_IE) & 0x3) >= 2) {
        mask |= 1 << CP0EnHi_EHINV;
    }

    /* 1k pages not implemented */
#if defined(TARGET_MIPS64)
    if (env->insn_flags & ISA_MIPS32R6) {
        int entryhi_r = extract64(arg1, 62, 2);
        int config0_at = extract32(env->CP0_Config0, 13, 2);
        bool no_supervisor = (env->CP0_Status_rw_bitmask & 0x8) == 0;
        if ((entryhi_r == 2) ||
            (entryhi_r == 1 && (no_supervisor || config0_at == 1))) {
            /* skip EntryHi.R field if new value is reserved */
            mask &= ~(0x3ull << 62);
        }
    }
    mask &= env->SEGMask;
#endif
    old = env->CP0_EntryHi;
    val = (arg1 & mask) | (old & ~mask);
    env->CP0_EntryHi = val;
    if (env->CP0_Config3 & (1 << CP0C3_MT)) {
        sync_c0_entryhi(env, env->current_tc);
    }
    /* If the ASID changes, flush qemu's TLB.  */
    if ((old & env->CP0_EntryHi_ASID_mask) !=
        (val & env->CP0_EntryHi_ASID_mask)) {
        tlb_flush(env_cpu(env));
    }
}

void helper_mttc0_entryhi(CPUMIPSState *env, target_ulong arg1)
{
    int other_tc = env->CP0_VPEControl & (0xff << CP0VPECo_TargTC);
    CPUMIPSState *other = mips_cpu_map_tc(env, &other_tc);

    other->CP0_EntryHi = arg1;
    sync_c0_entryhi(other, other_tc);
}

void helper_mtc0_compare(CPUMIPSState *env, target_ulong arg1)
{
    cpu_mips_store_compare(env, arg1);
}

void helper_mtc0_status(CPUMIPSState *env, target_ulong arg1)
{
    uint32_t val, old;

    old = env->CP0_Status;
    cpu_mips_store_status(env, arg1);
    val = env->CP0_Status;

    if (qemu_loglevel_mask(CPU_LOG_EXEC)) {
        qemu_log("Status %08x (%08x) => %08x (%08x) Cause %08x",
                old, old & env->CP0_Cause & CP0Ca_IP_mask,
                val, val & env->CP0_Cause & CP0Ca_IP_mask,
                env->CP0_Cause);
        switch (cpu_mmu_index(env, false)) {
        case 3:
            qemu_log(", ERL\n");
            break;
        case MIPS_HFLAG_UM:
            qemu_log(", UM\n");
            break;
        case MIPS_HFLAG_SM:
            qemu_log(", SM\n");
            break;
        case MIPS_HFLAG_KM:
            qemu_log("\n");
            break;
        default:
            cpu_abort(env_cpu(env), "Invalid MMU mode!\n");
            break;
        }
    }
}

void helper_mttc0_status(CPUMIPSState *env, target_ulong arg1)
{
    int other_tc = env->CP0_VPEControl & (0xff << CP0VPECo_TargTC);
    uint32_t mask = env->CP0_Status_rw_bitmask & ~0xf1000018;
    CPUMIPSState *other = mips_cpu_map_tc(env, &other_tc);

    other->CP0_Status = (other->CP0_Status & ~mask) | (arg1 & mask);
    sync_c0_status(env, other, other_tc);
}

void helper_mtc0_intctl(CPUMIPSState *env, target_ulong arg1)
{
    env->CP0_IntCtl = (env->CP0_IntCtl & ~0x000003e0) | (arg1 & 0x000003e0);
}

void helper_mtc0_srsctl(CPUMIPSState *env, target_ulong arg1)
{
    uint32_t mask = (0xf << CP0SRSCtl_ESS) | (0xf << CP0SRSCtl_PSS);
    env->CP0_SRSCtl = (env->CP0_SRSCtl & ~mask) | (arg1 & mask);
}

void helper_mtc0_cause(CPUMIPSState *env, target_ulong arg1)
{
    cpu_mips_store_cause(env, arg1);
}

void helper_mttc0_cause(CPUMIPSState *env, target_ulong arg1)
{
    int other_tc = env->CP0_VPEControl & (0xff << CP0VPECo_TargTC);
    CPUMIPSState *other = mips_cpu_map_tc(env, &other_tc);

    cpu_mips_store_cause(other, arg1);
}

target_ulong helper_mftc0_epc(CPUMIPSState *env)
{
    int other_tc = env->CP0_VPEControl & (0xff << CP0VPECo_TargTC);
    CPUMIPSState *other = mips_cpu_map_tc(env, &other_tc);

    return get_CP0_EPC(other);
}

target_ulong helper_mftc0_ebase(CPUMIPSState *env)
{
    int other_tc = env->CP0_VPEControl & (0xff << CP0VPECo_TargTC);
    CPUMIPSState *other = mips_cpu_map_tc(env, &other_tc);

    return other->CP0_EBase;
}

void helper_mtc0_ebase(CPUMIPSState *env, target_ulong arg1)
{
    target_ulong mask = 0x3FFFF000 | env->CP0_EBaseWG_rw_bitmask;
    if (arg1 & env->CP0_EBaseWG_rw_bitmask) {
        mask |= ~0x3FFFFFFF;
    }
    env->CP0_EBase = (env->CP0_EBase & ~mask) | (arg1 & mask);
}

void helper_mttc0_ebase(CPUMIPSState *env, target_ulong arg1)
{
    int other_tc = env->CP0_VPEControl & (0xff << CP0VPECo_TargTC);
    CPUMIPSState *other = mips_cpu_map_tc(env, &other_tc);
    target_ulong mask = 0x3FFFF000 | env->CP0_EBaseWG_rw_bitmask;
    if (arg1 & env->CP0_EBaseWG_rw_bitmask) {
        mask |= ~0x3FFFFFFF;
    }
    other->CP0_EBase = (other->CP0_EBase & ~mask) | (arg1 & mask);
}

target_ulong helper_mftc0_configx(CPUMIPSState *env, target_ulong idx)
{
    int other_tc = env->CP0_VPEControl & (0xff << CP0VPECo_TargTC);
    CPUMIPSState *other = mips_cpu_map_tc(env, &other_tc);

    switch (idx) {
    case 0: return other->CP0_Config0;
    case 1: return other->CP0_Config1;
    case 2: return other->CP0_Config2;
    case 3: return other->CP0_Config3;
    /* 4 and 5 are reserved.  */
    case 6: return other->CP0_Config6;
    case 7: return other->CP0_Config7;
    default:
        break;
    }
    return 0;
}

void helper_mtc0_config0(CPUMIPSState *env, target_ulong arg1)
{
    env->CP0_Config0 = (env->CP0_Config0 & 0x81FFFFF8) | (arg1 & 0x00000007);
}

void helper_mtc0_config2(CPUMIPSState *env, target_ulong arg1)
{
    /* tertiary/secondary caches not implemented */
    env->CP0_Config2 = (env->CP0_Config2 & 0x8FFF0FFF);
}

void helper_mtc0_config3(CPUMIPSState *env, target_ulong arg1)
{
    if (env->insn_flags & ASE_MICROMIPS) {
        env->CP0_Config3 = (env->CP0_Config3 & ~(1 << CP0C3_ISA_ON_EXC)) |
                           (arg1 & (1 << CP0C3_ISA_ON_EXC));
    }
}

void helper_mtc0_config4(CPUMIPSState *env, target_ulong arg1)
{
    env->CP0_Config4 = (env->CP0_Config4 & (~env->CP0_Config4_rw_bitmask)) |
                       (arg1 & env->CP0_Config4_rw_bitmask);
}

void helper_mtc0_config5(CPUMIPSState *env, target_ulong arg1)
{
    env->CP0_Config5 = (env->CP0_Config5 & (~env->CP0_Config5_rw_bitmask)) |
                       (arg1 & env->CP0_Config5_rw_bitmask);
    compute_hflags(env);
}

void helper_mtc0_lladdr(CPUMIPSState *env, target_ulong arg1)
{
    target_long mask = env->CP0_LLAddr_rw_bitmask;
    arg1 = arg1 << env->CP0_LLAddr_shift;
    env->CP0_LLAddr = (env->CP0_LLAddr & ~mask) | (arg1 & mask);
}

#define MTC0_MAAR_MASK(env) \
        ((0x1ULL << 63) | ((env->PAMask >> 4) & ~0xFFFull) | 0x3)

void helper_mtc0_maar(CPUMIPSState *env, target_ulong arg1)
{
    env->CP0_MAAR[env->CP0_MAARI] = arg1 & MTC0_MAAR_MASK(env);
}

void helper_mthc0_maar(CPUMIPSState *env, target_ulong arg1)
{
    env->CP0_MAAR[env->CP0_MAARI] =
        (((uint64_t) arg1 << 32) & MTC0_MAAR_MASK(env)) |
        (env->CP0_MAAR[env->CP0_MAARI] & 0x00000000ffffffffULL);
}

void helper_mtc0_maari(CPUMIPSState *env, target_ulong arg1)
{
    int index = arg1 & 0x3f;
    if (index == 0x3f) {
        /*
         * Software may write all ones to INDEX to determine the
         *  maximum value supported.
         */
        env->CP0_MAARI = MIPS_MAAR_MAX - 1;
    } else if (index < MIPS_MAAR_MAX) {
        env->CP0_MAARI = index;
    }
    /*
     * Other than the all ones, if the value written is not supported,
     * then INDEX is unchanged from its previous value.
     */
}

void helper_mtc0_watchlo(CPUMIPSState *env, target_ulong arg1, uint32_t sel)
{
    /*
     * Watch exceptions for instructions, data loads, data stores
     * not implemented.
     */
    env->CP0_WatchLo[sel] = (arg1 & ~0x7);
}

void helper_mtc0_watchhi(CPUMIPSState *env, target_ulong arg1, uint32_t sel)
{
    int mask = 0x40000FF8 | (env->CP0_EntryHi_ASID_mask << CP0WH_ASID);
    env->CP0_WatchHi[sel] = arg1 & mask;
    env->CP0_WatchHi[sel] &= ~(env->CP0_WatchHi[sel] & arg1 & 0x7);
}

void helper_mtc0_xcontext(CPUMIPSState *env, target_ulong arg1)
{
    target_ulong mask = (1ULL << (env->SEGBITS - 7)) - 1;
    env->CP0_XContext = (env->CP0_XContext & mask) | (arg1 & ~mask);
}

void helper_mtc0_framemask(CPUMIPSState *env, target_ulong arg1)
{
    env->CP0_Framemask = arg1; /* XXX */
}

void helper_mtc0_debug(CPUMIPSState *env, target_ulong arg1)
{
    env->CP0_Debug = (env->CP0_Debug & 0x8C03FC1F) | (arg1 & 0x13300120);
    if (arg1 & (1 << CP0DB_DM)) {
        env->hflags |= MIPS_HFLAG_DM;
    } else {
        env->hflags &= ~MIPS_HFLAG_DM;
    }
    // On BERI this shuts down the CPU
    qemu_system_shutdown_request(SHUTDOWN_CAUSE_GUEST_SHUTDOWN);
    qemu_system_powerdown_request();
    // The shutdown request will only be handled once we exit the current
    // translation block so we need to stop the CPU and then exit the current TB
    cpu_stop_current();
    cpu_loop_exit_noexc(env_cpu(env));
}

void helper_mttc0_debug(CPUMIPSState *env, target_ulong arg1)
{
    int other_tc = env->CP0_VPEControl & (0xff << CP0VPECo_TargTC);
    uint32_t val = arg1 & ((1 << CP0DB_SSt) | (1 << CP0DB_Halt));
    CPUMIPSState *other = mips_cpu_map_tc(env, &other_tc);

    /* XXX: Might be wrong, check with EJTAG spec. */
    if (other_tc == other->current_tc) {
        other->active_tc.CP0_Debug_tcstatus = val;
    } else {
        other->tcs[other_tc].CP0_Debug_tcstatus = val;
    }
    other->CP0_Debug = (other->CP0_Debug &
                     ((1 << CP0DB_SSt) | (1 << CP0DB_Halt))) |
                     (arg1 & ~((1 << CP0DB_SSt) | (1 << CP0DB_Halt)));
}

void helper_mtc0_performance0(CPUMIPSState *env, target_ulong arg1)
{
    env->CP0_Performance0 = arg1 & 0x000007ff;
}

void helper_mtc0_errctl(CPUMIPSState *env, target_ulong arg1)
{
    int32_t wst = arg1 & (1 << CP0EC_WST);
    int32_t spr = arg1 & (1 << CP0EC_SPR);
    int32_t itc = env->itc_tag ? (arg1 & (1 << CP0EC_ITC)) : 0;

    env->CP0_ErrCtl = wst | spr | itc;

    if (itc && !wst && !spr) {
        env->hflags |= MIPS_HFLAG_ITC_CACHE;
    } else {
        env->hflags &= ~MIPS_HFLAG_ITC_CACHE;
    }
}

void helper_mtc0_taglo(CPUMIPSState *env, target_ulong arg1)
{
    if (env->hflags & MIPS_HFLAG_ITC_CACHE) {
        /*
         * If CACHE instruction is configured for ITC tags then make all
         * CP0.TagLo bits writable. The actual write to ITC Configuration
         * Tag will take care of the read-only bits.
         */
        env->CP0_TagLo = arg1;
    } else {
        env->CP0_TagLo = arg1 & 0xFFFFFCF6;
    }
}


#ifdef CONFIG_MIPS_LOG_INSTR

extern int cl_default_trace_format;


#define USER_TRACE_DEBUG 0
#if USER_TRACE_DEBUG
#define user_trace_dbg(...) qemu_log("=== " __VA_ARGS__)
#else
#define user_trace_dbg(...)
#endif

/* Start instruction trace logging. */
void helper_instr_start(CPUMIPSState *env, target_ulong pc)
{
    env->trace_explicitly_disabled = false;
    /* Don't turn on tracing if user-mode only is selected and we are in the kernel */
    if (env->user_only_tracing_enabled && !IN_USERSPACE(env)) {
        assert(qemu_loglevel_mask(CPU_LOG_USER_ONLY));
        user_trace_dbg("Delaying tracing request at 0x%lx "
            "until next switch to user mode, ASID %lu\n",
            pc, env->CP0_EntryHi & 0xFF);
        env->tracing_suspended = true;
    } else {
        qemu_set_log(qemu_loglevel | cl_default_trace_format);
        user_trace_dbg("Switching on tracing @ 0x%lx ASID %lu\n",
            pc, env->CP0_EntryHi & 0xFF);
        env->tracing_suspended = false;
    }
}

/* Stop instruction trace logging. */
void helper_instr_stop(CPUMIPSState *env, target_ulong pc)
{
    user_trace_dbg("Switching off tracing @ 0x%lx ASID %lu\n",
        pc, env->CP0_EntryHi & 0xFF);
    qemu_set_log(qemu_loglevel & ~cl_default_trace_format);
    /* Make sure a kernel -> user switch does not turn on tracing */
    env->tracing_suspended = false;
    /* don't turn on on next kernel -> userspace change */
    env->trace_explicitly_disabled = true;
}

/* Set instruction trace logging to user mode only. */
void helper_instr_start_user_mode_only(CPUMIPSState *env, target_ulong pc)
{
    /*
     * Make sure that qemu_loglevel doesn't get set to zero when we
     * suspend tracing because otherwise qemu will close the logfile.
     */
    qemu_set_log(qemu_loglevel | CPU_LOG_USER_ONLY);
    user_trace_dbg("User-mode only tracing enabled at 0x%lx, ASID %lu\n",
        pc, env->CP0_EntryHi & 0xFF);
    env->user_only_tracing_enabled = true;
    /* Disable tracing if we are not currently in user mode */
    if (!IN_USERSPACE(env)) {
        qemu_set_log(qemu_loglevel & ~cl_default_trace_format);
        env->tracing_suspended = true;
    } else {
        env->tracing_suspended = false;
    }
}

/* Stop instruction trace logging to user mode only. */
void helper_instr_stop_user_mode_only(CPUMIPSState *env, target_ulong pc)
{
    /* Disable user-mode only and restore the previous tracing level */
    if (env->tracing_suspended && !env->trace_explicitly_disabled) {
        user_trace_dbg("User-only trace turned off -> Restoring old trace level"
            " at 0x%lx, ASID %lu\n", pc, env->CP0_EntryHi & 0xFF);
        qemu_set_log(qemu_loglevel | cl_default_trace_format);
    }
    env->tracing_suspended = false;
    env->user_only_tracing_enabled = false;
    user_trace_dbg("User-mode only tracing disabled at 0x%lx, ASID %lu\n",
        pc, env->CP0_EntryHi & 0xFF);
    qemu_set_log(qemu_loglevel & ~CPU_LOG_USER_ONLY);
}

static void do_hexdump(FILE* f, uint8_t* buffer, target_ulong length, target_ulong vaddr) {
    char ascii_chars[17] = { 0 };
    target_ulong line_start = vaddr & ~0xf;
    target_ulong addr;

    /* print leading empty space to always start with an aligned address */
    if (line_start != vaddr) {
        fprintf(f, "    " TARGET_FMT_lx" : ", line_start);
        for (addr = line_start; addr < vaddr; addr++) {
            if ((addr % 4) == 0) {
                fprintf(f, "   ");
            } else {
                fprintf(f, "  ");
            }
            ascii_chars[addr % 16] = ' ';
        }
    }
    ascii_chars[16] = '\0';
    for (addr = vaddr; addr < vaddr + length; addr++) {
        if ((addr % 16) == 0) {
            fprintf(f, "    " TARGET_FMT_lx ": ", line_start);
        }
        if ((addr % 4) == 0) {
            fprintf(f, " ");
        }
        unsigned char c = (unsigned char)buffer[addr - vaddr];
        fprintf(f, "%02x", c);
        ascii_chars[addr % 16] = isprint(c) ? c : '.';
        if ((addr % 16) == 15) {
            fprintf(f, "  %s\r\n", ascii_chars);
            line_start += 16;
        }
    }
    if (line_start != vaddr + length) {
        const target_ulong hexdump_end_addr = (vaddr + length) | 0xf;
        for (addr = vaddr + length; addr <= hexdump_end_addr; addr++) {
            if ((addr % 4) == 0) {
                fprintf(f, "   ");
            } else {
                fprintf(f, "  ");
            }
            ascii_chars[addr % 16] = ' ';
        }
        fprintf(f, "  %s\r\n", ascii_chars);
    }
}


/* Stop instruction trace logging to user mode only. */
void helper_cheri_debug_message(struct CPUMIPSState* env, uint64_t pc)
{
    uint32_t mode = qemu_loglevel & (CPU_LOG_CVTRACE | CPU_LOG_INSTR);
    if (!mode && env->tracing_suspended) {
        /* Always print these messages even if user-space only tracing is on */
        mode = cl_default_trace_format;
    }

    if (!mode && qemu_loglevel_mask(CPU_LOG_GUEST_DEBUG_MSG))
        mode = CPU_LOG_INSTR;

    if (!mode)
        return;

    uint8_t buffer[4096];
    /* Address loaded from a0, length from a1, print mode in a2 */
    typedef enum _PrintMode {
        DEBUG_MESSAGE_CSTRING = 0,
        DEBUG_MESSAGE_HEXDUMP = 1,
        DEBUG_MESSAGE_PTR = 2,
        DEBUG_MESSAGE_DECIMAL= 3
    } PrintMode;
    target_ulong vaddr = env->active_tc.gpr[4];
    target_ulong length = MIN(sizeof(buffer), env->active_tc.gpr[5]);
    PrintMode print_mode = (PrintMode)env->active_tc.gpr[6];

    // For ptr + decimal mode we only need
    if (print_mode == DEBUG_MESSAGE_PTR) {
        if (mode & CPU_LOG_INSTR) {
            qemu_log_mask(CPU_LOG_INSTR, "   ptr = 0x" TARGET_FMT_lx "\r\n", vaddr);
        }
        return;
    } else if (print_mode == DEBUG_MESSAGE_DECIMAL) {
        if (mode & CPU_LOG_INSTR) {
            qemu_log_mask(CPU_LOG_INSTR, "   value = " TARGET_FMT_ld "\r\n", vaddr);
        }
        return;
    }
    // Otherwise we meed to fetch the memory referenced by vaddr+length
    // NB: length has already been capped at sizeof(buffer)
    int ret = cpu_memory_rw_debug(env_cpu(env), vaddr, buffer, length, false);
    if (ret != 0) {
        warn_report("CHERI DEBUG HELPER: Could not read " TARGET_FMT_ld
                    " bytes at vaddr 0x" TARGET_FMT_lx "\r\n", length, vaddr);
    }
    if ((mode & CPU_LOG_INSTR) || qemu_logfile) {
        qemu_log_mask(CPU_LOG_INSTR, "DEBUG MESSAGE @ 0x" TARGET_FMT_lx " addr=0x"
            TARGET_FMT_lx " len=" TARGET_FMT_ld "\r\n", pc, vaddr, length);
        if (print_mode == DEBUG_MESSAGE_CSTRING) {
            /* XXXAR: Escape newlines, etc.? */
            qemu_log_mask(CPU_LOG_INSTR, "    message = \"%*.*s\"\n", (int)length, (int)length, buffer);
        } else if (print_mode == DEBUG_MESSAGE_HEXDUMP) {
            qemu_log_mask(CPU_LOG_INSTR, "   Dumping " TARGET_FMT_lu
                     " bytes starting at 0x"
                     TARGET_FMT_lx "\r\n", length, vaddr);
            do_hexdump(qemu_logfile, buffer, length, vaddr);
        }
    } else if (mode & CPU_LOG_CVTRACE) {
        warn_report("NOT IMPLEMENTED: CVTRACE debug message nop at 0x"
                    TARGET_FMT_lx "\n", pc);
    } else {
        assert(false && "logic error");
    }
}


static inline void cvtrace_dump_gpr(cvtrace_t *cvtrace, uint64_t value)
{
    if (qemu_loglevel_mask(CPU_LOG_CVTRACE)) {
        if (cvtrace->version == CVT_NO_REG)
            cvtrace->version = CVT_GPR;
        cvtrace->val2 = tswap64(value);
    }
}

#endif // CONFIG_MIPS_LOG_INSTR

static void simple_dump_state(CPUMIPSState *env, FILE *f,
        fprintf_function cpu_fprintf)
{

/* gxemul compat:
    cpu_fprintf(f, "pc = 0x" TARGET_FMT_lx "\n", env->active_tc.PC);
    cpu_fprintf(f, "hi = 0x" TARGET_FMT_lx "    lo = 0x" TARGET_FMT_lx "\n",
            env->active_tc.HI[0], env->active_tc.LO[0]);
    cpu_fprintf(f, "                       ""    s0 = 0x" TARGET_FMT_lx "\n",
            env->active_tc.gpr[16]);
    cpu_fprintf(f, "at = 0x" TARGET_FMT_lx "    s1 = 0x" TARGET_FMT_lx "\n",
            env->active_tc.gpr[1], env->active_tc.gpr[17]);
    cpu_fprintf(f, "v0 = 0x" TARGET_FMT_lx "    s2 = 0x" TARGET_FMT_lx "\n",
            env->active_tc.gpr[2], env->active_tc.gpr[18]);
    cpu_fprintf(f, "v1 = 0x" TARGET_FMT_lx "    s3 = 0x" TARGET_FMT_lx "\n",
            env->active_tc.gpr[3], env->active_tc.gpr[19]);
    cpu_fprintf(f, "a0 = 0x" TARGET_FMT_lx "    s4 = 0x" TARGET_FMT_lx "\n",
            env->active_tc.gpr[4], env->active_tc.gpr[20]);
    cpu_fprintf(f, "a1 = 0x" TARGET_FMT_lx "    s5 = 0x" TARGET_FMT_lx "\n",
            env->active_tc.gpr[5], env->active_tc.gpr[21]);
    cpu_fprintf(f, "a2 = 0x" TARGET_FMT_lx "    s6 = 0x" TARGET_FMT_lx "\n",
            env->active_tc.gpr[6], env->active_tc.gpr[22]);
    cpu_fprintf(f, "a3 = 0x" TARGET_FMT_lx "    s7 = 0x" TARGET_FMT_lx "\n",
            env->active_tc.gpr[7], env->active_tc.gpr[23]);
    cpu_fprintf(f, "t0 = 0x" TARGET_FMT_lx "    t8 = 0x" TARGET_FMT_lx "\n",
            env->active_tc.gpr[8], env->active_tc.gpr[24]);
    cpu_fprintf(f, "t1 = 0x" TARGET_FMT_lx "    t9 = 0x" TARGET_FMT_lx "\n",
            env->active_tc.gpr[9], env->active_tc.gpr[25]);
    cpu_fprintf(f, "t2 = 0x" TARGET_FMT_lx "    k0 = 0x" TARGET_FMT_lx "\n",
            env->active_tc.gpr[10], env->active_tc.gpr[26]);
    cpu_fprintf(f, "t3 = 0x" TARGET_FMT_lx "    k1 = 0x" TARGET_FMT_lx "\n",
            env->active_tc.gpr[11], env->active_tc.gpr[27]);
    cpu_fprintf(f, "t4 = 0x" TARGET_FMT_lx "    gp = 0x" TARGET_FMT_lx "\n",
            env->active_tc.gpr[12], env->active_tc.gpr[28]);
    cpu_fprintf(f, "t5 = 0x" TARGET_FMT_lx "    sp = 0x" TARGET_FMT_lx "\n",
            env->active_tc.gpr[13], env->active_tc.gpr[29]);
    cpu_fprintf(f, "t6 = 0x" TARGET_FMT_lx "    fp = 0x" TARGET_FMT_lx "\n",
            env->active_tc.gpr[14], env->active_tc.gpr[30]);
    cpu_fprintf(f, "t7 = 0x" TARGET_FMT_lx "    ra = 0x" TARGET_FMT_lx "\n",
            env->active_tc.gpr[15], env->active_tc.gpr[31]);
*/

    /* sim compatible register dump: */
    cpu_fprintf(f, "DEBUG MIPS COREID 0\n");
    cpu_fprintf(f, "DEBUG MIPS PC 0x" TARGET_FMT_lx "\n", env->active_tc.PC);
    cpu_fprintf(f, "DEBUG MIPS REG 00 0x" TARGET_FMT_lx "\n", env->active_tc.gpr[0]);
    cpu_fprintf(f, "DEBUG MIPS REG 01 0x" TARGET_FMT_lx "\n", env->active_tc.gpr[1]);
    cpu_fprintf(f, "DEBUG MIPS REG 02 0x" TARGET_FMT_lx "\n", env->active_tc.gpr[2]);
    cpu_fprintf(f, "DEBUG MIPS REG 03 0x" TARGET_FMT_lx "\n", env->active_tc.gpr[3]);
    cpu_fprintf(f, "DEBUG MIPS REG 04 0x" TARGET_FMT_lx "\n", env->active_tc.gpr[4]);
    cpu_fprintf(f, "DEBUG MIPS REG 05 0x" TARGET_FMT_lx "\n", env->active_tc.gpr[5]);
    cpu_fprintf(f, "DEBUG MIPS REG 06 0x" TARGET_FMT_lx "\n", env->active_tc.gpr[6]);
    cpu_fprintf(f, "DEBUG MIPS REG 07 0x" TARGET_FMT_lx "\n", env->active_tc.gpr[7]);
    cpu_fprintf(f, "DEBUG MIPS REG 08 0x" TARGET_FMT_lx "\n", env->active_tc.gpr[8]);
    cpu_fprintf(f, "DEBUG MIPS REG 09 0x" TARGET_FMT_lx "\n", env->active_tc.gpr[9]);
    cpu_fprintf(f, "DEBUG MIPS REG 10 0x" TARGET_FMT_lx "\n", env->active_tc.gpr[10]);
    cpu_fprintf(f, "DEBUG MIPS REG 11 0x" TARGET_FMT_lx "\n", env->active_tc.gpr[11]);
    cpu_fprintf(f, "DEBUG MIPS REG 12 0x" TARGET_FMT_lx "\n", env->active_tc.gpr[12]);
    cpu_fprintf(f, "DEBUG MIPS REG 13 0x" TARGET_FMT_lx "\n", env->active_tc.gpr[13]);
    cpu_fprintf(f, "DEBUG MIPS REG 14 0x" TARGET_FMT_lx "\n", env->active_tc.gpr[14]);
    cpu_fprintf(f, "DEBUG MIPS REG 15 0x" TARGET_FMT_lx "\n", env->active_tc.gpr[15]);
    cpu_fprintf(f, "DEBUG MIPS REG 16 0x" TARGET_FMT_lx "\n", env->active_tc.gpr[16]);
    cpu_fprintf(f, "DEBUG MIPS REG 17 0x" TARGET_FMT_lx "\n", env->active_tc.gpr[17]);
    cpu_fprintf(f, "DEBUG MIPS REG 18 0x" TARGET_FMT_lx "\n", env->active_tc.gpr[18]);
    cpu_fprintf(f, "DEBUG MIPS REG 19 0x" TARGET_FMT_lx "\n", env->active_tc.gpr[19]);
    cpu_fprintf(f, "DEBUG MIPS REG 20 0x" TARGET_FMT_lx "\n", env->active_tc.gpr[20]);
    cpu_fprintf(f, "DEBUG MIPS REG 21 0x" TARGET_FMT_lx "\n", env->active_tc.gpr[21]);
    cpu_fprintf(f, "DEBUG MIPS REG 22 0x" TARGET_FMT_lx "\n", env->active_tc.gpr[22]);
    cpu_fprintf(f, "DEBUG MIPS REG 23 0x" TARGET_FMT_lx "\n", env->active_tc.gpr[23]);
    cpu_fprintf(f, "DEBUG MIPS REG 24 0x" TARGET_FMT_lx "\n", env->active_tc.gpr[24]);
    cpu_fprintf(f, "DEBUG MIPS REG 25 0x" TARGET_FMT_lx "\n", env->active_tc.gpr[25]);
    cpu_fprintf(f, "DEBUG MIPS REG 26 0x" TARGET_FMT_lx "\n", env->active_tc.gpr[26]);
    cpu_fprintf(f, "DEBUG MIPS REG 27 0x" TARGET_FMT_lx "\n", env->active_tc.gpr[27]);
    cpu_fprintf(f, "DEBUG MIPS REG 28 0x" TARGET_FMT_lx "\n", env->active_tc.gpr[28]);
    cpu_fprintf(f, "DEBUG MIPS REG 29 0x" TARGET_FMT_lx "\n", env->active_tc.gpr[29]);
    cpu_fprintf(f, "DEBUG MIPS REG 30 0x" TARGET_FMT_lx "\n", env->active_tc.gpr[30]);
    cpu_fprintf(f, "DEBUG MIPS REG 31 0x" TARGET_FMT_lx "\n", env->active_tc.gpr[31]);

}

void helper_mtc0_dumpstate(CPUMIPSState *env, target_ulong arg1)
{
#if 0
    cpu_dump_state(env_cpu(env),
            (qemu_logfile == NULL) ? stderr : qemu_logfile,
            fprintf, CPU_DUMP_CODE);
#else
    simple_dump_state(env, (qemu_logfile == NULL) ? stderr : qemu_logfile,
            fprintf);
#endif
}



void helper_mtc0_datalo(CPUMIPSState *env, target_ulong arg1)
{
    env->CP0_DataLo = arg1; /* XXX */
}

void helper_mtc0_taghi(CPUMIPSState *env, target_ulong arg1)
{
    env->CP0_TagHi = arg1; /* XXX */
}

void helper_mtc0_datahi(CPUMIPSState *env, target_ulong arg1)
{
    env->CP0_DataHi = arg1; /* XXX */
}

/* MIPS MT functions */
target_ulong helper_mftgpr(CPUMIPSState *env, uint32_t sel)
{
    int other_tc = env->CP0_VPEControl & (0xff << CP0VPECo_TargTC);
    CPUMIPSState *other = mips_cpu_map_tc(env, &other_tc);

    if (other_tc == other->current_tc) {
        return other->active_tc.gpr[sel];
    } else {
        return other->tcs[other_tc].gpr[sel];
    }
}

target_ulong helper_mftlo(CPUMIPSState *env, uint32_t sel)
{
    int other_tc = env->CP0_VPEControl & (0xff << CP0VPECo_TargTC);
    CPUMIPSState *other = mips_cpu_map_tc(env, &other_tc);

    if (other_tc == other->current_tc) {
        return other->active_tc.LO[sel];
    } else {
        return other->tcs[other_tc].LO[sel];
    }
}

target_ulong helper_mfthi(CPUMIPSState *env, uint32_t sel)
{
    int other_tc = env->CP0_VPEControl & (0xff << CP0VPECo_TargTC);
    CPUMIPSState *other = mips_cpu_map_tc(env, &other_tc);

    if (other_tc == other->current_tc) {
        return other->active_tc.HI[sel];
    } else {
        return other->tcs[other_tc].HI[sel];
    }
}

target_ulong helper_mftacx(CPUMIPSState *env, uint32_t sel)
{
    int other_tc = env->CP0_VPEControl & (0xff << CP0VPECo_TargTC);
    CPUMIPSState *other = mips_cpu_map_tc(env, &other_tc);

    if (other_tc == other->current_tc) {
        return other->active_tc.ACX[sel];
    } else {
        return other->tcs[other_tc].ACX[sel];
    }
}

target_ulong helper_mftdsp(CPUMIPSState *env)
{
    int other_tc = env->CP0_VPEControl & (0xff << CP0VPECo_TargTC);
    CPUMIPSState *other = mips_cpu_map_tc(env, &other_tc);

    if (other_tc == other->current_tc) {
        return other->active_tc.DSPControl;
    } else {
        return other->tcs[other_tc].DSPControl;
    }
}

void helper_mttgpr(CPUMIPSState *env, target_ulong arg1, uint32_t sel)
{
    int other_tc = env->CP0_VPEControl & (0xff << CP0VPECo_TargTC);
    CPUMIPSState *other = mips_cpu_map_tc(env, &other_tc);

    if (other_tc == other->current_tc) {
        other->active_tc.gpr[sel] = arg1;
    } else {
        other->tcs[other_tc].gpr[sel] = arg1;
    }
}

void helper_mttlo(CPUMIPSState *env, target_ulong arg1, uint32_t sel)
{
    int other_tc = env->CP0_VPEControl & (0xff << CP0VPECo_TargTC);
    CPUMIPSState *other = mips_cpu_map_tc(env, &other_tc);

    if (other_tc == other->current_tc) {
        other->active_tc.LO[sel] = arg1;
    } else {
        other->tcs[other_tc].LO[sel] = arg1;
    }
}

void helper_mtthi(CPUMIPSState *env, target_ulong arg1, uint32_t sel)
{
    int other_tc = env->CP0_VPEControl & (0xff << CP0VPECo_TargTC);
    CPUMIPSState *other = mips_cpu_map_tc(env, &other_tc);

    if (other_tc == other->current_tc) {
        other->active_tc.HI[sel] = arg1;
    } else {
        other->tcs[other_tc].HI[sel] = arg1;
    }
}

void helper_mttacx(CPUMIPSState *env, target_ulong arg1, uint32_t sel)
{
    int other_tc = env->CP0_VPEControl & (0xff << CP0VPECo_TargTC);
    CPUMIPSState *other = mips_cpu_map_tc(env, &other_tc);

    if (other_tc == other->current_tc) {
        other->active_tc.ACX[sel] = arg1;
    } else {
        other->tcs[other_tc].ACX[sel] = arg1;
    }
}

void helper_mttdsp(CPUMIPSState *env, target_ulong arg1)
{
    int other_tc = env->CP0_VPEControl & (0xff << CP0VPECo_TargTC);
    CPUMIPSState *other = mips_cpu_map_tc(env, &other_tc);

    if (other_tc == other->current_tc) {
        other->active_tc.DSPControl = arg1;
    } else {
        other->tcs[other_tc].DSPControl = arg1;
    }
}

/* MIPS MT functions */
target_ulong helper_dmt(void)
{
    /* TODO */
    return 0;
}

target_ulong helper_emt(void)
{
    /* TODO */
    return 0;
}

target_ulong helper_dvpe(CPUMIPSState *env)
{
    CPUState *other_cs = first_cpu;
    target_ulong prev = env->mvp->CP0_MVPControl;

    CPU_FOREACH(other_cs) {
        MIPSCPU *other_cpu = MIPS_CPU(other_cs);
        /* Turn off all VPEs except the one executing the dvpe.  */
        if (&other_cpu->env != env) {
            other_cpu->env.mvp->CP0_MVPControl &= ~(1 << CP0MVPCo_EVP);
            mips_vpe_sleep(other_cpu);
        }
    }
    return prev;
}

target_ulong helper_evpe(CPUMIPSState *env)
{
    CPUState *other_cs = first_cpu;
    target_ulong prev = env->mvp->CP0_MVPControl;

    CPU_FOREACH(other_cs) {
        MIPSCPU *other_cpu = MIPS_CPU(other_cs);

        if (&other_cpu->env != env
            /* If the VPE is WFI, don't disturb its sleep.  */
            && !mips_vpe_is_wfi(other_cpu)) {
            /* Enable the VPE.  */
            other_cpu->env.mvp->CP0_MVPControl |= (1 << CP0MVPCo_EVP);
            mips_vpe_wake(other_cpu); /* And wake it up.  */
        }
    }
    return prev;
}
#endif /* !CONFIG_USER_ONLY */

void helper_fork(target_ulong arg1, target_ulong arg2)
{
    /*
     * arg1 = rt, arg2 = rs
     * TODO: store to TC register
     */
}

target_ulong helper_yield(CPUMIPSState *env, target_ulong arg)
{
    target_long arg1 = arg;

    if (arg1 < 0) {
        /* No scheduling policy implemented. */
        if (arg1 != -2) {
            if (env->CP0_VPEControl & (1 << CP0VPECo_YSI) &&
                env->active_tc.CP0_TCStatus & (1 << CP0TCSt_DT)) {
                env->CP0_VPEControl &= ~(0x7 << CP0VPECo_EXCPT);
                env->CP0_VPEControl |= 4 << CP0VPECo_EXCPT;
                do_raise_exception(env, EXCP_THREAD, GETPC());
            }
        }
    } else if (arg1 == 0) {
        if (0) {
            /* TODO: TC underflow */
            env->CP0_VPEControl &= ~(0x7 << CP0VPECo_EXCPT);
            do_raise_exception(env, EXCP_THREAD, GETPC());
        } else {
            /* TODO: Deallocate TC */
        }
    } else if (arg1 > 0) {
        /* Yield qualifier inputs not implemented. */
        env->CP0_VPEControl &= ~(0x7 << CP0VPECo_EXCPT);
        env->CP0_VPEControl |= 2 << CP0VPECo_EXCPT;
        do_raise_exception(env, EXCP_THREAD, GETPC());
    }
    return env->CP0_YQMask;
}

/* R6 Multi-threading */
#ifndef CONFIG_USER_ONLY
target_ulong helper_dvp(CPUMIPSState *env)
{
    CPUState *other_cs = first_cpu;
    target_ulong prev = env->CP0_VPControl;

    if (!((env->CP0_VPControl >> CP0VPCtl_DIS) & 1)) {
        CPU_FOREACH(other_cs) {
            MIPSCPU *other_cpu = MIPS_CPU(other_cs);
            /* Turn off all VPs except the one executing the dvp. */
            if (&other_cpu->env != env) {
                mips_vpe_sleep(other_cpu);
            }
        }
        env->CP0_VPControl |= (1 << CP0VPCtl_DIS);
    }
    return prev;
}

target_ulong helper_evp(CPUMIPSState *env)
{
    CPUState *other_cs = first_cpu;
    target_ulong prev = env->CP0_VPControl;

    if ((env->CP0_VPControl >> CP0VPCtl_DIS) & 1) {
        CPU_FOREACH(other_cs) {
            MIPSCPU *other_cpu = MIPS_CPU(other_cs);
            if ((&other_cpu->env != env) && !mips_vp_is_wfi(other_cpu)) {
                /*
                 * If the VP is WFI, don't disturb its sleep.
                 * Otherwise, wake it up.
                 */
                mips_vpe_wake(other_cpu);
            }
        }
        env->CP0_VPControl &= ~(1 << CP0VPCtl_DIS);
    }
    return prev;
}
#endif /* !CONFIG_USER_ONLY */

#ifndef CONFIG_USER_ONLY
/* TLB management */
static void r4k_mips_tlb_flush_extra(CPUMIPSState *env, int first)
{
    /* Discard entries from env->tlb[first] onwards.  */
    while (env->tlb->tlb_in_use > first) {
        r4k_invalidate_tlb(env, --env->tlb->tlb_in_use, 0);
    }
}

static inline uint64_t get_tlb_pfn_from_entrylo(uint64_t entrylo)
{
#if defined(TARGET_MIPS64)
    return extract64(entrylo, 6, 54);
#else
    return extract64(entrylo, 6, 24) | /* PFN */
           (extract64(entrylo, 32, 32) << 24); /* PFNX */
#endif
}

static void r4k_fill_tlb(CPUMIPSState *env, int idx)
{
    r4k_tlb_t *tlb;
    uint64_t mask = env->CP0_PageMask >> (TARGET_PAGE_BITS + 1);

    /* XXX: detect conflicting TLBs and raise a MCHECK exception when needed */
    tlb = &env->tlb->mmu.r4k.tlb[idx];
    if (env->CP0_EntryHi & (1 << CP0EnHi_EHINV)) {
        tlb->EHINV = 1;
        return;
    }
    tlb->EHINV = 0;
    tlb->VPN = env->CP0_EntryHi & (TARGET_PAGE_MASK << 1);
#if defined(TARGET_MIPS64)
    tlb->VPN &= env->SEGMask;
#endif
    tlb->ASID = env->CP0_EntryHi & env->CP0_EntryHi_ASID_mask;
    tlb->PageMask = env->CP0_PageMask;
    tlb->G = env->CP0_EntryLo0 & env->CP0_EntryLo1 & 1;
    tlb->V0 = (env->CP0_EntryLo0 & 2) != 0;
    tlb->D0 = (env->CP0_EntryLo0 & 4) != 0;
    tlb->C0 = (env->CP0_EntryLo0 >> 3) & 0x7;
#if defined(TARGET_CHERI)
    tlb->L0 = (env->CP0_EntryLo0 >> CP0EnLo_L) & 1;
    tlb->S0 = (env->CP0_EntryLo0 >> CP0EnLo_S) & 1;
#else
    tlb->XI0 = (env->CP0_EntryLo0 >> CP0EnLo_XI) & 1;
    tlb->RI0 = (env->CP0_EntryLo0 >> CP0EnLo_RI) & 1;
#endif /* TARGET_CHERI */
    tlb->PFN[0] = (get_tlb_pfn_from_entrylo(env->CP0_EntryLo0) & ~mask) << 12;
    tlb->V1 = (env->CP0_EntryLo1 & 2) != 0;
    tlb->D1 = (env->CP0_EntryLo1 & 4) != 0;
    tlb->C1 = (env->CP0_EntryLo1 >> 3) & 0x7;
#if defined(TARGET_CHERI)
    tlb->L1 = (env->CP0_EntryLo1 >> CP0EnLo_L) & 1;
    tlb->S1 = (env->CP0_EntryLo1 >> CP0EnLo_S) & 1;
#else
    tlb->XI1 = (env->CP0_EntryLo1 >> CP0EnLo_XI) & 1;
    tlb->RI1 = (env->CP0_EntryLo1 >> CP0EnLo_RI) & 1;
#endif /* TARGET_CHERI */
    tlb->PFN[1] = (get_tlb_pfn_from_entrylo(env->CP0_EntryLo1) & ~mask) << 12;
}

#ifdef TARGET_CHERI
static void r4k_dump_tlb(CPUMIPSState *env, int idx)
{
    r4k_tlb_t *tlb = &env->tlb->mmu.r4k.tlb[idx];
    unsigned pagemask, hi, lo0, lo1;

    if (tlb->EHINV) {
        pagemask = 0;
        hi  = 1 << CP0EnHi_EHINV;
        lo0 = 0;
        lo1 = 0;
    } else {
        pagemask = tlb->PageMask;
        hi = tlb->VPN | tlb->ASID;
        lo0 = tlb->G | (tlb->V0 << 1) | (tlb->D0 << 2) |
#if 1
            ((target_ulong)tlb->S0 << CP0EnLo_S) |
            ((target_ulong)tlb->L0 << CP0EnLo_L) |
#else
            ((target_ulong)tlb->RI0 << CP0EnLo_RI) |
            ((target_ulong)tlb->XI0 << CP0EnLo_XI) |
#endif
            (tlb->C0 << 3) | (tlb->PFN[0] >> 6);
        lo1 = tlb->G | (tlb->V1 << 1) | (tlb->D1 << 2) |
#if 1
            ((target_ulong)tlb->S1 << CP0EnLo_S) |
            ((target_ulong)tlb->L1 << CP0EnLo_L) |
#else
            ((target_ulong)tlb->RI1 << CP0EnLo_RI) |
            ((target_ulong)tlb->XI1 << CP0EnLo_XI) |
#endif
            (tlb->C1 << 3) | (tlb->PFN[1] >> 6);
    }
    fprintf(qemu_logfile, "    Write TLB[%u] = pgmsk:%08x hi:%08x lo0:%08x lo1:%08x\n",
            idx, pagemask, hi, lo0, lo1);
}
#endif /* TARGET_CHERI */

void r4k_helper_tlbinv(CPUMIPSState *env)
{
    int idx;
    r4k_tlb_t *tlb;
    uint16_t ASID = env->CP0_EntryHi & env->CP0_EntryHi_ASID_mask;

    for (idx = 0; idx < env->tlb->nb_tlb; idx++) {
        tlb = &env->tlb->mmu.r4k.tlb[idx];
        if (!tlb->G && tlb->ASID == ASID) {
            tlb->EHINV = 1;
        }
    }
    cpu_mips_tlb_flush(env);
}

void r4k_helper_tlbinvf(CPUMIPSState *env)
{
    int idx;

    for (idx = 0; idx < env->tlb->nb_tlb; idx++) {
        env->tlb->mmu.r4k.tlb[idx].EHINV = 1;
    }
    cpu_mips_tlb_flush(env);
}

void r4k_helper_tlbwi(CPUMIPSState *env)
{
    r4k_tlb_t *tlb;
    int idx;
    target_ulong VPN;
    uint16_t ASID;
    bool EHINV, G, V0, D0, V1, D1;
#if defined(TARGET_CHERI)
    bool S0, S1, L0, L1;
#else
    bool XI0, XI1, RI0, RI1;
#endif
    idx = (env->CP0_Index & ~0x80000000) % env->tlb->nb_tlb;
    tlb = &env->tlb->mmu.r4k.tlb[idx];
    VPN = env->CP0_EntryHi & (TARGET_PAGE_MASK << 1);
#if defined(TARGET_MIPS64)
    VPN &= env->SEGMask;
#endif
    ASID = env->CP0_EntryHi & env->CP0_EntryHi_ASID_mask;
    EHINV = (env->CP0_EntryHi & (1 << CP0EnHi_EHINV)) != 0;
    G = env->CP0_EntryLo0 & env->CP0_EntryLo1 & 1;
    V0 = (env->CP0_EntryLo0 & 2) != 0;
    D0 = (env->CP0_EntryLo0 & 4) != 0;
#if defined(TARGET_CHERI)
    S0 = (env->CP0_EntryLo0 >> CP0EnLo_S) &1;
    L0 = (env->CP0_EntryLo0 >> CP0EnLo_L) &1;
#else
    XI0 = (env->CP0_EntryLo0 >> CP0EnLo_XI) &1;
    RI0 = (env->CP0_EntryLo0 >> CP0EnLo_RI) &1;
#endif
    V1 = (env->CP0_EntryLo1 & 2) != 0;
    D1 = (env->CP0_EntryLo1 & 4) != 0;
#if defined(TARGET_CHERI)
    S1 = (env->CP0_EntryLo1 >> CP0EnLo_S) &1;
    L1 = (env->CP0_EntryLo1 >> CP0EnLo_L) &1;
#else
    XI1 = (env->CP0_EntryLo1 >> CP0EnLo_XI) &1;
    RI1 = (env->CP0_EntryLo1 >> CP0EnLo_RI) &1;
#endif

    /*
     * Discard cached TLB entries, unless tlbwi is just upgrading access
     * permissions on the current entry.
     */
    if (tlb->VPN != VPN || tlb->ASID != ASID || tlb->G != G ||
        (!tlb->EHINV && EHINV) ||
        (tlb->V0 && !V0) || (tlb->D0 && !D0) ||
#if defined(TARGET_CHERI)
        (!tlb->S0 && S0) || (!tlb->L0 && L0) ||
#else
        (!tlb->XI0 && XI0) || (!tlb->RI0 && RI0) ||
#endif
        (tlb->V1 && !V1) || (tlb->D1 && !D1) ||
#if defined(TARGET_CHERI)
        (!tlb->S1 && S1) || (!tlb->L1 && L1)) {
#else
        (!tlb->XI1 && XI1) || (!tlb->RI1 && RI1)) {
#endif
        r4k_mips_tlb_flush_extra(env, env->tlb->nb_tlb);
    }

    r4k_invalidate_tlb(env, idx, 0);
    r4k_fill_tlb(env, idx);
#ifdef TARGET_CHERI
    if (qemu_loglevel_mask(CPU_LOG_INSTR))
        r4k_dump_tlb(env, idx);
#endif /* TARGET_CHERI */
}

void r4k_helper_tlbwr(CPUMIPSState *env)
{
    int r = cpu_mips_get_random(env);

    r4k_invalidate_tlb(env, r, 1);
    r4k_fill_tlb(env, r);
#ifdef TARGET_CHERI
    if (qemu_loglevel_mask(CPU_LOG_INSTR))
        r4k_dump_tlb(env, r);
#endif /* TARGET_CHERI */
}

void r4k_helper_tlbp(CPUMIPSState *env)
{
    r4k_tlb_t *tlb;
    target_ulong mask;
    target_ulong tag;
    target_ulong VPN;
    uint16_t ASID;
    int i;

    ASID = env->CP0_EntryHi & env->CP0_EntryHi_ASID_mask;
    for (i = 0; i < env->tlb->nb_tlb; i++) {
        tlb = &env->tlb->mmu.r4k.tlb[i];
        /* 1k pages are not supported. */
        mask = tlb->PageMask | ~(TARGET_PAGE_MASK << 1);
        tag = env->CP0_EntryHi & ~mask;
        VPN = tlb->VPN & ~mask;
#if defined(TARGET_MIPS64)
        tag &= env->SEGMask;
#endif
        /* Check ASID, virtual page number & size */
        if ((tlb->G == 1 || tlb->ASID == ASID) && VPN == tag && !tlb->EHINV) {
            /* TLB match */
            env->CP0_Index = i;
            break;
        }
    }
    if (i == env->tlb->nb_tlb) {
        /* No match.  Discard any shadow entries, if any of them match.  */
        for (i = env->tlb->nb_tlb; i < env->tlb->tlb_in_use; i++) {
            tlb = &env->tlb->mmu.r4k.tlb[i];
            /* 1k pages are not supported. */
            mask = tlb->PageMask | ~(TARGET_PAGE_MASK << 1);
            tag = env->CP0_EntryHi & ~mask;
            VPN = tlb->VPN & ~mask;
#if defined(TARGET_MIPS64)
            tag &= env->SEGMask;
#endif
            /* Check ASID, virtual page number & size */
            if ((tlb->G == 1 || tlb->ASID == ASID) && VPN == tag) {
                r4k_mips_tlb_flush_extra(env, i);
                break;
            }
        }

        env->CP0_Index |= 0x80000000;
    }
}

static inline uint64_t get_entrylo_pfn_from_tlb(uint64_t tlb_pfn)
{
#if defined(TARGET_MIPS64)
    return tlb_pfn << 6;
#else
    return (extract64(tlb_pfn, 0, 24) << 6) | /* PFN */
           (extract64(tlb_pfn, 24, 32) << 32); /* PFNX */
#endif
}

void r4k_helper_tlbr(CPUMIPSState *env)
{
    r4k_tlb_t *tlb;
    uint16_t ASID;
    int idx;

    ASID = env->CP0_EntryHi & env->CP0_EntryHi_ASID_mask;
    idx = (env->CP0_Index & ~0x80000000) % env->tlb->nb_tlb;
    tlb = &env->tlb->mmu.r4k.tlb[idx];

    /* If this will change the current ASID, flush qemu's TLB.  */
    if (ASID != tlb->ASID) {
        cpu_mips_tlb_flush(env);
    }

    r4k_mips_tlb_flush_extra(env, env->tlb->nb_tlb);

    if (tlb->EHINV) {
        env->CP0_EntryHi = 1 << CP0EnHi_EHINV;
        env->CP0_PageMask = 0;
        env->CP0_EntryLo0 = 0;
        env->CP0_EntryLo1 = 0;
    } else {
        env->CP0_EntryHi = tlb->VPN | tlb->ASID;
        env->CP0_PageMask = tlb->PageMask;
        env->CP0_EntryLo0 = tlb->G | (tlb->V0 << 1) | (tlb->D0 << 2) |
#if defined(TARGET_CHERI)
                        ((uint64_t)tlb->L0 << CP0EnLo_L) |
                        ((uint64_t)tlb->S0 << CP0EnLo_S) |
#else
                        ((uint64_t)tlb->RI0 << CP0EnLo_RI) |
                        ((uint64_t)tlb->XI0 << CP0EnLo_XI) |
#endif /* TARGET_CHERI */
                        (tlb->C0 << 3) |
                        get_entrylo_pfn_from_tlb(tlb->PFN[0] >> 12);
        env->CP0_EntryLo1 = tlb->G | (tlb->V1 << 1) | (tlb->D1 << 2) |
#if defined(TARGET_CHERI)
                        ((uint64_t)tlb->L1 << CP0EnLo_L) |
                        ((uint64_t)tlb->S1 << CP0EnLo_S) |
#else
                        ((uint64_t)tlb->RI1 << CP0EnLo_RI) |
                        ((uint64_t)tlb->XI1 << CP0EnLo_XI) |
#endif /* TARGET_CHERI */
                        (tlb->C1 << 3) |
                        get_entrylo_pfn_from_tlb(tlb->PFN[1] >> 12);
    }
}

void helper_tlbwi(CPUMIPSState *env)
{
    env->tlb->helper_tlbwi(env);
}

void helper_tlbwr(CPUMIPSState *env)
{
    env->tlb->helper_tlbwr(env);
}

void helper_tlbp(CPUMIPSState *env)
{
    env->tlb->helper_tlbp(env);
}

void helper_tlbr(CPUMIPSState *env)
{
    env->tlb->helper_tlbr(env);
}

void helper_tlbinv(CPUMIPSState *env)
{
    env->tlb->helper_tlbinv(env);
}

void helper_tlbinvf(CPUMIPSState *env)
{
    env->tlb->helper_tlbinvf(env);
}

/* Specials */
target_ulong helper_di(CPUMIPSState *env)
{
    target_ulong t0 = env->CP0_Status;

    env->CP0_Status = t0 & ~(1 << CP0St_IE);
    return t0;
}

target_ulong helper_ei(CPUMIPSState *env)
{
    target_ulong t0 = env->CP0_Status;

    env->CP0_Status = t0 | (1 << CP0St_IE);
    return t0;
}

static void debug_pre_eret(CPUMIPSState *env)
{
    if (qemu_loglevel_mask(CPU_LOG_EXEC | CPU_LOG_INSTR)) {
        qemu_log("ERET: PC " TARGET_FMT_lx " EPC " TARGET_FMT_lx,
                env->active_tc.PC, get_CP0_EPC(env));
        if (should_use_error_epc(env)) {
          qemu_log(" ErrorEPC " TARGET_FMT_lx, get_CP0_ErrorEPC(env));
        }
        if (env->hflags & MIPS_HFLAG_DM) {
            qemu_log(" DEPC " TARGET_FMT_lx, env->CP0_DEPC);
        }
        qemu_log("\n");
    }
}

static void debug_post_eret(CPUMIPSState *env)
{
    if (qemu_loglevel_mask(CPU_LOG_EXEC)) {
        qemu_log("  =>  PC " TARGET_FMT_lx " EPC " TARGET_FMT_lx,
                env->active_tc.PC, get_CP0_EPC(env));
        if (should_use_error_epc(env)) {
          qemu_log(" ErrorEPC " TARGET_FMT_lx, get_CP0_ErrorEPC(env));
        }
        if (env->hflags & MIPS_HFLAG_DM) {
            qemu_log(" DEPC " TARGET_FMT_lx, env->CP0_DEPC);
        }
        switch (cpu_mmu_index(env, false)) {
        case 3:
            qemu_log(", ERL\n");
            break;
        case MIPS_HFLAG_UM:
            qemu_log(", UM\n");
            break;
        case MIPS_HFLAG_SM:
            qemu_log(", SM\n");
            break;
        case MIPS_HFLAG_KM:
            qemu_log("\n");
            break;
        default:
            cpu_abort(env_cpu(env), "Invalid MMU mode!\n");
            break;
        }
    }
}

#ifdef TARGET_CHERI
static void set_pc(CPUMIPSState *env, cap_register_t* error_pcc)
#else
static void set_pc(CPUMIPSState *env, target_ulong error_pc)
#endif
{
#ifdef TARGET_CHERI
    env->active_tc.PCC = *error_pcc;
    // Sentry capabilities in EPCC should be unsealed on ERET
    if (cap_is_sealed_entry(&env->active_tc.PCC)) {
        cap_unseal_entry(&env->active_tc.PCC);
    }
    target_ulong error_pc = cap_get_cursor(error_pcc);
#endif
    env->active_tc.PC = error_pc & ~(target_ulong)1;
    if (error_pc & 1) {
#if defined(TARGET_CHERI)
        warn_report("Got target pc with low bit set, but QEMU-CHERI does not"
                    " support microMIPS: 0x%" PRIx64, error_pc);
#else
        env->hflags |= MIPS_HFLAG_M16;
#endif
    } else {
        env->hflags &= ~(MIPS_HFLAG_M16);
    }
}

static inline void exception_return(CPUMIPSState *env)
{
    debug_pre_eret(env);
#ifdef TARGET_CHERI
    // qemu_log_mask(CPU_LOG_INSTR, "%s: PCC <- EPCC\n", __func__);
#ifdef CONFIG_MIPS_LOG_INSTR
    if (unlikely(qemu_loglevel_mask(CPU_LOG_INSTR))) {
         // Print the new PCC value for debugging traces (compare to null
         // so that we always print it)
         cap_register_t null_cap;
         null_capability(&null_cap);
         dump_changed_capreg(env, &env->active_tc.PCC, &null_cap, "PCC");
         null_capability(&null_cap);
         dump_changed_capreg(env, &env->active_tc.CHWR.EPCC, &null_cap, "EPCC");
         null_capability(&null_cap);
         dump_changed_capreg(env, &env->active_tc.CHWR.ErrorEPCC, &null_cap, "ErrorEPCC");
    }
#endif // CONFIG_MIPS_LOG_INSTR
#endif /* TARGET_CHERI */
    if (env->CP0_Status & (1 << CP0St_ERL)) {
#ifdef TARGET_CHERI
        set_pc(env, &env->active_tc.CHWR.ErrorEPCC);
#else
        set_pc(env, env->CP0_ErrorEPC);
#endif
        env->CP0_Status &= ~(1 << CP0St_ERL);
    } else {
#ifdef TARGET_CHERI
        set_pc(env, &env->active_tc.CHWR.EPCC);
#else
        set_pc(env, env->CP0_EPC);
#endif
        env->CP0_Status &= ~(1 << CP0St_EXL);
    }
    compute_hflags(env);
    debug_post_eret(env);
}

void helper_eret(CPUMIPSState *env)
{
    exception_return(env);
    env->CP0_LLAddr = 1;
    env->lladdr = 1;
#ifdef TARGET_CHERI
    env->linkedflag = 0;
#endif /* TARGET_CHERI */
}

void helper_eretnc(CPUMIPSState *env)
{
#ifdef TARGET_CHERI
    do_raise_exception(env, EXCP_RI, GETPC()); /* This does not unset linkedflag? */
#endif
    exception_return(env);
}

void helper_deret(CPUMIPSState *env)
{
#ifdef TARGET_CHERI
    do_raise_exception(env, EXCP_RI, GETPC()); /* This ignores EPCC */
#else
    debug_pre_eret(env);

    env->hflags &= ~MIPS_HFLAG_DM;
    compute_hflags(env);

    set_pc(env, env->CP0_DEPC);

    debug_post_eret(env);
#endif
}
#endif /* !CONFIG_USER_ONLY */

static inline void check_hwrena(CPUMIPSState *env, int reg, uintptr_t pc)
{
    if ((env->hflags & MIPS_HFLAG_CP0) || (env->CP0_HWREna & (1 << reg))) {
        return;
    }
    do_raise_exception(env, EXCP_RI, pc);
}

target_ulong helper_rdhwr_cpunum(CPUMIPSState *env)
{
    check_hwrena(env, 0, GETPC());
    return env->CP0_EBase & 0x3ff;
}

target_ulong helper_rdhwr_synci_step(CPUMIPSState *env)
{
    check_hwrena(env, 1, GETPC());
    return env->SYNCI_Step;
}

target_ulong helper_rdhwr_cc(CPUMIPSState *env)
{
    check_hwrena(env, 2, GETPC());
#ifdef CONFIG_USER_ONLY
    return env->CP0_Count;
#else
    return (int32_t)cpu_mips_get_count(env);
#endif
}

target_ulong helper_rdhwr_ccres(CPUMIPSState *env)
{
    check_hwrena(env, 3, GETPC());
    return env->CCRes;
}

target_ulong helper_rdhwr_performance(CPUMIPSState *env)
{
    check_hwrena(env, 4, GETPC());
    return env->CP0_Performance0;
}

target_ulong helper_rdhwr_xnp(CPUMIPSState *env)
{
    check_hwrena(env, 5, GETPC());
    return (env->CP0_Config5 >> CP0C5_XNP) & 1;
}

#if defined(TARGET_CHERI)
target_ulong helper_rdhwr_statcounters_icount(CPUMIPSState *env, uint32_t sel)
{
    qemu_log_mask(CPU_LOG_INSTR, "%s\n", __func__);
    check_hwrena(env, 4, GETPC());
    switch (sel) {
    case 0: return env->statcounters_icount;
    case 1: return env->statcounters_icount_user;
    case 2: return env->statcounters_icount_kernel;
    case 3: return env->statcounters_imprecise_setbounds;
    case 4: return env->statcounters_unrepresentable_caps;
    default: return 0xdeadbeef;
    }
}

target_ulong helper_rdhwr_statcounters_itlb_miss(CPUMIPSState *env)
{
    qemu_log_mask(CPU_LOG_INSTR, "%s\n", __func__);
    check_hwrena(env, 5, GETPC());
    return env->statcounters_itlb_miss;
}

target_ulong helper_rdhwr_statcounters_dtlb_miss(CPUMIPSState *env)
{
    qemu_log_mask(CPU_LOG_INSTR, "%s\n", __func__);
    check_hwrena(env, 6, GETPC());
    return env->statcounters_dtlb_miss;
}

target_ulong helper_rdhwr_statcounters_memory(CPUMIPSState *env, uint32_t sel)
{
    qemu_log_mask(CPU_LOG_INSTR, "%s(%d)\n", __func__, sel);
    check_hwrena(env, 11, GETPC());
    switch (sel) {
    case 2: return env->statcounters_icount_user;
    case 4: return env->statcounters_icount_kernel;
    case 8: return env->statcounters_cap_read;
    case 9: return env->statcounters_cap_write;
    case 10: return env->statcounters_cap_read_tagged;
    case 11: return env->statcounters_cap_write_tagged;
    default: return 0xdeadbeef;
    }
}

target_ulong helper_rdhwr_statcounters_reset(CPUMIPSState *env)
{
    // TODO: actually implement this
    qemu_log_mask(CPU_LOG_INSTR, "%s\n", __func__);
    check_hwrena(env, 7, GETPC());
    return 0;
}

target_ulong helper_rdhwr_statcounters_ignored(CPUMIPSState *env, uint32_t num)
{
    qemu_log_mask(CPU_LOG_INSTR, "%s\n", __func__);
    check_hwrena(env, num, GETPC());
    return 0xdeadbeef;
}
#endif

void helper_pmon(CPUMIPSState *env, int function)
{
    function /= 2;
    switch (function) {
    case 2: /* TODO: char inbyte(int waitflag); */
        if (env->active_tc.gpr[4] == 0) {
            env->active_tc.gpr[2] = -1;
        }
        /* Fall through */
    case 11: /* TODO: char inbyte (void); */
        env->active_tc.gpr[2] = -1;
        break;
    case 3:
    case 12:
        printf("%c", (char)(env->active_tc.gpr[4] & 0xFF));
        break;
    case 17:
        break;
    case 158:
        {
            unsigned char *fmt = (void *)(uintptr_t)env->active_tc.gpr[4];
            printf("%s", fmt);
        }
        break;
    }
}

void helper_wait(CPUMIPSState *env)
{
    CPUState *cs = env_cpu(env);

    cs->halted = 1;
    cpu_reset_interrupt(cs, CPU_INTERRUPT_WAKE);
    /*
     * Last instruction in the block, PC was updated before
     * - no need to recover PC and icount.
     */
    raise_exception(env, EXCP_HLT);
}

#if !defined(CONFIG_USER_ONLY)

void mips_cpu_do_unaligned_access(CPUState *cs, vaddr addr,
                                  MMUAccessType access_type,
                                  int mmu_idx, uintptr_t retaddr)
{
    MIPSCPU *cpu = MIPS_CPU(cs);
    CPUMIPSState *env = &cpu->env;
    int error_code = 0;
    int excp;

    if (!(env->hflags & MIPS_HFLAG_DM)) {
        env->CP0_BadVAddr = addr;
    }

    if (access_type == MMU_DATA_STORE) {
        excp = EXCP_AdES;
    } else {
        excp = EXCP_AdEL;
        if (access_type == MMU_INST_FETCH) {
            error_code |= EXCP_INST_NOTAVAIL;
        }
    }

    do_raise_exception_err(env, excp, error_code, retaddr);
}

void mips_cpu_do_transaction_failed(CPUState *cs, hwaddr physaddr,
                                    vaddr addr, unsigned size,
                                    MMUAccessType access_type,
                                    int mmu_idx, MemTxAttrs attrs,
                                    MemTxResult response, uintptr_t retaddr)
{
    MIPSCPU *cpu = MIPS_CPU(cs);
    CPUMIPSState *env = &cpu->env;

    if (access_type == MMU_INST_FETCH) {
        do_raise_exception(env, EXCP_IBE, retaddr);
    } else {
        do_raise_exception(env, EXCP_DBE, retaddr);
    }
}

#ifdef CONFIG_MIPS_LOG_INSTR

/*
 * Print changed kernel/user/debug mode.
 */
static const char* mips_cpu_get_changed_mode(CPUMIPSState *env)
{
    const char *kernel0, *kernel1, *mode;

#if defined(TARGET_MIPS64)
    if (env->CP0_Status & (1 << CP0St_KX)) {
        kernel0 = "Kernel mode (ERL=0, KX=1)";
        kernel1 = "Kernel mode (ERL=1, KX=1)";
    } else {
        kernel0 = "Kernel mode (ERL=0, KX=0)";
        kernel1 = "Kernel mode (ERL=1, KX=0)";
    }
#else
    kernel0 = "Kernel mode (ERL=0)";
    kernel1 = "Kernel mode (ERL=1)";
#endif

    if (env->CP0_Debug & (1 << CP0DB_DM)) {
        mode = "Debug mode";
    } else if (env->CP0_Status & (1 << CP0St_ERL)) {
        mode = kernel1;
    } else if (env->CP0_Status & (1 << CP0St_EXL)) {
        mode = kernel0;
    } else {
        switch (extract32(env->CP0_Status, CP0St_KSU, 2)) {
        case 0:  mode = kernel0;           break;
        case 1:  mode = "Supervisor mode"; break;
        default: mode = TRACE_MODE_USER;   break;
        }
    }
    return mode;
}

/*
 * Names of coprocessor 0 registers.
 */
static const char *cop0_name[32*8] = {
/*0*/   "Index",        "MVPControl",   "MVPConf0",     "MVPConf1",
        0,              0,              0,              0,
/*1*/   "Random",       "VPEControl",   "VPEConf0",     "VPEConf1",
        "YQMask",       "VPESchedule",  "VPEScheFBack", "VPEOpt",
/*2*/   "EntryLo0",     "TCStatus",     "TCBind",       "TCRestart",
        "TCHalt",       "TCContext",    "TCSchedule",   "TCScheFBack",
/*3*/   "EntryLo1",     0,              0,              0,
        0,              0,              0,              "TCOpt",
/*4*/   "Context",      "ContextConfig","UserLocal",    "XContextConfig",
        0,              0,              0,              0,
/*5*/   "PageMask",     "PageGrain",    "SegCtl0",      "SegCtl1",
        "SegCtl2",      0,              0,              0,
/*6*/   "Wired",        "SRSConf0",     "SRSConf1",     "SRSConf2",
        "SRSConf3",     "SRSConf4",     0,              0,
/*7*/   "HWREna",       0,              0,              0,
        0,              0,              0,              0,
/*8*/   "BadVAddr",     "BadInstr",     "BadInstrP",    0,
        0,              0,              0,              0,
/*9*/   "Count",        0,              0,              0,
        0,              0,              0,              0,
/*10*/  "EntryHi",      0,              0,              0,
        0,              "MSAAccess",    "MSASave",      "MSARequest",
/*11*/  "Compare",      0,              0,              0,
        0,              0,              0,              0,
/*12*/  "Status",       "IntCtl",       "SRSCtl",       "SRSMap",
        "ViewIPL",      "SRSMap2",      0,              0,
/*13*/  "Cause",        0,              0,              0,
        "ViewRIPL",     "NestedExc",    0,              0,
/*14*/  "EPC",          0,              "NestedEPC",    0,
        0,              0,              0,              0,
/*15*/  "PRId",         "EBase",        "CDMMBase",     "CMGCRBase",
        0,              0,              0,              0,
/*16*/  "Config",       "Config1",      "Config2",      "Config3",
        "Config4",      "Config5",      "Config6",      "Config7",
/*17*/  "LLAddr",       0,              0,              0,
        0,              0,              0,              0,
/*18*/  "WatchLo",      "WatchLo1",     "WatchLo2",     "WatchLo3",
        "WatchLo4",     "WatchLo5",     "WatchLo6",     "WatchLo7",
/*19*/  "WatchHi",      "WatchHi1",     "WatchHi2",     "WatchHi3",
        "WatchHi4",     "WatchHi5",     "WatchHi6",     "WatchHi7",
/*20*/  "XContext",     0,              0,              0,
        0,              0,              0,              0,
/*21*/  0,              0,              0,              0,
        0,              0,              0,              0,
/*22*/  0,              0,              0,              0,
        0,              0,              0,              0,
/*23*/  "Debug",        "TraceControl", "TraceControl2","UserTraceData",
        "TraceIBPC",    "TraceDBPC",    "Debug2",       0,
/*24*/  "DEPC",         0,              "TraceControl3","UserTraceData2",
        0,              0,              0,              0,
/*25*/  "PerfCnt",      "PerfCnt1",     "PerfCnt2",     "PerfCnt3",
        "PerfCnt4",     "PerfCnt5",     "PerfCnt6",     "PerfCnt7",
/*26*/  "ErrCtl",       0,              0,              0,
        0,              0,              0,              0,
/*27*/  "CacheErr",     0,              0,              0,
        0,              0,              0,              0,
/*28*/  "ITagLo",       "IDataLo",      "DTagLo",       "DDataLo",
        "L23TagLo",     "L23DataLo",    0,              0,
/*29*/  "ITagHi",       "IDataHi",      "DTagHi",       0,
        0,              "L23DataHi",    0,              0,
/*30*/  "ErrorEPC",     0,              0,              0,
        0,              0,              0,              0,
/*31*/  "DESAVE",       0,              "KScratch1",    "KScratch2",
        "KScratch3",    "KScratch4",    "KScratch5",    "KScratch6",
};

/*
 * Print changed values of COP0 registers.
 */
static void dump_changed_cop0_reg(CPUMIPSState *env, int idx,
        target_ulong value)
{
    if (value != env->last_cop0[idx]) {
        env->last_cop0[idx] = value;
        if (cop0_name[idx])
            fprintf(qemu_logfile, "    Write %s = " TARGET_FMT_lx "\n",
                    cop0_name[idx], value);
        else
            fprintf(qemu_logfile, "    Write (idx=%d) = " TARGET_FMT_lx "\n",
                    idx, value);

    }
}

/*
 * Print changed values of COP0 registers.
 */
static void dump_changed_cop0(CPUMIPSState *env)
{
    dump_changed_cop0_reg(env, 0*8 + 0, env->CP0_Index);
    if (env->CP0_Config3 & (1 << CP0C3_MT)) {
        dump_changed_cop0_reg(env, 0*8 + 1, env->mvp->CP0_MVPControl);
        dump_changed_cop0_reg(env, 0*8 + 2, env->mvp->CP0_MVPConf0);
        dump_changed_cop0_reg(env, 0*8 + 3, env->mvp->CP0_MVPConf1);

        dump_changed_cop0_reg(env, 1*8 + 1, env->CP0_VPEControl);
        dump_changed_cop0_reg(env, 1*8 + 2, env->CP0_VPEConf0);
        dump_changed_cop0_reg(env, 1*8 + 3, env->CP0_VPEConf1);
        dump_changed_cop0_reg(env, 1*8 + 4, env->CP0_YQMask);
        dump_changed_cop0_reg(env, 1*8 + 5, env->CP0_VPESchedule);
        dump_changed_cop0_reg(env, 1*8 + 6, env->CP0_VPEScheFBack);
        dump_changed_cop0_reg(env, 1*8 + 7, env->CP0_VPEOpt);
    }

    dump_changed_cop0_reg(env, 2*8 + 0, env->CP0_EntryLo0);
    if (env->CP0_Config3 & (1 << CP0C3_MT)) {
        dump_changed_cop0_reg(env, 2*8 + 1, env->active_tc.CP0_TCStatus);
        dump_changed_cop0_reg(env, 2*8 + 2, env->active_tc.CP0_TCBind);
        dump_changed_cop0_reg(env, 2*8 + 3, env->active_tc.PC);
        dump_changed_cop0_reg(env, 2*8 + 4, env->active_tc.CP0_TCHalt);
        dump_changed_cop0_reg(env, 2*8 + 5, env->active_tc.CP0_TCContext);
        dump_changed_cop0_reg(env, 2*8 + 6, env->active_tc.CP0_TCSchedule);
        dump_changed_cop0_reg(env, 2*8 + 7, env->active_tc.CP0_TCScheFBack);
    }

    dump_changed_cop0_reg(env, 3*8 + 0, env->CP0_EntryLo1);

    dump_changed_cop0_reg(env, 4*8 + 0, env->CP0_Context);
    /* 4/1 not implemented - ContextConfig */
    dump_changed_cop0_reg(env, 4*8 + 2, env->active_tc.CP0_UserLocal);
    /* 4/3 not implemented - XContextConfig */

    dump_changed_cop0_reg(env, 5*8 + 0, env->CP0_PageMask);
    dump_changed_cop0_reg(env, 5*8 + 1, env->CP0_PageGrain);

    dump_changed_cop0_reg(env, 6*8 + 0, env->CP0_Wired);
    dump_changed_cop0_reg(env, 6*8 + 1, env->CP0_SRSConf0);
    dump_changed_cop0_reg(env, 6*8 + 2, env->CP0_SRSConf1);
    dump_changed_cop0_reg(env, 6*8 + 3, env->CP0_SRSConf2);
    dump_changed_cop0_reg(env, 6*8 + 4, env->CP0_SRSConf3);
    dump_changed_cop0_reg(env, 6*8 + 5, env->CP0_SRSConf4);

    dump_changed_cop0_reg(env, 7*8 + 0, env->CP0_HWREna);

    dump_changed_cop0_reg(env, 8*8 + 0, env->CP0_BadVAddr);
    if (env->CP0_Config3 & (1 << CP0C3_BI))
        dump_changed_cop0_reg(env, 8*8 + 1, env->CP0_BadInstr);
    if (env->CP0_Config3 & (1 << CP0C3_BP))
        dump_changed_cop0_reg(env, 8*8 + 2, env->CP0_BadInstrP);

    dump_changed_cop0_reg(env, 10*8 + 0, env->CP0_EntryHi);

    dump_changed_cop0_reg(env, 11*8 + 0, env->CP0_Compare);

    dump_changed_cop0_reg(env, 12*8 + 0, env->CP0_Status);
    dump_changed_cop0_reg(env, 12*8 + 1, env->CP0_IntCtl);
    dump_changed_cop0_reg(env, 12*8 + 2, env->CP0_SRSCtl);
    dump_changed_cop0_reg(env, 12*8 + 3, env->CP0_SRSMap);

    dump_changed_cop0_reg(env, 13*8 + 0, env->CP0_Cause);

    dump_changed_cop0_reg(env, 14*8 + 0, get_CP0_EPC(env));

    dump_changed_cop0_reg(env, 15*8 + 0, env->CP0_PRid);
    dump_changed_cop0_reg(env, 15*8 + 1, env->CP0_EBase);

    dump_changed_cop0_reg(env, 16*8 + 0, env->CP0_Config0);
    dump_changed_cop0_reg(env, 16*8 + 1, env->CP0_Config1);
    dump_changed_cop0_reg(env, 16*8 + 2, env->CP0_Config2);
    dump_changed_cop0_reg(env, 16*8 + 3, env->CP0_Config3);
    dump_changed_cop0_reg(env, 16*8 + 4, env->CP0_Config4);
    dump_changed_cop0_reg(env, 16*8 + 5, env->CP0_Config5);
    dump_changed_cop0_reg(env, 16*8 + 6, env->CP0_Config6);
    dump_changed_cop0_reg(env, 16*8 + 7, env->CP0_Config7);

    dump_changed_cop0_reg(env, 17*8 + 0, env->lladdr >> env->CP0_LLAddr_shift);

    dump_changed_cop0_reg(env, 18*8 + 0, env->CP0_WatchLo[0]);
    dump_changed_cop0_reg(env, 18*8 + 1, env->CP0_WatchLo[1]);
    dump_changed_cop0_reg(env, 18*8 + 2, env->CP0_WatchLo[2]);
    dump_changed_cop0_reg(env, 18*8 + 3, env->CP0_WatchLo[3]);
    dump_changed_cop0_reg(env, 18*8 + 4, env->CP0_WatchLo[4]);
    dump_changed_cop0_reg(env, 18*8 + 5, env->CP0_WatchLo[5]);
    dump_changed_cop0_reg(env, 18*8 + 6, env->CP0_WatchLo[6]);
    dump_changed_cop0_reg(env, 18*8 + 7, env->CP0_WatchLo[7]);

    dump_changed_cop0_reg(env, 19*8 + 0, env->CP0_WatchHi[0]);
    dump_changed_cop0_reg(env, 19*8 + 1, env->CP0_WatchHi[1]);
    dump_changed_cop0_reg(env, 19*8 + 2, env->CP0_WatchHi[2]);
    dump_changed_cop0_reg(env, 19*8 + 3, env->CP0_WatchHi[3]);
    dump_changed_cop0_reg(env, 19*8 + 4, env->CP0_WatchHi[4]);
    dump_changed_cop0_reg(env, 19*8 + 5, env->CP0_WatchHi[5]);
    dump_changed_cop0_reg(env, 19*8 + 6, env->CP0_WatchHi[6]);
    dump_changed_cop0_reg(env, 19*8 + 7, env->CP0_WatchHi[7]);

#if defined(TARGET_MIPS64)
    dump_changed_cop0_reg(env, 20*8 + 0, env->CP0_XContext);
#endif

    dump_changed_cop0_reg(env, 21*8 + 0, env->CP0_Framemask);

    /* 22/x not defined */

    dump_changed_cop0_reg(env, 23*8 + 0, helper_mfc0_debug(env));

    dump_changed_cop0_reg(env, 24*8 + 0, env->CP0_DEPC);

    dump_changed_cop0_reg(env, 25*8 + 0, env->CP0_Performance0);

    /* 26/0 - ErrCtl */
    dump_changed_cop0_reg(env, 25*8 + 0, env->CP0_ErrCtl);

    /* 27/0 not implemented - CacheErr */

    dump_changed_cop0_reg(env, 28*8 + 0, env->CP0_TagLo);
    dump_changed_cop0_reg(env, 28*8 + 1, env->CP0_DataLo);

    dump_changed_cop0_reg(env, 29*8 + 0, env->CP0_TagHi);
    dump_changed_cop0_reg(env, 29*8 + 1, env->CP0_DataHi);

    dump_changed_cop0_reg(env, 30*8 + 0, get_CP0_ErrorEPC(env));

    dump_changed_cop0_reg(env, 31*8 + 0, env->CP0_DESAVE);
    dump_changed_cop0_reg(env, 31*8 + 2, env->CP0_KScratch[0]);
    dump_changed_cop0_reg(env, 31*8 + 3, env->CP0_KScratch[1]);
    dump_changed_cop0_reg(env, 31*8 + 4, env->CP0_KScratch[2]);
    dump_changed_cop0_reg(env, 31*8 + 5, env->CP0_KScratch[3]);
    dump_changed_cop0_reg(env, 31*8 + 6, env->CP0_KScratch[4]);
    dump_changed_cop0_reg(env, 31*8 + 7, env->CP0_KScratch[5]);
}
#endif /* TARGET_CHERI */
#endif /* !CONFIG_USER_ONLY */

#ifdef CONFIG_MIPS_LOG_INSTR

/*
 * Print changed values of GPR, HI/LO and DSPControl registers.
 */
static void dump_changed_regs(CPUMIPSState *env)
{
    TCState *cur = &env->active_tc;

#ifndef TARGET_MIPS64
    static const char * const gpr_name[32] =
    {
      "zero", "at",   "v0",   "v1",   "a0",   "a1",   "a2",   "a3",
      "t0",   "t1",   "t2",   "t3",   "t4",   "t5",   "t6",   "t7",
      "s0",   "s1",   "s2",   "s3",   "s4",   "s5",   "s6",   "s7",
      "t8",   "t9",   "k0",   "k1",   "gp",   "sp",   "s8",   "ra"
    };
#else
    // Use n64 register names
    static const char * const gpr_name[32] =
    {
      "zero", "at",   "v0",   "v1",   "a0",   "a1",   "a2",   "a3",
      "a4",   "a5",   "a6",   "a7",   "t0",   "t1",   "t2",   "t3",
      "s0",   "s1",   "s2",   "s3",   "s4",   "s5",   "s6",   "s7",
      "t8",   "t9",   "k0",   "k1",   "gp",   "sp",   "s8",   "ra"
    };
#endif

    int i;

    for (i=1; i<32; i++) {
        if (cur->gpr[i] != env->last_gpr[i]) {
            env->last_gpr[i] = cur->gpr[i];
            cvtrace_dump_gpr(&env->cvtrace, cur->gpr[i]);
            if (qemu_loglevel_mask(CPU_LOG_INSTR)) {
                fprintf(qemu_logfile, "    Write %s = " TARGET_FMT_lx "\n",
                        gpr_name[i], cur->gpr[i]);
            }
        }
    }
#ifdef TARGET_CHERI
    dump_changed_cop2(env, cur);
#endif
}


static void update_tracing_on_mode_change(CPUMIPSState *env, const char* new_mode)
{
    if (!env->user_only_tracing_enabled) {
            // Handle cases where QEMU was started with -d user-instr
        if (qemu_loglevel_mask(CPU_LOG_USER_ONLY)) {
            env->user_only_tracing_enabled = true;
            env->tracing_suspended = true;
        } else {
            return;
        }
    }
    if (IN_USERSPACE(env)) {
        assert(strcmp(new_mode, TRACE_MODE_USER) != 0);
        /* When changing from user mode to kernel mode disable tracing */
        user_trace_dbg("%s -> %s: 0x%lx ASID %lu -- switching off tracing \n",
            env->last_mode, new_mode, env->active_tc.PC, env->CP0_EntryHi & 0xFF);
        env->tracing_suspended = true;
        qemu_set_log(qemu_loglevel & ~cl_default_trace_format);
    } else if (strcmp(new_mode, TRACE_MODE_USER) == 0) {
        /* When changing back to user mode restore instruction tracing */
        assert(!IN_USERSPACE(env));
        if (env->trace_explicitly_disabled) {
            user_trace_dbg("Not turning on tracing on switch %s -> %s 0x%lx. "
                "Tracing was explicitly disabled, ASID=%lu\n",
                env->last_mode, new_mode, env->active_tc.PC, env->CP0_EntryHi & 0xFF);
        } else if (env->tracing_suspended) {
            qemu_set_log(qemu_loglevel | cl_default_trace_format);
            user_trace_dbg("%s -> %s 0x%lx ASID %lu -- switching on tracing\n",
                env->last_mode, new_mode, env->active_tc.PC, env->CP0_EntryHi & 0xFF);
            env->tracing_suspended = false;
        }
    }
}

/*
 * Print the changed processor state.
 */
void helper_dump_changed_state(CPUMIPSState *env)
{
    const char* new_mode = mips_cpu_get_changed_mode(env);
    /* Testing pointer equality is fine, it always points to the same constants */
    if (new_mode != env->last_mode) {
        update_tracing_on_mode_change(env, new_mode);
        env->last_mode = new_mode;
        qemu_log_mask(CPU_LOG_INSTR, "--- %s\n", new_mode);
    }

    if (qemu_loglevel_mask(CPU_LOG_INSTR | CPU_LOG_CVTRACE)) {
        /* Print changed state: GPR, Cap. */
        dump_changed_regs(env);
    }

    if (qemu_loglevel_mask(CPU_LOG_INSTR)) {
        /* Print change state: HI/LO COP0 (not included in CVTRACE) */
        dump_changed_cop0(env);
    }
}

enum {
    /* Load and stores */
    OPC_LDL      = (0x1A << 26),
    OPC_LDR      = (0x1B << 26),
    OPC_LB       = (0x20 << 26),
    OPC_LH       = (0x21 << 26),
    OPC_LWL      = (0x22 << 26),
    OPC_LW       = (0x23 << 26),
    OPC_LWPC     = OPC_LW | 0x5,
    OPC_LBU      = (0x24 << 26),
    OPC_LHU      = (0x25 << 26),
    OPC_LWR      = (0x26 << 26),
    OPC_LWU      = (0x27 << 26),
    OPC_SB       = (0x28 << 26),
    OPC_SH       = (0x29 << 26),
    OPC_SWL      = (0x2A << 26),
    OPC_SW       = (0x2B << 26),
    OPC_SDL      = (0x2C << 26),
    OPC_SDR      = (0x2D << 26),
    OPC_SWR      = (0x2E << 26),
    OPC_LL       = (0x30 << 26),

    OPC_LWC1     = (0x31 << 26),
    OPC_LDC1     = (0x35 << 26),
    OPC_SWC1     = (0x39 << 26),
    OPC_SDC1     = (0x3D << 26),

    OPC_LWXC1   = 0x00 | (0x13 << 26),
    OPC_LDXC1   = 0x01 | (0x13 << 26),
    OPC_LUXC1   = 0x05 | (0x13 << 26),
    OPC_SWXC1   = 0x08 | (0x13 << 26),
    OPC_SDXC1   = 0x09 | (0x13 << 26),
    OPC_SUXC1   = 0x0D | (0x13 << 26),

    OPC_CSCB     = (0x12 << 26) | (0x10 << 21) | (0x0),
    OPC_CSCH     = (0x12 << 26) | (0x10 << 21) | (0x1),
    OPC_CSCW     = (0x12 << 26) | (0x10 << 21) | (0x2),
    OPC_CSCD     = (0x12 << 26) | (0x10 << 21) | (0x3),

    OPC_CSCC     = (0x12 << 26) | (0x10 << 21) | (0x7),

    OPC_CLLB     = (0x12 << 26) | (0x10 << 21) | (0x8),
    OPC_CLLH     = (0x12 << 26) | (0x10 << 21) | (0x9),
    OPC_CLLW     = (0x12 << 26) | (0x10 << 21) | (0xa),
    OPC_CLLD     = (0x12 << 26) | (0x10 << 21) | (0xb),
    OPC_CLLBU    = (0x12 << 26) | (0x10 << 21) | (0xc),
    OPC_CLLHU    = (0x12 << 26) | (0x10 << 21) | (0xd),
    OPC_CLLWU    = (0x12 << 26) | (0x10 << 21) | (0xe),

    OPC_CLLC     = (0x12 << 26) | (0x10 << 21) | (0xf),

    OPC_CLOADTAGS = (0x12 << 26) | (0x00 << 21) | (0x3f) | (0x1e << 6),

    OPC_CLBU     = (0x32 << 26) | (0x0),
    OPC_CLHU     = (0x32 << 26) | (0x1),
    OPC_CLWU     = (0x32 << 26) | (0x2),
    OPC_CLDU     = (0x32 << 26) | (0x3),
    OPC_CLB      = (0x32 << 26) | (0x4),
    OPC_CLH      = (0x32 << 26) | (0x5),
    OPC_CLW      = (0x32 << 26) | (0x6),
    OPC_CLD      = (0x32 << 26) | (0x7),

    OPC_CLOADC   = (0x36 << 26),

    OPC_CSB      = (0x3A << 26) | (0x0),
    OPC_CSH      = (0x3A << 26) | (0x1),
    OPC_CSW      = (0x3A << 26) | (0x2),
    OPC_CSD      = (0x3A << 26) | (0x3),

    OPC_CSTOREC  = (0x3E << 26),

    OPC_LLD      = (0x34 << 26),
    OPC_LD       = (0x37 << 26),
    OPC_LDPC     = OPC_LD | 0x5,
    OPC_SC       = (0x38 << 26),
    OPC_SCD      = (0x3C << 26),
    OPC_SD       = (0x3F << 26),
};

/*
 * dump non-capability data to cvtrace entry
 */
static inline void cvtrace_dump_gpr_ldst(cvtrace_t *cvtrace, uint8_t version,
        uint64_t addr, uint64_t value)
{
    if (qemu_loglevel_mask(CPU_LOG_CVTRACE)) {
        cvtrace->version = version;
        cvtrace->val1 = tswap64(addr);
        cvtrace->val2 = tswap64(value);
    }
}
#define cvtrace_dump_gpr_load(trace, addr, val)          \
    cvtrace_dump_gpr_ldst(trace, CVT_LD_GPR, addr, val)
#define cvtrace_dump_gpr_store(trace, addr, val)         \
    cvtrace_dump_gpr_ldst(trace, CVT_ST_GPR, addr, val)

/*
 * Print the memory store to log file.
 */
void dump_store(CPUMIPSState *env, int opc, target_ulong addr,
        target_ulong value)
{

    if (likely(!(qemu_loglevel_mask(CPU_LOG_INSTR) |
                 qemu_loglevel_mask(CPU_LOG_CVTRACE))))
        return;
    if (qemu_loglevel_mask(CPU_LOG_CVTRACE)) {
        cvtrace_dump_gpr_store(&env->cvtrace, addr, value);
        return;
    }

    switch (opc) {
#if defined(TARGET_MIPS64)
    case OPC_SCD:
    case OPC_SD:
    case OPC_SDL: // FIXME: value printed is not correct for sdl!
    case OPC_SDR: // FIXME: value printed is not correct for sdr!

    case OPC_SDC1:
    case OPC_SDXC1:
    case OPC_SUXC1:

    case OPC_CSD:
    case OPC_CSTOREC:
    case OPC_CSCD:
        fprintf(qemu_logfile, "    Memory Write [" TARGET_FMT_lx "] = "
                TARGET_FMT_lx"\n", addr, value);
        break;
#endif
    case OPC_SC:
    case OPC_SW:
    case OPC_SWL: // FIXME: value printed is not correct for swl!
    case OPC_SWR: // FIXME: value printed is not correct for swr!

    case OPC_SWC1:
    case OPC_SWXC1:

    case OPC_CSW:
    case OPC_CSCW:
        fprintf(qemu_logfile, "    Memory Write [" TARGET_FMT_lx "] = %08x\n",
                addr, (uint32_t) value);
        break;
    case OPC_SH:

    case OPC_CSH:
    case OPC_CSCH:
        fprintf(qemu_logfile, "    Memory Write [" TARGET_FMT_lx "] = %04x\n",
                addr, (uint16_t) value);
        break;
    case OPC_SB:

    case OPC_CSB:
    case OPC_CSCB:
        fprintf(qemu_logfile, "    Memory Write [" TARGET_FMT_lx "] = %02x\n",
                addr, (uint8_t) value);
        break;
    default:
        fprintf(qemu_logfile, "    Memory op%u [" TARGET_FMT_lx "] = %08x\n",
                opc, addr, (uint32_t) value);
    }
}

/*
 * Print the memory load to log file.
 */
void helper_dump_load(CPUMIPSState *env, int opc, target_ulong addr,
        target_ulong value)
{
    if (opc == OPC_CLLD || opc == OPC_CLLWU || opc == OPC_CLLW ||
        opc == OPC_CLLHU || opc == OPC_CLLH || opc == OPC_CLLBU ||
        opc == OPC_CLLB) {
        env->lladdr = do_translate_address(env, addr, 0, GETPC());
        env->llval = value;
    }
    if (likely(!(qemu_loglevel_mask(CPU_LOG_INSTR) |
                 qemu_loglevel_mask(CPU_LOG_CVTRACE))))
        return;
    if (qemu_loglevel_mask(CPU_LOG_CVTRACE)) {
        cvtrace_dump_gpr_load(&env->cvtrace, addr, value);
        return;
    }

    switch (opc) {
#if defined(TARGET_MIPS64)
    case OPC_LD:
    case OPC_LDL:
    case OPC_LDR:
    case OPC_LDPC:

    case OPC_LDC1:
    case OPC_LDXC1:
    case OPC_LLD:
    case OPC_LUXC1:

    case OPC_CLD:
    case OPC_CLOADC:
    case OPC_CLLD:
        fprintf(qemu_logfile, "    Memory Read [" TARGET_FMT_lx "] = "
                TARGET_FMT_lx "\n", addr, value);
        break;
    case OPC_LWU:
#endif
    case OPC_LL:
    case OPC_LW:
    case OPC_LWPC:
    case OPC_LWL:
    case OPC_LWR:

    case OPC_LWC1:
    case OPC_LWXC1:

    case OPC_CLW:
    case OPC_CLWU:
    case OPC_CLLW:
    case OPC_CLLWU:
        fprintf(qemu_logfile, "    Memory Read [" TARGET_FMT_lx "] = %08x\n",
                addr, (uint32_t) value);
        break;
    case OPC_LH:
    case OPC_LHU:

    case OPC_CLH:
    case OPC_CLHU:
    case OPC_CLLH:
    case OPC_CLLHU:
        fprintf(qemu_logfile, "    Memory Read [" TARGET_FMT_lx "] = %04x\n",
                addr, (uint16_t) value);
        break;
    case OPC_LB:
    case OPC_LBU:

    case OPC_CLB:
    case OPC_CLBU:
    case OPC_CLLB:
    case OPC_CLLBU:
        fprintf(qemu_logfile, "    Memory Read [" TARGET_FMT_lx "] = %02x\n",
                addr, (uint8_t) value);
        break;
    }
}

void helper_dump_load32(CPUMIPSState *env, int opc, target_ulong addr,
        uint32_t value)
{

    helper_dump_load(env, opc, addr, (target_ulong)value);
}
#endif /* CONFIG_MIPS_LOG_INSTR */

/* Complex FPU operations which may need stack space. */

#define FLOAT_TWO32 make_float32(1 << 30)
#define FLOAT_TWO64 make_float64(1ULL << 62)

#define FP_TO_INT32_OVERFLOW 0x7fffffff
#define FP_TO_INT64_OVERFLOW 0x7fffffffffffffffULL

/* convert MIPS rounding mode in FCR31 to IEEE library */
unsigned int ieee_rm[] = {
    float_round_nearest_even,
    float_round_to_zero,
    float_round_up,
    float_round_down
};

target_ulong helper_cfc1(CPUMIPSState *env, uint32_t reg)
{
    target_ulong arg1 = 0;

    switch (reg) {
    case 0:
        arg1 = (int32_t)env->active_fpu.fcr0;
        break;
    case 1:
        /* UFR Support - Read Status FR */
        if (env->active_fpu.fcr0 & (1 << FCR0_UFRP)) {
            if (env->CP0_Config5 & (1 << CP0C5_UFR)) {
                arg1 = (int32_t)
                       ((env->CP0_Status & (1  << CP0St_FR)) >> CP0St_FR);
            } else {
                do_raise_exception(env, EXCP_RI, GETPC());
            }
        }
        break;
    case 5:
        /* FRE Support - read Config5.FRE bit */
        if (env->active_fpu.fcr0 & (1 << FCR0_FREP)) {
            if (env->CP0_Config5 & (1 << CP0C5_UFE)) {
                arg1 = (env->CP0_Config5 >> CP0C5_FRE) & 1;
            } else {
                helper_raise_exception(env, EXCP_RI);
            }
        }
        break;
    case 25:
        arg1 = ((env->active_fpu.fcr31 >> 24) & 0xfe) |
               ((env->active_fpu.fcr31 >> 23) & 0x1);
        break;
    case 26:
        arg1 = env->active_fpu.fcr31 & 0x0003f07c;
        break;
    case 28:
        arg1 = (env->active_fpu.fcr31 & 0x00000f83) |
               ((env->active_fpu.fcr31 >> 22) & 0x4);
        break;
    default:
        arg1 = (int32_t)env->active_fpu.fcr31;
        break;
    }

    return arg1;
}

void helper_ctc1(CPUMIPSState *env, target_ulong arg1, uint32_t fs, uint32_t rt)
{
    switch (fs) {
    case 1:
        /* UFR Alias - Reset Status FR */
        if (!((env->active_fpu.fcr0 & (1 << FCR0_UFRP)) && (rt == 0))) {
            return;
        }
        if (env->CP0_Config5 & (1 << CP0C5_UFR)) {
            env->CP0_Status &= ~(1 << CP0St_FR);
            compute_hflags(env);
        } else {
            do_raise_exception(env, EXCP_RI, GETPC());
        }
        break;
    case 4:
        /* UNFR Alias - Set Status FR */
        if (!((env->active_fpu.fcr0 & (1 << FCR0_UFRP)) && (rt == 0))) {
            return;
        }
        if (env->CP0_Config5 & (1 << CP0C5_UFR)) {
            env->CP0_Status |= (1 << CP0St_FR);
            compute_hflags(env);
        } else {
            do_raise_exception(env, EXCP_RI, GETPC());
        }
        break;
    case 5:
        /* FRE Support - clear Config5.FRE bit */
        if (!((env->active_fpu.fcr0 & (1 << FCR0_FREP)) && (rt == 0))) {
            return;
        }
        if (env->CP0_Config5 & (1 << CP0C5_UFE)) {
            env->CP0_Config5 &= ~(1 << CP0C5_FRE);
            compute_hflags(env);
        } else {
            helper_raise_exception(env, EXCP_RI);
        }
        break;
    case 6:
        /* FRE Support - set Config5.FRE bit */
        if (!((env->active_fpu.fcr0 & (1 << FCR0_FREP)) && (rt == 0))) {
            return;
        }
        if (env->CP0_Config5 & (1 << CP0C5_UFE)) {
            env->CP0_Config5 |= (1 << CP0C5_FRE);
            compute_hflags(env);
        } else {
            helper_raise_exception(env, EXCP_RI);
        }
        break;
    case 25:
        if ((env->insn_flags & ISA_MIPS32R6) || (arg1 & 0xffffff00)) {
            return;
        }
        env->active_fpu.fcr31 = (env->active_fpu.fcr31 & 0x017fffff) |
                                ((arg1 & 0xfe) << 24) |
                                ((arg1 & 0x1) << 23);
        break;
    case 26:
        if (arg1 & 0x007c0000) {
            return;
        }
        env->active_fpu.fcr31 = (env->active_fpu.fcr31 & 0xfffc0f83) |
                                (arg1 & 0x0003f07c);
        break;
    case 28:
        if (arg1 & 0x007c0000) {
            return;
        }
        env->active_fpu.fcr31 = (env->active_fpu.fcr31 & 0xfefff07c) |
                                (arg1 & 0x00000f83) |
                                ((arg1 & 0x4) << 22);
        break;
    case 31:
        env->active_fpu.fcr31 = (arg1 & env->active_fpu.fcr31_rw_bitmask) |
               (env->active_fpu.fcr31 & ~(env->active_fpu.fcr31_rw_bitmask));
        break;
    default:
        if (env->insn_flags & ISA_MIPS32R6) {
            do_raise_exception(env, EXCP_RI, GETPC());
        }
        return;
    }
    restore_fp_status(env);
    set_float_exception_flags(0, &env->active_fpu.fp_status);
    if ((GET_FP_ENABLE(env->active_fpu.fcr31) | 0x20) &
        GET_FP_CAUSE(env->active_fpu.fcr31)) {
        do_raise_exception(env, EXCP_FPE, GETPC());
    }
}

int ieee_ex_to_mips(int xcpt)
{
    int ret = 0;
    if (xcpt) {
        if (xcpt & float_flag_invalid) {
            ret |= FP_INVALID;
        }
        if (xcpt & float_flag_overflow) {
            ret |= FP_OVERFLOW;
        }
        if (xcpt & float_flag_underflow) {
            ret |= FP_UNDERFLOW;
        }
        if (xcpt & float_flag_divbyzero) {
            ret |= FP_DIV0;
        }
        if (xcpt & float_flag_inexact) {
            ret |= FP_INEXACT;
        }
    }
    return ret;
}

static inline void update_fcr31(CPUMIPSState *env, uintptr_t pc)
{
    int tmp = ieee_ex_to_mips(get_float_exception_flags(
                                  &env->active_fpu.fp_status));

    SET_FP_CAUSE(env->active_fpu.fcr31, tmp);

    if (tmp) {
        set_float_exception_flags(0, &env->active_fpu.fp_status);

        if (GET_FP_ENABLE(env->active_fpu.fcr31) & tmp) {
            do_raise_exception(env, EXCP_FPE, pc);
        } else {
            UPDATE_FP_FLAGS(env->active_fpu.fcr31, tmp);
        }
    }
}

/*
 * Float support.
 * Single precition routines have a "s" suffix, double precision a
 * "d" suffix, 32bit integer "w", 64bit integer "l", paired single "ps",
 * paired single lower "pl", paired single upper "pu".
 */

/* unary operations, modifying fp status  */
uint64_t helper_float_sqrt_d(CPUMIPSState *env, uint64_t fdt0)
{
    fdt0 = float64_sqrt(fdt0, &env->active_fpu.fp_status);
    update_fcr31(env, GETPC());
    return fdt0;
}

uint32_t helper_float_sqrt_s(CPUMIPSState *env, uint32_t fst0)
{
    fst0 = float32_sqrt(fst0, &env->active_fpu.fp_status);
    update_fcr31(env, GETPC());
    return fst0;
}

uint64_t helper_float_cvtd_s(CPUMIPSState *env, uint32_t fst0)
{
    uint64_t fdt2;

    fdt2 = float32_to_float64(fst0, &env->active_fpu.fp_status);
    update_fcr31(env, GETPC());
    return fdt2;
}

uint64_t helper_float_cvtd_w(CPUMIPSState *env, uint32_t wt0)
{
    uint64_t fdt2;

    fdt2 = int32_to_float64(wt0, &env->active_fpu.fp_status);
    update_fcr31(env, GETPC());
    return fdt2;
}

uint64_t helper_float_cvtd_l(CPUMIPSState *env, uint64_t dt0)
{
    uint64_t fdt2;

    fdt2 = int64_to_float64(dt0, &env->active_fpu.fp_status);
    update_fcr31(env, GETPC());
    return fdt2;
}

uint64_t helper_float_cvt_l_d(CPUMIPSState *env, uint64_t fdt0)
{
    uint64_t dt2;

    dt2 = float64_to_int64(fdt0, &env->active_fpu.fp_status);
    if (get_float_exception_flags(&env->active_fpu.fp_status)
        & (float_flag_invalid | float_flag_overflow)) {
        dt2 = FP_TO_INT64_OVERFLOW;
    }
    update_fcr31(env, GETPC());
    return dt2;
}

uint64_t helper_float_cvt_l_s(CPUMIPSState *env, uint32_t fst0)
{
    uint64_t dt2;

    dt2 = float32_to_int64(fst0, &env->active_fpu.fp_status);
    if (get_float_exception_flags(&env->active_fpu.fp_status)
        & (float_flag_invalid | float_flag_overflow)) {
        dt2 = FP_TO_INT64_OVERFLOW;
    }
    update_fcr31(env, GETPC());
    return dt2;
}

uint64_t helper_float_cvtps_pw(CPUMIPSState *env, uint64_t dt0)
{
    uint32_t fst2;
    uint32_t fsth2;

    fst2 = int32_to_float32(dt0 & 0XFFFFFFFF, &env->active_fpu.fp_status);
    fsth2 = int32_to_float32(dt0 >> 32, &env->active_fpu.fp_status);
    update_fcr31(env, GETPC());
    return ((uint64_t)fsth2 << 32) | fst2;
}

uint64_t helper_float_cvtpw_ps(CPUMIPSState *env, uint64_t fdt0)
{
    uint32_t wt2;
    uint32_t wth2;
    int excp, excph;

    wt2 = float32_to_int32(fdt0 & 0XFFFFFFFF, &env->active_fpu.fp_status);
    excp = get_float_exception_flags(&env->active_fpu.fp_status);
    if (excp & (float_flag_overflow | float_flag_invalid)) {
        wt2 = FP_TO_INT32_OVERFLOW;
    }

    set_float_exception_flags(0, &env->active_fpu.fp_status);
    wth2 = float32_to_int32(fdt0 >> 32, &env->active_fpu.fp_status);
    excph = get_float_exception_flags(&env->active_fpu.fp_status);
    if (excph & (float_flag_overflow | float_flag_invalid)) {
        wth2 = FP_TO_INT32_OVERFLOW;
    }

    set_float_exception_flags(excp | excph, &env->active_fpu.fp_status);
    update_fcr31(env, GETPC());

    return ((uint64_t)wth2 << 32) | wt2;
}

uint32_t helper_float_cvts_d(CPUMIPSState *env, uint64_t fdt0)
{
    uint32_t fst2;

    fst2 = float64_to_float32(fdt0, &env->active_fpu.fp_status);
    update_fcr31(env, GETPC());
    return fst2;
}

uint32_t helper_float_cvts_w(CPUMIPSState *env, uint32_t wt0)
{
    uint32_t fst2;

    fst2 = int32_to_float32(wt0, &env->active_fpu.fp_status);
    update_fcr31(env, GETPC());
    return fst2;
}

uint32_t helper_float_cvts_l(CPUMIPSState *env, uint64_t dt0)
{
    uint32_t fst2;

    fst2 = int64_to_float32(dt0, &env->active_fpu.fp_status);
    update_fcr31(env, GETPC());
    return fst2;
}

uint32_t helper_float_cvts_pl(CPUMIPSState *env, uint32_t wt0)
{
    uint32_t wt2;

    wt2 = wt0;
    update_fcr31(env, GETPC());
    return wt2;
}

uint32_t helper_float_cvts_pu(CPUMIPSState *env, uint32_t wth0)
{
    uint32_t wt2;

    wt2 = wth0;
    update_fcr31(env, GETPC());
    return wt2;
}

uint32_t helper_float_cvt_w_s(CPUMIPSState *env, uint32_t fst0)
{
    uint32_t wt2;

    wt2 = float32_to_int32(fst0, &env->active_fpu.fp_status);
    if (get_float_exception_flags(&env->active_fpu.fp_status)
        & (float_flag_invalid | float_flag_overflow)) {
        wt2 = FP_TO_INT32_OVERFLOW;
    }
    update_fcr31(env, GETPC());
    return wt2;
}

uint32_t helper_float_cvt_w_d(CPUMIPSState *env, uint64_t fdt0)
{
    uint32_t wt2;

    wt2 = float64_to_int32(fdt0, &env->active_fpu.fp_status);
    if (get_float_exception_flags(&env->active_fpu.fp_status)
        & (float_flag_invalid | float_flag_overflow)) {
        wt2 = FP_TO_INT32_OVERFLOW;
    }
    update_fcr31(env, GETPC());
    return wt2;
}

uint64_t helper_float_round_l_d(CPUMIPSState *env, uint64_t fdt0)
{
    uint64_t dt2;

    set_float_rounding_mode(float_round_nearest_even,
                            &env->active_fpu.fp_status);
    dt2 = float64_to_int64(fdt0, &env->active_fpu.fp_status);
    restore_rounding_mode(env);
    if (get_float_exception_flags(&env->active_fpu.fp_status)
        & (float_flag_invalid | float_flag_overflow)) {
        dt2 = FP_TO_INT64_OVERFLOW;
    }
    update_fcr31(env, GETPC());
    return dt2;
}

uint64_t helper_float_round_l_s(CPUMIPSState *env, uint32_t fst0)
{
    uint64_t dt2;

    set_float_rounding_mode(float_round_nearest_even,
                            &env->active_fpu.fp_status);
    dt2 = float32_to_int64(fst0, &env->active_fpu.fp_status);
    restore_rounding_mode(env);
    if (get_float_exception_flags(&env->active_fpu.fp_status)
        & (float_flag_invalid | float_flag_overflow)) {
        dt2 = FP_TO_INT64_OVERFLOW;
    }
    update_fcr31(env, GETPC());
    return dt2;
}

uint32_t helper_float_round_w_d(CPUMIPSState *env, uint64_t fdt0)
{
    uint32_t wt2;

    set_float_rounding_mode(float_round_nearest_even,
                            &env->active_fpu.fp_status);
    wt2 = float64_to_int32(fdt0, &env->active_fpu.fp_status);
    restore_rounding_mode(env);
    if (get_float_exception_flags(&env->active_fpu.fp_status)
        & (float_flag_invalid | float_flag_overflow)) {
        wt2 = FP_TO_INT32_OVERFLOW;
    }
    update_fcr31(env, GETPC());
    return wt2;
}

uint32_t helper_float_round_w_s(CPUMIPSState *env, uint32_t fst0)
{
    uint32_t wt2;

    set_float_rounding_mode(float_round_nearest_even,
                            &env->active_fpu.fp_status);
    wt2 = float32_to_int32(fst0, &env->active_fpu.fp_status);
    restore_rounding_mode(env);
    if (get_float_exception_flags(&env->active_fpu.fp_status)
        & (float_flag_invalid | float_flag_overflow)) {
        wt2 = FP_TO_INT32_OVERFLOW;
    }
    update_fcr31(env, GETPC());
    return wt2;
}

uint64_t helper_float_trunc_l_d(CPUMIPSState *env, uint64_t fdt0)
{
    uint64_t dt2;

    dt2 = float64_to_int64_round_to_zero(fdt0,
                                         &env->active_fpu.fp_status);
    if (get_float_exception_flags(&env->active_fpu.fp_status)
        & (float_flag_invalid | float_flag_overflow)) {
        dt2 = FP_TO_INT64_OVERFLOW;
    }
    update_fcr31(env, GETPC());
    return dt2;
}

uint64_t helper_float_trunc_l_s(CPUMIPSState *env, uint32_t fst0)
{
    uint64_t dt2;

    dt2 = float32_to_int64_round_to_zero(fst0, &env->active_fpu.fp_status);
    if (get_float_exception_flags(&env->active_fpu.fp_status)
        & (float_flag_invalid | float_flag_overflow)) {
        dt2 = FP_TO_INT64_OVERFLOW;
    }
    update_fcr31(env, GETPC());
    return dt2;
}

uint32_t helper_float_trunc_w_d(CPUMIPSState *env, uint64_t fdt0)
{
    uint32_t wt2;

    wt2 = float64_to_int32_round_to_zero(fdt0, &env->active_fpu.fp_status);
    if (get_float_exception_flags(&env->active_fpu.fp_status)
        & (float_flag_invalid | float_flag_overflow)) {
        wt2 = FP_TO_INT32_OVERFLOW;
    }
    update_fcr31(env, GETPC());
    return wt2;
}

uint32_t helper_float_trunc_w_s(CPUMIPSState *env, uint32_t fst0)
{
    uint32_t wt2;

    wt2 = float32_to_int32_round_to_zero(fst0, &env->active_fpu.fp_status);
    if (get_float_exception_flags(&env->active_fpu.fp_status)
        & (float_flag_invalid | float_flag_overflow)) {
        wt2 = FP_TO_INT32_OVERFLOW;
    }
    update_fcr31(env, GETPC());
    return wt2;
}

uint64_t helper_float_ceil_l_d(CPUMIPSState *env, uint64_t fdt0)
{
    uint64_t dt2;

    set_float_rounding_mode(float_round_up, &env->active_fpu.fp_status);
    dt2 = float64_to_int64(fdt0, &env->active_fpu.fp_status);
    restore_rounding_mode(env);
    if (get_float_exception_flags(&env->active_fpu.fp_status)
        & (float_flag_invalid | float_flag_overflow)) {
        dt2 = FP_TO_INT64_OVERFLOW;
    }
    update_fcr31(env, GETPC());
    return dt2;
}

uint64_t helper_float_ceil_l_s(CPUMIPSState *env, uint32_t fst0)
{
    uint64_t dt2;

    set_float_rounding_mode(float_round_up, &env->active_fpu.fp_status);
    dt2 = float32_to_int64(fst0, &env->active_fpu.fp_status);
    restore_rounding_mode(env);
    if (get_float_exception_flags(&env->active_fpu.fp_status)
        & (float_flag_invalid | float_flag_overflow)) {
        dt2 = FP_TO_INT64_OVERFLOW;
    }
    update_fcr31(env, GETPC());
    return dt2;
}

uint32_t helper_float_ceil_w_d(CPUMIPSState *env, uint64_t fdt0)
{
    uint32_t wt2;

    set_float_rounding_mode(float_round_up, &env->active_fpu.fp_status);
    wt2 = float64_to_int32(fdt0, &env->active_fpu.fp_status);
    restore_rounding_mode(env);
    if (get_float_exception_flags(&env->active_fpu.fp_status)
        & (float_flag_invalid | float_flag_overflow)) {
        wt2 = FP_TO_INT32_OVERFLOW;
    }
    update_fcr31(env, GETPC());
    return wt2;
}

uint32_t helper_float_ceil_w_s(CPUMIPSState *env, uint32_t fst0)
{
    uint32_t wt2;

    set_float_rounding_mode(float_round_up, &env->active_fpu.fp_status);
    wt2 = float32_to_int32(fst0, &env->active_fpu.fp_status);
    restore_rounding_mode(env);
    if (get_float_exception_flags(&env->active_fpu.fp_status)
        & (float_flag_invalid | float_flag_overflow)) {
        wt2 = FP_TO_INT32_OVERFLOW;
    }
    update_fcr31(env, GETPC());
    return wt2;
}

uint64_t helper_float_floor_l_d(CPUMIPSState *env, uint64_t fdt0)
{
    uint64_t dt2;

    set_float_rounding_mode(float_round_down, &env->active_fpu.fp_status);
    dt2 = float64_to_int64(fdt0, &env->active_fpu.fp_status);
    restore_rounding_mode(env);
    if (get_float_exception_flags(&env->active_fpu.fp_status)
        & (float_flag_invalid | float_flag_overflow)) {
        dt2 = FP_TO_INT64_OVERFLOW;
    }
    update_fcr31(env, GETPC());
    return dt2;
}

uint64_t helper_float_floor_l_s(CPUMIPSState *env, uint32_t fst0)
{
    uint64_t dt2;

    set_float_rounding_mode(float_round_down, &env->active_fpu.fp_status);
    dt2 = float32_to_int64(fst0, &env->active_fpu.fp_status);
    restore_rounding_mode(env);
    if (get_float_exception_flags(&env->active_fpu.fp_status)
        & (float_flag_invalid | float_flag_overflow)) {
        dt2 = FP_TO_INT64_OVERFLOW;
    }
    update_fcr31(env, GETPC());
    return dt2;
}

uint32_t helper_float_floor_w_d(CPUMIPSState *env, uint64_t fdt0)
{
    uint32_t wt2;

    set_float_rounding_mode(float_round_down, &env->active_fpu.fp_status);
    wt2 = float64_to_int32(fdt0, &env->active_fpu.fp_status);
    restore_rounding_mode(env);
    if (get_float_exception_flags(&env->active_fpu.fp_status)
        & (float_flag_invalid | float_flag_overflow)) {
        wt2 = FP_TO_INT32_OVERFLOW;
    }
    update_fcr31(env, GETPC());
    return wt2;
}

uint32_t helper_float_floor_w_s(CPUMIPSState *env, uint32_t fst0)
{
    uint32_t wt2;

    set_float_rounding_mode(float_round_down, &env->active_fpu.fp_status);
    wt2 = float32_to_int32(fst0, &env->active_fpu.fp_status);
    restore_rounding_mode(env);
    if (get_float_exception_flags(&env->active_fpu.fp_status)
        & (float_flag_invalid | float_flag_overflow)) {
        wt2 = FP_TO_INT32_OVERFLOW;
    }
    update_fcr31(env, GETPC());
    return wt2;
}

uint64_t helper_float_cvt_2008_l_d(CPUMIPSState *env, uint64_t fdt0)
{
    uint64_t dt2;

    dt2 = float64_to_int64(fdt0, &env->active_fpu.fp_status);
    if (get_float_exception_flags(&env->active_fpu.fp_status)
            & float_flag_invalid) {
        if (float64_is_any_nan(fdt0)) {
            dt2 = 0;
        }
    }
    update_fcr31(env, GETPC());
    return dt2;
}

uint64_t helper_float_cvt_2008_l_s(CPUMIPSState *env, uint32_t fst0)
{
    uint64_t dt2;

    dt2 = float32_to_int64(fst0, &env->active_fpu.fp_status);
    if (get_float_exception_flags(&env->active_fpu.fp_status)
            & float_flag_invalid) {
        if (float32_is_any_nan(fst0)) {
            dt2 = 0;
        }
    }
    update_fcr31(env, GETPC());
    return dt2;
}

uint32_t helper_float_cvt_2008_w_d(CPUMIPSState *env, uint64_t fdt0)
{
    uint32_t wt2;

    wt2 = float64_to_int32(fdt0, &env->active_fpu.fp_status);
    if (get_float_exception_flags(&env->active_fpu.fp_status)
            & float_flag_invalid) {
        if (float64_is_any_nan(fdt0)) {
            wt2 = 0;
        }
    }
    update_fcr31(env, GETPC());
    return wt2;
}

uint32_t helper_float_cvt_2008_w_s(CPUMIPSState *env, uint32_t fst0)
{
    uint32_t wt2;

    wt2 = float32_to_int32(fst0, &env->active_fpu.fp_status);
    if (get_float_exception_flags(&env->active_fpu.fp_status)
            & float_flag_invalid) {
        if (float32_is_any_nan(fst0)) {
            wt2 = 0;
        }
    }
    update_fcr31(env, GETPC());
    return wt2;
}

uint64_t helper_float_round_2008_l_d(CPUMIPSState *env, uint64_t fdt0)
{
    uint64_t dt2;

    set_float_rounding_mode(float_round_nearest_even,
            &env->active_fpu.fp_status);
    dt2 = float64_to_int64(fdt0, &env->active_fpu.fp_status);
    restore_rounding_mode(env);
    if (get_float_exception_flags(&env->active_fpu.fp_status)
            & float_flag_invalid) {
        if (float64_is_any_nan(fdt0)) {
            dt2 = 0;
        }
    }
    update_fcr31(env, GETPC());
    return dt2;
}

uint64_t helper_float_round_2008_l_s(CPUMIPSState *env, uint32_t fst0)
{
    uint64_t dt2;

    set_float_rounding_mode(float_round_nearest_even,
            &env->active_fpu.fp_status);
    dt2 = float32_to_int64(fst0, &env->active_fpu.fp_status);
    restore_rounding_mode(env);
    if (get_float_exception_flags(&env->active_fpu.fp_status)
            & float_flag_invalid) {
        if (float32_is_any_nan(fst0)) {
            dt2 = 0;
        }
    }
    update_fcr31(env, GETPC());
    return dt2;
}

uint32_t helper_float_round_2008_w_d(CPUMIPSState *env, uint64_t fdt0)
{
    uint32_t wt2;

    set_float_rounding_mode(float_round_nearest_even,
            &env->active_fpu.fp_status);
    wt2 = float64_to_int32(fdt0, &env->active_fpu.fp_status);
    restore_rounding_mode(env);
    if (get_float_exception_flags(&env->active_fpu.fp_status)
            & float_flag_invalid) {
        if (float64_is_any_nan(fdt0)) {
            wt2 = 0;
        }
    }
    update_fcr31(env, GETPC());
    return wt2;
}

uint32_t helper_float_round_2008_w_s(CPUMIPSState *env, uint32_t fst0)
{
    uint32_t wt2;

    set_float_rounding_mode(float_round_nearest_even,
            &env->active_fpu.fp_status);
    wt2 = float32_to_int32(fst0, &env->active_fpu.fp_status);
    restore_rounding_mode(env);
    if (get_float_exception_flags(&env->active_fpu.fp_status)
            & float_flag_invalid) {
        if (float32_is_any_nan(fst0)) {
            wt2 = 0;
        }
    }
    update_fcr31(env, GETPC());
    return wt2;
}

uint64_t helper_float_trunc_2008_l_d(CPUMIPSState *env, uint64_t fdt0)
{
    uint64_t dt2;

    dt2 = float64_to_int64_round_to_zero(fdt0, &env->active_fpu.fp_status);
    if (get_float_exception_flags(&env->active_fpu.fp_status)
            & float_flag_invalid) {
        if (float64_is_any_nan(fdt0)) {
            dt2 = 0;
        }
    }
    update_fcr31(env, GETPC());
    return dt2;
}

uint64_t helper_float_trunc_2008_l_s(CPUMIPSState *env, uint32_t fst0)
{
    uint64_t dt2;

    dt2 = float32_to_int64_round_to_zero(fst0, &env->active_fpu.fp_status);
    if (get_float_exception_flags(&env->active_fpu.fp_status)
            & float_flag_invalid) {
        if (float32_is_any_nan(fst0)) {
            dt2 = 0;
        }
    }
    update_fcr31(env, GETPC());
    return dt2;
}

uint32_t helper_float_trunc_2008_w_d(CPUMIPSState *env, uint64_t fdt0)
{
    uint32_t wt2;

    wt2 = float64_to_int32_round_to_zero(fdt0, &env->active_fpu.fp_status);
    if (get_float_exception_flags(&env->active_fpu.fp_status)
            & float_flag_invalid) {
        if (float64_is_any_nan(fdt0)) {
            wt2 = 0;
        }
    }
    update_fcr31(env, GETPC());
    return wt2;
}

uint32_t helper_float_trunc_2008_w_s(CPUMIPSState *env, uint32_t fst0)
{
    uint32_t wt2;

    wt2 = float32_to_int32_round_to_zero(fst0, &env->active_fpu.fp_status);
    if (get_float_exception_flags(&env->active_fpu.fp_status)
            & float_flag_invalid) {
        if (float32_is_any_nan(fst0)) {
            wt2 = 0;
        }
    }
    update_fcr31(env, GETPC());
    return wt2;
}

uint64_t helper_float_ceil_2008_l_d(CPUMIPSState *env, uint64_t fdt0)
{
    uint64_t dt2;

    set_float_rounding_mode(float_round_up, &env->active_fpu.fp_status);
    dt2 = float64_to_int64(fdt0, &env->active_fpu.fp_status);
    restore_rounding_mode(env);
    if (get_float_exception_flags(&env->active_fpu.fp_status)
            & float_flag_invalid) {
        if (float64_is_any_nan(fdt0)) {
            dt2 = 0;
        }
    }
    update_fcr31(env, GETPC());
    return dt2;
}

uint64_t helper_float_ceil_2008_l_s(CPUMIPSState *env, uint32_t fst0)
{
    uint64_t dt2;

    set_float_rounding_mode(float_round_up, &env->active_fpu.fp_status);
    dt2 = float32_to_int64(fst0, &env->active_fpu.fp_status);
    restore_rounding_mode(env);
    if (get_float_exception_flags(&env->active_fpu.fp_status)
            & float_flag_invalid) {
        if (float32_is_any_nan(fst0)) {
            dt2 = 0;
        }
    }
    update_fcr31(env, GETPC());
    return dt2;
}

uint32_t helper_float_ceil_2008_w_d(CPUMIPSState *env, uint64_t fdt0)
{
    uint32_t wt2;

    set_float_rounding_mode(float_round_up, &env->active_fpu.fp_status);
    wt2 = float64_to_int32(fdt0, &env->active_fpu.fp_status);
    restore_rounding_mode(env);
    if (get_float_exception_flags(&env->active_fpu.fp_status)
            & float_flag_invalid) {
        if (float64_is_any_nan(fdt0)) {
            wt2 = 0;
        }
    }
    update_fcr31(env, GETPC());
    return wt2;
}

uint32_t helper_float_ceil_2008_w_s(CPUMIPSState *env, uint32_t fst0)
{
    uint32_t wt2;

    set_float_rounding_mode(float_round_up, &env->active_fpu.fp_status);
    wt2 = float32_to_int32(fst0, &env->active_fpu.fp_status);
    restore_rounding_mode(env);
    if (get_float_exception_flags(&env->active_fpu.fp_status)
            & float_flag_invalid) {
        if (float32_is_any_nan(fst0)) {
            wt2 = 0;
        }
    }
    update_fcr31(env, GETPC());
    return wt2;
}

uint64_t helper_float_floor_2008_l_d(CPUMIPSState *env, uint64_t fdt0)
{
    uint64_t dt2;

    set_float_rounding_mode(float_round_down, &env->active_fpu.fp_status);
    dt2 = float64_to_int64(fdt0, &env->active_fpu.fp_status);
    restore_rounding_mode(env);
    if (get_float_exception_flags(&env->active_fpu.fp_status)
            & float_flag_invalid) {
        if (float64_is_any_nan(fdt0)) {
            dt2 = 0;
        }
    }
    update_fcr31(env, GETPC());
    return dt2;
}

uint64_t helper_float_floor_2008_l_s(CPUMIPSState *env, uint32_t fst0)
{
    uint64_t dt2;

    set_float_rounding_mode(float_round_down, &env->active_fpu.fp_status);
    dt2 = float32_to_int64(fst0, &env->active_fpu.fp_status);
    restore_rounding_mode(env);
    if (get_float_exception_flags(&env->active_fpu.fp_status)
            & float_flag_invalid) {
        if (float32_is_any_nan(fst0)) {
            dt2 = 0;
        }
    }
    update_fcr31(env, GETPC());
    return dt2;
}

uint32_t helper_float_floor_2008_w_d(CPUMIPSState *env, uint64_t fdt0)
{
    uint32_t wt2;

    set_float_rounding_mode(float_round_down, &env->active_fpu.fp_status);
    wt2 = float64_to_int32(fdt0, &env->active_fpu.fp_status);
    restore_rounding_mode(env);
    if (get_float_exception_flags(&env->active_fpu.fp_status)
            & float_flag_invalid) {
        if (float64_is_any_nan(fdt0)) {
            wt2 = 0;
        }
    }
    update_fcr31(env, GETPC());
    return wt2;
}

uint32_t helper_float_floor_2008_w_s(CPUMIPSState *env, uint32_t fst0)
{
    uint32_t wt2;

    set_float_rounding_mode(float_round_down, &env->active_fpu.fp_status);
    wt2 = float32_to_int32(fst0, &env->active_fpu.fp_status);
    restore_rounding_mode(env);
    if (get_float_exception_flags(&env->active_fpu.fp_status)
            & float_flag_invalid) {
        if (float32_is_any_nan(fst0)) {
            wt2 = 0;
        }
    }
    update_fcr31(env, GETPC());
    return wt2;
}

/* unary operations, not modifying fp status  */
#define FLOAT_UNOP(name)                                       \
uint64_t helper_float_ ## name ## _d(uint64_t fdt0)                \
{                                                              \
    return float64_ ## name(fdt0);                             \
}                                                              \
uint32_t helper_float_ ## name ## _s(uint32_t fst0)                \
{                                                              \
    return float32_ ## name(fst0);                             \
}                                                              \
uint64_t helper_float_ ## name ## _ps(uint64_t fdt0)               \
{                                                              \
    uint32_t wt0;                                              \
    uint32_t wth0;                                             \
                                                               \
    wt0 = float32_ ## name(fdt0 & 0XFFFFFFFF);                 \
    wth0 = float32_ ## name(fdt0 >> 32);                       \
    return ((uint64_t)wth0 << 32) | wt0;                       \
}
FLOAT_UNOP(abs)
FLOAT_UNOP(chs)
#undef FLOAT_UNOP

/* MIPS specific unary operations */
uint64_t helper_float_recip_d(CPUMIPSState *env, uint64_t fdt0)
{
    uint64_t fdt2;

    fdt2 = float64_div(float64_one, fdt0, &env->active_fpu.fp_status);
    update_fcr31(env, GETPC());
    return fdt2;
}

uint32_t helper_float_recip_s(CPUMIPSState *env, uint32_t fst0)
{
    uint32_t fst2;

    fst2 = float32_div(float32_one, fst0, &env->active_fpu.fp_status);
    update_fcr31(env, GETPC());
    return fst2;
}

uint64_t helper_float_rsqrt_d(CPUMIPSState *env, uint64_t fdt0)
{
    uint64_t fdt2;

    fdt2 = float64_sqrt(fdt0, &env->active_fpu.fp_status);
    fdt2 = float64_div(float64_one, fdt2, &env->active_fpu.fp_status);
    update_fcr31(env, GETPC());
    return fdt2;
}

uint32_t helper_float_rsqrt_s(CPUMIPSState *env, uint32_t fst0)
{
    uint32_t fst2;

    fst2 = float32_sqrt(fst0, &env->active_fpu.fp_status);
    fst2 = float32_div(float32_one, fst2, &env->active_fpu.fp_status);
    update_fcr31(env, GETPC());
    return fst2;
}

uint64_t helper_float_recip1_d(CPUMIPSState *env, uint64_t fdt0)
{
    uint64_t fdt2;

    fdt2 = float64_div(float64_one, fdt0, &env->active_fpu.fp_status);
    update_fcr31(env, GETPC());
    return fdt2;
}

uint32_t helper_float_recip1_s(CPUMIPSState *env, uint32_t fst0)
{
    uint32_t fst2;

    fst2 = float32_div(float32_one, fst0, &env->active_fpu.fp_status);
    update_fcr31(env, GETPC());
    return fst2;
}

uint64_t helper_float_recip1_ps(CPUMIPSState *env, uint64_t fdt0)
{
    uint32_t fst2;
    uint32_t fsth2;

    fst2 = float32_div(float32_one, fdt0 & 0XFFFFFFFF,
                       &env->active_fpu.fp_status);
    fsth2 = float32_div(float32_one, fdt0 >> 32, &env->active_fpu.fp_status);
    update_fcr31(env, GETPC());
    return ((uint64_t)fsth2 << 32) | fst2;
}

uint64_t helper_float_rsqrt1_d(CPUMIPSState *env, uint64_t fdt0)
{
    uint64_t fdt2;

    fdt2 = float64_sqrt(fdt0, &env->active_fpu.fp_status);
    fdt2 = float64_div(float64_one, fdt2, &env->active_fpu.fp_status);
    update_fcr31(env, GETPC());
    return fdt2;
}

uint32_t helper_float_rsqrt1_s(CPUMIPSState *env, uint32_t fst0)
{
    uint32_t fst2;

    fst2 = float32_sqrt(fst0, &env->active_fpu.fp_status);
    fst2 = float32_div(float32_one, fst2, &env->active_fpu.fp_status);
    update_fcr31(env, GETPC());
    return fst2;
}

uint64_t helper_float_rsqrt1_ps(CPUMIPSState *env, uint64_t fdt0)
{
    uint32_t fst2;
    uint32_t fsth2;

    fst2 = float32_sqrt(fdt0 & 0XFFFFFFFF, &env->active_fpu.fp_status);
    fsth2 = float32_sqrt(fdt0 >> 32, &env->active_fpu.fp_status);
    fst2 = float32_div(float32_one, fst2, &env->active_fpu.fp_status);
    fsth2 = float32_div(float32_one, fsth2, &env->active_fpu.fp_status);
    update_fcr31(env, GETPC());
    return ((uint64_t)fsth2 << 32) | fst2;
}

#define FLOAT_RINT(name, bits)                                              \
uint ## bits ## _t helper_float_ ## name(CPUMIPSState *env,                 \
                                         uint ## bits ## _t fs)             \
{                                                                           \
    uint ## bits ## _t fdret;                                               \
                                                                            \
    fdret = float ## bits ## _round_to_int(fs, &env->active_fpu.fp_status); \
    update_fcr31(env, GETPC());                                             \
    return fdret;                                                           \
}

FLOAT_RINT(rint_s, 32)
FLOAT_RINT(rint_d, 64)
#undef FLOAT_RINT

#define FLOAT_CLASS_SIGNALING_NAN      0x001
#define FLOAT_CLASS_QUIET_NAN          0x002
#define FLOAT_CLASS_NEGATIVE_INFINITY  0x004
#define FLOAT_CLASS_NEGATIVE_NORMAL    0x008
#define FLOAT_CLASS_NEGATIVE_SUBNORMAL 0x010
#define FLOAT_CLASS_NEGATIVE_ZERO      0x020
#define FLOAT_CLASS_POSITIVE_INFINITY  0x040
#define FLOAT_CLASS_POSITIVE_NORMAL    0x080
#define FLOAT_CLASS_POSITIVE_SUBNORMAL 0x100
#define FLOAT_CLASS_POSITIVE_ZERO      0x200

#define FLOAT_CLASS(name, bits)                                      \
uint ## bits ## _t float_ ## name(uint ## bits ## _t arg,            \
                                  float_status *status)              \
{                                                                    \
    if (float ## bits ## _is_signaling_nan(arg, status)) {           \
        return FLOAT_CLASS_SIGNALING_NAN;                            \
    } else if (float ## bits ## _is_quiet_nan(arg, status)) {        \
        return FLOAT_CLASS_QUIET_NAN;                                \
    } else if (float ## bits ## _is_neg(arg)) {                      \
        if (float ## bits ## _is_infinity(arg)) {                    \
            return FLOAT_CLASS_NEGATIVE_INFINITY;                    \
        } else if (float ## bits ## _is_zero(arg)) {                 \
            return FLOAT_CLASS_NEGATIVE_ZERO;                        \
        } else if (float ## bits ## _is_zero_or_denormal(arg)) {     \
            return FLOAT_CLASS_NEGATIVE_SUBNORMAL;                   \
        } else {                                                     \
            return FLOAT_CLASS_NEGATIVE_NORMAL;                      \
        }                                                            \
    } else {                                                         \
        if (float ## bits ## _is_infinity(arg)) {                    \
            return FLOAT_CLASS_POSITIVE_INFINITY;                    \
        } else if (float ## bits ## _is_zero(arg)) {                 \
            return FLOAT_CLASS_POSITIVE_ZERO;                        \
        } else if (float ## bits ## _is_zero_or_denormal(arg)) {     \
            return FLOAT_CLASS_POSITIVE_SUBNORMAL;                   \
        } else {                                                     \
            return FLOAT_CLASS_POSITIVE_NORMAL;                      \
        }                                                            \
    }                                                                \
}                                                                    \
                                                                     \
uint ## bits ## _t helper_float_ ## name(CPUMIPSState *env,          \
                                         uint ## bits ## _t arg)     \
{                                                                    \
    return float_ ## name(arg, &env->active_fpu.fp_status);          \
}

FLOAT_CLASS(class_s, 32)
FLOAT_CLASS(class_d, 64)
#undef FLOAT_CLASS

/* binary operations */
#define FLOAT_BINOP(name)                                          \
uint64_t helper_float_ ## name ## _d(CPUMIPSState *env,            \
                                     uint64_t fdt0, uint64_t fdt1) \
{                                                                  \
    uint64_t dt2;                                                  \
                                                                   \
    dt2 = float64_ ## name(fdt0, fdt1, &env->active_fpu.fp_status);\
    update_fcr31(env, GETPC());                                    \
    return dt2;                                                    \
}                                                                  \
                                                                   \
uint32_t helper_float_ ## name ## _s(CPUMIPSState *env,            \
                                     uint32_t fst0, uint32_t fst1) \
{                                                                  \
    uint32_t wt2;                                                  \
                                                                   \
    wt2 = float32_ ## name(fst0, fst1, &env->active_fpu.fp_status);\
    update_fcr31(env, GETPC());                                    \
    return wt2;                                                    \
}                                                                  \
                                                                   \
uint64_t helper_float_ ## name ## _ps(CPUMIPSState *env,           \
                                      uint64_t fdt0,               \
                                      uint64_t fdt1)               \
{                                                                  \
    uint32_t fst0 = fdt0 & 0XFFFFFFFF;                             \
    uint32_t fsth0 = fdt0 >> 32;                                   \
    uint32_t fst1 = fdt1 & 0XFFFFFFFF;                             \
    uint32_t fsth1 = fdt1 >> 32;                                   \
    uint32_t wt2;                                                  \
    uint32_t wth2;                                                 \
                                                                   \
    wt2 = float32_ ## name(fst0, fst1, &env->active_fpu.fp_status);     \
    wth2 = float32_ ## name(fsth0, fsth1, &env->active_fpu.fp_status);  \
    update_fcr31(env, GETPC());                                    \
    return ((uint64_t)wth2 << 32) | wt2;                           \
}

FLOAT_BINOP(add)
FLOAT_BINOP(sub)
FLOAT_BINOP(mul)
FLOAT_BINOP(div)
#undef FLOAT_BINOP

/* MIPS specific binary operations */
uint64_t helper_float_recip2_d(CPUMIPSState *env, uint64_t fdt0, uint64_t fdt2)
{
    fdt2 = float64_mul(fdt0, fdt2, &env->active_fpu.fp_status);
    fdt2 = float64_chs(float64_sub(fdt2, float64_one,
                                   &env->active_fpu.fp_status));
    update_fcr31(env, GETPC());
    return fdt2;
}

uint32_t helper_float_recip2_s(CPUMIPSState *env, uint32_t fst0, uint32_t fst2)
{
    fst2 = float32_mul(fst0, fst2, &env->active_fpu.fp_status);
    fst2 = float32_chs(float32_sub(fst2, float32_one,
                                       &env->active_fpu.fp_status));
    update_fcr31(env, GETPC());
    return fst2;
}

uint64_t helper_float_recip2_ps(CPUMIPSState *env, uint64_t fdt0, uint64_t fdt2)
{
    uint32_t fst0 = fdt0 & 0XFFFFFFFF;
    uint32_t fsth0 = fdt0 >> 32;
    uint32_t fst2 = fdt2 & 0XFFFFFFFF;
    uint32_t fsth2 = fdt2 >> 32;

    fst2 = float32_mul(fst0, fst2, &env->active_fpu.fp_status);
    fsth2 = float32_mul(fsth0, fsth2, &env->active_fpu.fp_status);
    fst2 = float32_chs(float32_sub(fst2, float32_one,
                                       &env->active_fpu.fp_status));
    fsth2 = float32_chs(float32_sub(fsth2, float32_one,
                                       &env->active_fpu.fp_status));
    update_fcr31(env, GETPC());
    return ((uint64_t)fsth2 << 32) | fst2;
}

uint64_t helper_float_rsqrt2_d(CPUMIPSState *env, uint64_t fdt0, uint64_t fdt2)
{
    fdt2 = float64_mul(fdt0, fdt2, &env->active_fpu.fp_status);
    fdt2 = float64_sub(fdt2, float64_one, &env->active_fpu.fp_status);
    fdt2 = float64_chs(float64_div(fdt2, FLOAT_TWO64,
                                       &env->active_fpu.fp_status));
    update_fcr31(env, GETPC());
    return fdt2;
}

uint32_t helper_float_rsqrt2_s(CPUMIPSState *env, uint32_t fst0, uint32_t fst2)
{
    fst2 = float32_mul(fst0, fst2, &env->active_fpu.fp_status);
    fst2 = float32_sub(fst2, float32_one, &env->active_fpu.fp_status);
    fst2 = float32_chs(float32_div(fst2, FLOAT_TWO32,
                                       &env->active_fpu.fp_status));
    update_fcr31(env, GETPC());
    return fst2;
}

uint64_t helper_float_rsqrt2_ps(CPUMIPSState *env, uint64_t fdt0, uint64_t fdt2)
{
    uint32_t fst0 = fdt0 & 0XFFFFFFFF;
    uint32_t fsth0 = fdt0 >> 32;
    uint32_t fst2 = fdt2 & 0XFFFFFFFF;
    uint32_t fsth2 = fdt2 >> 32;

    fst2 = float32_mul(fst0, fst2, &env->active_fpu.fp_status);
    fsth2 = float32_mul(fsth0, fsth2, &env->active_fpu.fp_status);
    fst2 = float32_sub(fst2, float32_one, &env->active_fpu.fp_status);
    fsth2 = float32_sub(fsth2, float32_one, &env->active_fpu.fp_status);
    fst2 = float32_chs(float32_div(fst2, FLOAT_TWO32,
                                       &env->active_fpu.fp_status));
    fsth2 = float32_chs(float32_div(fsth2, FLOAT_TWO32,
                                       &env->active_fpu.fp_status));
    update_fcr31(env, GETPC());
    return ((uint64_t)fsth2 << 32) | fst2;
}

uint64_t helper_float_addr_ps(CPUMIPSState *env, uint64_t fdt0, uint64_t fdt1)
{
    uint32_t fst0 = fdt0 & 0XFFFFFFFF;
    uint32_t fsth0 = fdt0 >> 32;
    uint32_t fst1 = fdt1 & 0XFFFFFFFF;
    uint32_t fsth1 = fdt1 >> 32;
    uint32_t fst2;
    uint32_t fsth2;

    fst2 = float32_add(fst0, fsth0, &env->active_fpu.fp_status);
    fsth2 = float32_add(fst1, fsth1, &env->active_fpu.fp_status);
    update_fcr31(env, GETPC());
    return ((uint64_t)fsth2 << 32) | fst2;
}

uint64_t helper_float_mulr_ps(CPUMIPSState *env, uint64_t fdt0, uint64_t fdt1)
{
    uint32_t fst0 = fdt0 & 0XFFFFFFFF;
    uint32_t fsth0 = fdt0 >> 32;
    uint32_t fst1 = fdt1 & 0XFFFFFFFF;
    uint32_t fsth1 = fdt1 >> 32;
    uint32_t fst2;
    uint32_t fsth2;

    fst2 = float32_mul(fst0, fsth0, &env->active_fpu.fp_status);
    fsth2 = float32_mul(fst1, fsth1, &env->active_fpu.fp_status);
    update_fcr31(env, GETPC());
    return ((uint64_t)fsth2 << 32) | fst2;
}

#define FLOAT_MINMAX(name, bits, minmaxfunc)                            \
uint ## bits ## _t helper_float_ ## name(CPUMIPSState *env,             \
                                         uint ## bits ## _t fs,         \
                                         uint ## bits ## _t ft)         \
{                                                                       \
    uint ## bits ## _t fdret;                                           \
                                                                        \
    fdret = float ## bits ## _ ## minmaxfunc(fs, ft,                    \
                                           &env->active_fpu.fp_status); \
    update_fcr31(env, GETPC());                                         \
    return fdret;                                                       \
}

FLOAT_MINMAX(max_s, 32, maxnum)
FLOAT_MINMAX(max_d, 64, maxnum)
FLOAT_MINMAX(maxa_s, 32, maxnummag)
FLOAT_MINMAX(maxa_d, 64, maxnummag)

FLOAT_MINMAX(min_s, 32, minnum)
FLOAT_MINMAX(min_d, 64, minnum)
FLOAT_MINMAX(mina_s, 32, minnummag)
FLOAT_MINMAX(mina_d, 64, minnummag)
#undef FLOAT_MINMAX

/* ternary operations */
#define UNFUSED_FMA(prefix, a, b, c, flags)                          \
{                                                                    \
    a = prefix##_mul(a, b, &env->active_fpu.fp_status);              \
    if ((flags) & float_muladd_negate_c) {                           \
        a = prefix##_sub(a, c, &env->active_fpu.fp_status);          \
    } else {                                                         \
        a = prefix##_add(a, c, &env->active_fpu.fp_status);          \
    }                                                                \
    if ((flags) & float_muladd_negate_result) {                      \
        a = prefix##_chs(a);                                         \
    }                                                                \
}

/* FMA based operations */
#define FLOAT_FMA(name, type)                                        \
uint64_t helper_float_ ## name ## _d(CPUMIPSState *env,              \
                                     uint64_t fdt0, uint64_t fdt1,   \
                                     uint64_t fdt2)                  \
{                                                                    \
    UNFUSED_FMA(float64, fdt0, fdt1, fdt2, type);                    \
    update_fcr31(env, GETPC());                                      \
    return fdt0;                                                     \
}                                                                    \
                                                                     \
uint32_t helper_float_ ## name ## _s(CPUMIPSState *env,              \
                                     uint32_t fst0, uint32_t fst1,   \
                                     uint32_t fst2)                  \
{                                                                    \
    UNFUSED_FMA(float32, fst0, fst1, fst2, type);                    \
    update_fcr31(env, GETPC());                                      \
    return fst0;                                                     \
}                                                                    \
                                                                     \
uint64_t helper_float_ ## name ## _ps(CPUMIPSState *env,             \
                                      uint64_t fdt0, uint64_t fdt1,  \
                                      uint64_t fdt2)                 \
{                                                                    \
    uint32_t fst0 = fdt0 & 0XFFFFFFFF;                               \
    uint32_t fsth0 = fdt0 >> 32;                                     \
    uint32_t fst1 = fdt1 & 0XFFFFFFFF;                               \
    uint32_t fsth1 = fdt1 >> 32;                                     \
    uint32_t fst2 = fdt2 & 0XFFFFFFFF;                               \
    uint32_t fsth2 = fdt2 >> 32;                                     \
                                                                     \
    UNFUSED_FMA(float32, fst0, fst1, fst2, type);                    \
    UNFUSED_FMA(float32, fsth0, fsth1, fsth2, type);                 \
    update_fcr31(env, GETPC());                                      \
    return ((uint64_t)fsth0 << 32) | fst0;                           \
}
FLOAT_FMA(madd, 0)
FLOAT_FMA(msub, float_muladd_negate_c)
FLOAT_FMA(nmadd, float_muladd_negate_result)
FLOAT_FMA(nmsub, float_muladd_negate_result | float_muladd_negate_c)
#undef FLOAT_FMA

#define FLOAT_FMADDSUB(name, bits, muladd_arg)                          \
uint ## bits ## _t helper_float_ ## name(CPUMIPSState *env,             \
                                         uint ## bits ## _t fs,         \
                                         uint ## bits ## _t ft,         \
                                         uint ## bits ## _t fd)         \
{                                                                       \
    uint ## bits ## _t fdret;                                           \
                                                                        \
    fdret = float ## bits ## _muladd(fs, ft, fd, muladd_arg,            \
                                     &env->active_fpu.fp_status);       \
    update_fcr31(env, GETPC());                                         \
    return fdret;                                                       \
}

FLOAT_FMADDSUB(maddf_s, 32, 0)
FLOAT_FMADDSUB(maddf_d, 64, 0)
FLOAT_FMADDSUB(msubf_s, 32, float_muladd_negate_product)
FLOAT_FMADDSUB(msubf_d, 64, float_muladd_negate_product)
#undef FLOAT_FMADDSUB

/* compare operations */
#define FOP_COND_D(op, cond)                                   \
void helper_cmp_d_ ## op(CPUMIPSState *env, uint64_t fdt0,     \
                         uint64_t fdt1, int cc)                \
{                                                              \
    int c;                                                     \
    c = cond;                                                  \
    update_fcr31(env, GETPC());                                \
    if (c)                                                     \
        SET_FP_COND(cc, env->active_fpu);                      \
    else                                                       \
        CLEAR_FP_COND(cc, env->active_fpu);                    \
}                                                              \
void helper_cmpabs_d_ ## op(CPUMIPSState *env, uint64_t fdt0,  \
                            uint64_t fdt1, int cc)             \
{                                                              \
    int c;                                                     \
    fdt0 = float64_abs(fdt0);                                  \
    fdt1 = float64_abs(fdt1);                                  \
    c = cond;                                                  \
    update_fcr31(env, GETPC());                                \
    if (c)                                                     \
        SET_FP_COND(cc, env->active_fpu);                      \
    else                                                       \
        CLEAR_FP_COND(cc, env->active_fpu);                    \
}

/*
 * NOTE: the comma operator will make "cond" to eval to false,
 * but float64_unordered_quiet() is still called.
 */
FOP_COND_D(f,    (float64_unordered_quiet(fdt1, fdt0,
                                       &env->active_fpu.fp_status), 0))
FOP_COND_D(un,   float64_unordered_quiet(fdt1, fdt0,
                                       &env->active_fpu.fp_status))
FOP_COND_D(eq,   float64_eq_quiet(fdt0, fdt1,
                                       &env->active_fpu.fp_status))
FOP_COND_D(ueq,  float64_unordered_quiet(fdt1, fdt0,
                                       &env->active_fpu.fp_status)
                 || float64_eq_quiet(fdt0, fdt1,
                                       &env->active_fpu.fp_status))
FOP_COND_D(olt,  float64_lt_quiet(fdt0, fdt1,
                                       &env->active_fpu.fp_status))
FOP_COND_D(ult,  float64_unordered_quiet(fdt1, fdt0,
                                       &env->active_fpu.fp_status)
                 || float64_lt_quiet(fdt0, fdt1,
                                       &env->active_fpu.fp_status))
FOP_COND_D(ole,  float64_le_quiet(fdt0, fdt1,
                                       &env->active_fpu.fp_status))
FOP_COND_D(ule,  float64_unordered_quiet(fdt1, fdt0,
                                       &env->active_fpu.fp_status)
                 || float64_le_quiet(fdt0, fdt1,
                                       &env->active_fpu.fp_status))
/*
 * NOTE: the comma operator will make "cond" to eval to false,
 * but float64_unordered() is still called.
 */
FOP_COND_D(sf,   (float64_unordered(fdt1, fdt0,
                                       &env->active_fpu.fp_status), 0))
FOP_COND_D(ngle, float64_unordered(fdt1, fdt0,
                                       &env->active_fpu.fp_status))
FOP_COND_D(seq,  float64_eq(fdt0, fdt1,
                                       &env->active_fpu.fp_status))
FOP_COND_D(ngl,  float64_unordered(fdt1, fdt0,
                                       &env->active_fpu.fp_status)
                 || float64_eq(fdt0, fdt1,
                                       &env->active_fpu.fp_status))
FOP_COND_D(lt,   float64_lt(fdt0, fdt1,
                                       &env->active_fpu.fp_status))
FOP_COND_D(nge,  float64_unordered(fdt1, fdt0,
                                       &env->active_fpu.fp_status)
                 || float64_lt(fdt0, fdt1,
                                       &env->active_fpu.fp_status))
FOP_COND_D(le,   float64_le(fdt0, fdt1,
                                       &env->active_fpu.fp_status))
FOP_COND_D(ngt,  float64_unordered(fdt1, fdt0,
                                       &env->active_fpu.fp_status)
                 || float64_le(fdt0, fdt1,
                                       &env->active_fpu.fp_status))

#define FOP_COND_S(op, cond)                                   \
void helper_cmp_s_ ## op(CPUMIPSState *env, uint32_t fst0,     \
                         uint32_t fst1, int cc)                \
{                                                              \
    int c;                                                     \
    c = cond;                                                  \
    update_fcr31(env, GETPC());                                \
    if (c)                                                     \
        SET_FP_COND(cc, env->active_fpu);                      \
    else                                                       \
        CLEAR_FP_COND(cc, env->active_fpu);                    \
}                                                              \
void helper_cmpabs_s_ ## op(CPUMIPSState *env, uint32_t fst0,  \
                            uint32_t fst1, int cc)             \
{                                                              \
    int c;                                                     \
    fst0 = float32_abs(fst0);                                  \
    fst1 = float32_abs(fst1);                                  \
    c = cond;                                                  \
    update_fcr31(env, GETPC());                                \
    if (c)                                                     \
        SET_FP_COND(cc, env->active_fpu);                      \
    else                                                       \
        CLEAR_FP_COND(cc, env->active_fpu);                    \
}

/*
 * NOTE: the comma operator will make "cond" to eval to false,
 * but float32_unordered_quiet() is still called.
 */
FOP_COND_S(f,    (float32_unordered_quiet(fst1, fst0,
                                       &env->active_fpu.fp_status), 0))
FOP_COND_S(un,   float32_unordered_quiet(fst1, fst0,
                                       &env->active_fpu.fp_status))
FOP_COND_S(eq,   float32_eq_quiet(fst0, fst1,
                                       &env->active_fpu.fp_status))
FOP_COND_S(ueq,  float32_unordered_quiet(fst1, fst0,
                                       &env->active_fpu.fp_status)
                 || float32_eq_quiet(fst0, fst1,
                                       &env->active_fpu.fp_status))
FOP_COND_S(olt,  float32_lt_quiet(fst0, fst1,
                                       &env->active_fpu.fp_status))
FOP_COND_S(ult,  float32_unordered_quiet(fst1, fst0,
                                       &env->active_fpu.fp_status)
                 || float32_lt_quiet(fst0, fst1,
                                       &env->active_fpu.fp_status))
FOP_COND_S(ole,  float32_le_quiet(fst0, fst1,
                                       &env->active_fpu.fp_status))
FOP_COND_S(ule,  float32_unordered_quiet(fst1, fst0,
                                       &env->active_fpu.fp_status)
                 || float32_le_quiet(fst0, fst1,
                                       &env->active_fpu.fp_status))
/*
 * NOTE: the comma operator will make "cond" to eval to false,
 * but float32_unordered() is still called.
 */
FOP_COND_S(sf,   (float32_unordered(fst1, fst0,
                                       &env->active_fpu.fp_status), 0))
FOP_COND_S(ngle, float32_unordered(fst1, fst0,
                                       &env->active_fpu.fp_status))
FOP_COND_S(seq,  float32_eq(fst0, fst1,
                                       &env->active_fpu.fp_status))
FOP_COND_S(ngl,  float32_unordered(fst1, fst0,
                                       &env->active_fpu.fp_status)
                 || float32_eq(fst0, fst1,
                                       &env->active_fpu.fp_status))
FOP_COND_S(lt,   float32_lt(fst0, fst1,
                                       &env->active_fpu.fp_status))
FOP_COND_S(nge,  float32_unordered(fst1, fst0,
                                       &env->active_fpu.fp_status)
                 || float32_lt(fst0, fst1,
                                       &env->active_fpu.fp_status))
FOP_COND_S(le,   float32_le(fst0, fst1,
                                       &env->active_fpu.fp_status))
FOP_COND_S(ngt,  float32_unordered(fst1, fst0,
                                       &env->active_fpu.fp_status)
                 || float32_le(fst0, fst1,
                                       &env->active_fpu.fp_status))

#define FOP_COND_PS(op, condl, condh)                           \
void helper_cmp_ps_ ## op(CPUMIPSState *env, uint64_t fdt0,     \
                          uint64_t fdt1, int cc)                \
{                                                               \
    uint32_t fst0, fsth0, fst1, fsth1;                          \
    int ch, cl;                                                 \
    fst0 = fdt0 & 0XFFFFFFFF;                                   \
    fsth0 = fdt0 >> 32;                                         \
    fst1 = fdt1 & 0XFFFFFFFF;                                   \
    fsth1 = fdt1 >> 32;                                         \
    cl = condl;                                                 \
    ch = condh;                                                 \
    update_fcr31(env, GETPC());                                 \
    if (cl)                                                     \
        SET_FP_COND(cc, env->active_fpu);                       \
    else                                                        \
        CLEAR_FP_COND(cc, env->active_fpu);                     \
    if (ch)                                                     \
        SET_FP_COND(cc + 1, env->active_fpu);                   \
    else                                                        \
        CLEAR_FP_COND(cc + 1, env->active_fpu);                 \
}                                                               \
void helper_cmpabs_ps_ ## op(CPUMIPSState *env, uint64_t fdt0,  \
                             uint64_t fdt1, int cc)             \
{                                                               \
    uint32_t fst0, fsth0, fst1, fsth1;                          \
    int ch, cl;                                                 \
    fst0 = float32_abs(fdt0 & 0XFFFFFFFF);                      \
    fsth0 = float32_abs(fdt0 >> 32);                            \
    fst1 = float32_abs(fdt1 & 0XFFFFFFFF);                      \
    fsth1 = float32_abs(fdt1 >> 32);                            \
    cl = condl;                                                 \
    ch = condh;                                                 \
    update_fcr31(env, GETPC());                                 \
    if (cl)                                                     \
        SET_FP_COND(cc, env->active_fpu);                       \
    else                                                        \
        CLEAR_FP_COND(cc, env->active_fpu);                     \
    if (ch)                                                     \
        SET_FP_COND(cc + 1, env->active_fpu);                   \
    else                                                        \
        CLEAR_FP_COND(cc + 1, env->active_fpu);                 \
}

/*
 * NOTE: the comma operator will make "cond" to eval to false,
 * but float32_unordered_quiet() is still called.
 */
FOP_COND_PS(f,    (float32_unordered_quiet(fst1, fst0,
                                       &env->active_fpu.fp_status), 0),
                  (float32_unordered_quiet(fsth1, fsth0,
                                       &env->active_fpu.fp_status), 0))
FOP_COND_PS(un,   float32_unordered_quiet(fst1, fst0,
                                       &env->active_fpu.fp_status),
                  float32_unordered_quiet(fsth1, fsth0,
                                       &env->active_fpu.fp_status))
FOP_COND_PS(eq,   float32_eq_quiet(fst0, fst1,
                                       &env->active_fpu.fp_status),
                  float32_eq_quiet(fsth0, fsth1,
                                       &env->active_fpu.fp_status))
FOP_COND_PS(ueq,  float32_unordered_quiet(fst1, fst0,
                                       &env->active_fpu.fp_status)
                  || float32_eq_quiet(fst0, fst1,
                                       &env->active_fpu.fp_status),
                  float32_unordered_quiet(fsth1, fsth0,
                                       &env->active_fpu.fp_status)
                  || float32_eq_quiet(fsth0, fsth1,
                                       &env->active_fpu.fp_status))
FOP_COND_PS(olt,  float32_lt_quiet(fst0, fst1,
                                       &env->active_fpu.fp_status),
                  float32_lt_quiet(fsth0, fsth1,
                                       &env->active_fpu.fp_status))
FOP_COND_PS(ult,  float32_unordered_quiet(fst1, fst0,
                                       &env->active_fpu.fp_status)
                  || float32_lt_quiet(fst0, fst1,
                                       &env->active_fpu.fp_status),
                  float32_unordered_quiet(fsth1, fsth0,
                                       &env->active_fpu.fp_status)
                  || float32_lt_quiet(fsth0, fsth1,
                                       &env->active_fpu.fp_status))
FOP_COND_PS(ole,  float32_le_quiet(fst0, fst1,
                                       &env->active_fpu.fp_status),
                  float32_le_quiet(fsth0, fsth1,
                                       &env->active_fpu.fp_status))
FOP_COND_PS(ule,  float32_unordered_quiet(fst1, fst0,
                                       &env->active_fpu.fp_status)
                  || float32_le_quiet(fst0, fst1,
                                       &env->active_fpu.fp_status),
                  float32_unordered_quiet(fsth1, fsth0,
                                       &env->active_fpu.fp_status)
                  || float32_le_quiet(fsth0, fsth1,
                                       &env->active_fpu.fp_status))
/*
 * NOTE: the comma operator will make "cond" to eval to false,
 * but float32_unordered() is still called.
 */
FOP_COND_PS(sf,   (float32_unordered(fst1, fst0,
                                       &env->active_fpu.fp_status), 0),
                  (float32_unordered(fsth1, fsth0,
                                       &env->active_fpu.fp_status), 0))
FOP_COND_PS(ngle, float32_unordered(fst1, fst0,
                                       &env->active_fpu.fp_status),
                  float32_unordered(fsth1, fsth0,
                                       &env->active_fpu.fp_status))
FOP_COND_PS(seq,  float32_eq(fst0, fst1,
                                       &env->active_fpu.fp_status),
                  float32_eq(fsth0, fsth1,
                                       &env->active_fpu.fp_status))
FOP_COND_PS(ngl,  float32_unordered(fst1, fst0,
                                       &env->active_fpu.fp_status)
                  || float32_eq(fst0, fst1,
                                       &env->active_fpu.fp_status),
                  float32_unordered(fsth1, fsth0,
                                       &env->active_fpu.fp_status)
                  || float32_eq(fsth0, fsth1,
                                       &env->active_fpu.fp_status))
FOP_COND_PS(lt,   float32_lt(fst0, fst1,
                                       &env->active_fpu.fp_status),
                  float32_lt(fsth0, fsth1,
                                       &env->active_fpu.fp_status))
FOP_COND_PS(nge,  float32_unordered(fst1, fst0,
                                       &env->active_fpu.fp_status)
                  || float32_lt(fst0, fst1,
                                       &env->active_fpu.fp_status),
                  float32_unordered(fsth1, fsth0,
                                       &env->active_fpu.fp_status)
                  || float32_lt(fsth0, fsth1,
                                       &env->active_fpu.fp_status))
FOP_COND_PS(le,   float32_le(fst0, fst1,
                                       &env->active_fpu.fp_status),
                  float32_le(fsth0, fsth1,
                                       &env->active_fpu.fp_status))
FOP_COND_PS(ngt,  float32_unordered(fst1, fst0,
                                       &env->active_fpu.fp_status)
                  || float32_le(fst0, fst1,
                                       &env->active_fpu.fp_status),
                  float32_unordered(fsth1, fsth0,
                                       &env->active_fpu.fp_status)
                  || float32_le(fsth0, fsth1,
                                       &env->active_fpu.fp_status))

/* R6 compare operations */
#define FOP_CONDN_D(op, cond)                                       \
uint64_t helper_r6_cmp_d_ ## op(CPUMIPSState *env, uint64_t fdt0,   \
                                uint64_t fdt1)                      \
{                                                                   \
    uint64_t c;                                                     \
    c = cond;                                                       \
    update_fcr31(env, GETPC());                                     \
    if (c) {                                                        \
        return -1;                                                  \
    } else {                                                        \
        return 0;                                                   \
    }                                                               \
}

/*
 * NOTE: the comma operator will make "cond" to eval to false,
 * but float64_unordered_quiet() is still called.
 */
FOP_CONDN_D(af,  (float64_unordered_quiet(fdt1, fdt0,
                                       &env->active_fpu.fp_status), 0))
FOP_CONDN_D(un,  (float64_unordered_quiet(fdt1, fdt0,
                                       &env->active_fpu.fp_status)))
FOP_CONDN_D(eq,  (float64_eq_quiet(fdt0, fdt1,
                                       &env->active_fpu.fp_status)))
FOP_CONDN_D(ueq, (float64_unordered_quiet(fdt1, fdt0,
                                       &env->active_fpu.fp_status)
                 || float64_eq_quiet(fdt0, fdt1,
                                       &env->active_fpu.fp_status)))
FOP_CONDN_D(lt,  (float64_lt_quiet(fdt0, fdt1,
                                       &env->active_fpu.fp_status)))
FOP_CONDN_D(ult, (float64_unordered_quiet(fdt1, fdt0,
                                       &env->active_fpu.fp_status)
                 || float64_lt_quiet(fdt0, fdt1,
                                       &env->active_fpu.fp_status)))
FOP_CONDN_D(le,  (float64_le_quiet(fdt0, fdt1,
                                       &env->active_fpu.fp_status)))
FOP_CONDN_D(ule, (float64_unordered_quiet(fdt1, fdt0,
                                       &env->active_fpu.fp_status)
                 || float64_le_quiet(fdt0, fdt1,
                                       &env->active_fpu.fp_status)))
/*
 * NOTE: the comma operator will make "cond" to eval to false,
 * but float64_unordered() is still called.\
 */
FOP_CONDN_D(saf,  (float64_unordered(fdt1, fdt0,
                                       &env->active_fpu.fp_status), 0))
FOP_CONDN_D(sun,  (float64_unordered(fdt1, fdt0,
                                       &env->active_fpu.fp_status)))
FOP_CONDN_D(seq,  (float64_eq(fdt0, fdt1,
                                       &env->active_fpu.fp_status)))
FOP_CONDN_D(sueq, (float64_unordered(fdt1, fdt0,
                                       &env->active_fpu.fp_status)
                   || float64_eq(fdt0, fdt1,
                                       &env->active_fpu.fp_status)))
FOP_CONDN_D(slt,  (float64_lt(fdt0, fdt1,
                                       &env->active_fpu.fp_status)))
FOP_CONDN_D(sult, (float64_unordered(fdt1, fdt0,
                                       &env->active_fpu.fp_status)
                   || float64_lt(fdt0, fdt1,
                                       &env->active_fpu.fp_status)))
FOP_CONDN_D(sle,  (float64_le(fdt0, fdt1,
                                       &env->active_fpu.fp_status)))
FOP_CONDN_D(sule, (float64_unordered(fdt1, fdt0,
                                       &env->active_fpu.fp_status)
                   || float64_le(fdt0, fdt1,
                                       &env->active_fpu.fp_status)))
FOP_CONDN_D(or,   (float64_le_quiet(fdt1, fdt0,
                                       &env->active_fpu.fp_status)
                   || float64_le_quiet(fdt0, fdt1,
                                       &env->active_fpu.fp_status)))
FOP_CONDN_D(une,  (float64_unordered_quiet(fdt1, fdt0,
                                       &env->active_fpu.fp_status)
                   || float64_lt_quiet(fdt1, fdt0,
                                       &env->active_fpu.fp_status)
                   || float64_lt_quiet(fdt0, fdt1,
                                       &env->active_fpu.fp_status)))
FOP_CONDN_D(ne,   (float64_lt_quiet(fdt1, fdt0,
                                       &env->active_fpu.fp_status)
                   || float64_lt_quiet(fdt0, fdt1,
                                       &env->active_fpu.fp_status)))
FOP_CONDN_D(sor,  (float64_le(fdt1, fdt0,
                                       &env->active_fpu.fp_status)
                   || float64_le(fdt0, fdt1,
                                       &env->active_fpu.fp_status)))
FOP_CONDN_D(sune, (float64_unordered(fdt1, fdt0,
                                       &env->active_fpu.fp_status)
                   || float64_lt(fdt1, fdt0,
                                       &env->active_fpu.fp_status)
                   || float64_lt(fdt0, fdt1,
                                       &env->active_fpu.fp_status)))
FOP_CONDN_D(sne,  (float64_lt(fdt1, fdt0,
                                       &env->active_fpu.fp_status)
                   || float64_lt(fdt0, fdt1,
                                       &env->active_fpu.fp_status)))

#define FOP_CONDN_S(op, cond)                                       \
uint32_t helper_r6_cmp_s_ ## op(CPUMIPSState *env, uint32_t fst0,   \
                                uint32_t fst1)                      \
{                                                                   \
    uint64_t c;                                                     \
    c = cond;                                                       \
    update_fcr31(env, GETPC());                                     \
    if (c) {                                                        \
        return -1;                                                  \
    } else {                                                        \
        return 0;                                                   \
    }                                                               \
}

/*
 * NOTE: the comma operator will make "cond" to eval to false,
 * but float32_unordered_quiet() is still called.
 */
FOP_CONDN_S(af,   (float32_unordered_quiet(fst1, fst0,
                                       &env->active_fpu.fp_status), 0))
FOP_CONDN_S(un,   (float32_unordered_quiet(fst1, fst0,
                                       &env->active_fpu.fp_status)))
FOP_CONDN_S(eq,   (float32_eq_quiet(fst0, fst1,
                                       &env->active_fpu.fp_status)))
FOP_CONDN_S(ueq,  (float32_unordered_quiet(fst1, fst0,
                                       &env->active_fpu.fp_status)
                   || float32_eq_quiet(fst0, fst1,
                                       &env->active_fpu.fp_status)))
FOP_CONDN_S(lt,   (float32_lt_quiet(fst0, fst1,
                                       &env->active_fpu.fp_status)))
FOP_CONDN_S(ult,  (float32_unordered_quiet(fst1, fst0,
                                       &env->active_fpu.fp_status)
                   || float32_lt_quiet(fst0, fst1,
                                       &env->active_fpu.fp_status)))
FOP_CONDN_S(le,   (float32_le_quiet(fst0, fst1,
                                       &env->active_fpu.fp_status)))
FOP_CONDN_S(ule,  (float32_unordered_quiet(fst1, fst0,
                                       &env->active_fpu.fp_status)
                   || float32_le_quiet(fst0, fst1,
                                       &env->active_fpu.fp_status)))
/*
 * NOTE: the comma operator will make "cond" to eval to false,
 * but float32_unordered() is still called.
 */
FOP_CONDN_S(saf,  (float32_unordered(fst1, fst0,
                                       &env->active_fpu.fp_status), 0))
FOP_CONDN_S(sun,  (float32_unordered(fst1, fst0,
                                       &env->active_fpu.fp_status)))
FOP_CONDN_S(seq,  (float32_eq(fst0, fst1,
                                       &env->active_fpu.fp_status)))
FOP_CONDN_S(sueq, (float32_unordered(fst1, fst0,
                                       &env->active_fpu.fp_status)
                   || float32_eq(fst0, fst1,
                                       &env->active_fpu.fp_status)))
FOP_CONDN_S(slt,  (float32_lt(fst0, fst1,
                                       &env->active_fpu.fp_status)))
FOP_CONDN_S(sult, (float32_unordered(fst1, fst0,
                                       &env->active_fpu.fp_status)
                   || float32_lt(fst0, fst1,
                                       &env->active_fpu.fp_status)))
FOP_CONDN_S(sle,  (float32_le(fst0, fst1,
                                       &env->active_fpu.fp_status)))
FOP_CONDN_S(sule, (float32_unordered(fst1, fst0,
                                       &env->active_fpu.fp_status)
                   || float32_le(fst0, fst1,
                                       &env->active_fpu.fp_status)))
FOP_CONDN_S(or,   (float32_le_quiet(fst1, fst0,
                                       &env->active_fpu.fp_status)
                   || float32_le_quiet(fst0, fst1,
                                       &env->active_fpu.fp_status)))
FOP_CONDN_S(une,  (float32_unordered_quiet(fst1, fst0,
                                       &env->active_fpu.fp_status)
                   || float32_lt_quiet(fst1, fst0,
                                       &env->active_fpu.fp_status)
                   || float32_lt_quiet(fst0, fst1,
                                       &env->active_fpu.fp_status)))
FOP_CONDN_S(ne,   (float32_lt_quiet(fst1, fst0,
                                       &env->active_fpu.fp_status)
                   || float32_lt_quiet(fst0, fst1,
                                       &env->active_fpu.fp_status)))
FOP_CONDN_S(sor,  (float32_le(fst1, fst0,
                                       &env->active_fpu.fp_status)
                   || float32_le(fst0, fst1,
                                       &env->active_fpu.fp_status)))
FOP_CONDN_S(sune, (float32_unordered(fst1, fst0,
                                       &env->active_fpu.fp_status)
                   || float32_lt(fst1, fst0,
                                       &env->active_fpu.fp_status)
                   || float32_lt(fst0, fst1,
                                       &env->active_fpu.fp_status)))
FOP_CONDN_S(sne,  (float32_lt(fst1, fst0,
                                       &env->active_fpu.fp_status)
                   || float32_lt(fst0, fst1,
                                       &env->active_fpu.fp_status)))

/* MSA */
/* Data format min and max values */
#define DF_BITS(df) (1 << ((df) + 3))

/* Element-by-element access macros */
#define DF_ELEMENTS(df) (MSA_WRLEN / DF_BITS(df))

#if !defined(CONFIG_USER_ONLY)
#define MEMOP_IDX(DF)                                           \
        TCGMemOpIdx oi = make_memop_idx(MO_TE | DF | MO_UNALN,  \
                                        cpu_mmu_index(env, false));
#else
#define MEMOP_IDX(DF)
#endif

void helper_msa_ld_b(CPUMIPSState *env, uint32_t wd,
                     target_ulong addr)
{
    wr_t *pwd = &(env->active_fpu.fpr[wd].wr);
    MEMOP_IDX(DF_BYTE)
#if !defined(CONFIG_USER_ONLY)
#if !defined(HOST_WORDS_BIGENDIAN)
    pwd->b[0]  = helper_ret_ldub_mmu(env, addr + (0  << DF_BYTE), oi, GETPC());
    pwd->b[1]  = helper_ret_ldub_mmu(env, addr + (1  << DF_BYTE), oi, GETPC());
    pwd->b[2]  = helper_ret_ldub_mmu(env, addr + (2  << DF_BYTE), oi, GETPC());
    pwd->b[3]  = helper_ret_ldub_mmu(env, addr + (3  << DF_BYTE), oi, GETPC());
    pwd->b[4]  = helper_ret_ldub_mmu(env, addr + (4  << DF_BYTE), oi, GETPC());
    pwd->b[5]  = helper_ret_ldub_mmu(env, addr + (5  << DF_BYTE), oi, GETPC());
    pwd->b[6]  = helper_ret_ldub_mmu(env, addr + (6  << DF_BYTE), oi, GETPC());
    pwd->b[7]  = helper_ret_ldub_mmu(env, addr + (7  << DF_BYTE), oi, GETPC());
    pwd->b[8]  = helper_ret_ldub_mmu(env, addr + (8  << DF_BYTE), oi, GETPC());
    pwd->b[9]  = helper_ret_ldub_mmu(env, addr + (9  << DF_BYTE), oi, GETPC());
    pwd->b[10] = helper_ret_ldub_mmu(env, addr + (10 << DF_BYTE), oi, GETPC());
    pwd->b[11] = helper_ret_ldub_mmu(env, addr + (11 << DF_BYTE), oi, GETPC());
    pwd->b[12] = helper_ret_ldub_mmu(env, addr + (12 << DF_BYTE), oi, GETPC());
    pwd->b[13] = helper_ret_ldub_mmu(env, addr + (13 << DF_BYTE), oi, GETPC());
    pwd->b[14] = helper_ret_ldub_mmu(env, addr + (14 << DF_BYTE), oi, GETPC());
    pwd->b[15] = helper_ret_ldub_mmu(env, addr + (15 << DF_BYTE), oi, GETPC());
#else
    pwd->b[0]  = helper_ret_ldub_mmu(env, addr + (7  << DF_BYTE), oi, GETPC());
    pwd->b[1]  = helper_ret_ldub_mmu(env, addr + (6  << DF_BYTE), oi, GETPC());
    pwd->b[2]  = helper_ret_ldub_mmu(env, addr + (5  << DF_BYTE), oi, GETPC());
    pwd->b[3]  = helper_ret_ldub_mmu(env, addr + (4  << DF_BYTE), oi, GETPC());
    pwd->b[4]  = helper_ret_ldub_mmu(env, addr + (3  << DF_BYTE), oi, GETPC());
    pwd->b[5]  = helper_ret_ldub_mmu(env, addr + (2  << DF_BYTE), oi, GETPC());
    pwd->b[6]  = helper_ret_ldub_mmu(env, addr + (1  << DF_BYTE), oi, GETPC());
    pwd->b[7]  = helper_ret_ldub_mmu(env, addr + (0  << DF_BYTE), oi, GETPC());
    pwd->b[8]  = helper_ret_ldub_mmu(env, addr + (15 << DF_BYTE), oi, GETPC());
    pwd->b[9]  = helper_ret_ldub_mmu(env, addr + (14 << DF_BYTE), oi, GETPC());
    pwd->b[10] = helper_ret_ldub_mmu(env, addr + (13 << DF_BYTE), oi, GETPC());
    pwd->b[11] = helper_ret_ldub_mmu(env, addr + (12 << DF_BYTE), oi, GETPC());
    pwd->b[12] = helper_ret_ldub_mmu(env, addr + (11 << DF_BYTE), oi, GETPC());
    pwd->b[13] = helper_ret_ldub_mmu(env, addr + (10 << DF_BYTE), oi, GETPC());
    pwd->b[14] = helper_ret_ldub_mmu(env, addr + (9  << DF_BYTE), oi, GETPC());
    pwd->b[15] = helper_ret_ldub_mmu(env, addr + (8  << DF_BYTE), oi, GETPC());
#endif
#else
#if !defined(HOST_WORDS_BIGENDIAN)
    pwd->b[0]  = cpu_ldub_data(env, addr + (0  << DF_BYTE));
    pwd->b[1]  = cpu_ldub_data(env, addr + (1  << DF_BYTE));
    pwd->b[2]  = cpu_ldub_data(env, addr + (2  << DF_BYTE));
    pwd->b[3]  = cpu_ldub_data(env, addr + (3  << DF_BYTE));
    pwd->b[4]  = cpu_ldub_data(env, addr + (4  << DF_BYTE));
    pwd->b[5]  = cpu_ldub_data(env, addr + (5  << DF_BYTE));
    pwd->b[6]  = cpu_ldub_data(env, addr + (6  << DF_BYTE));
    pwd->b[7]  = cpu_ldub_data(env, addr + (7  << DF_BYTE));
    pwd->b[8]  = cpu_ldub_data(env, addr + (8  << DF_BYTE));
    pwd->b[9]  = cpu_ldub_data(env, addr + (9  << DF_BYTE));
    pwd->b[10] = cpu_ldub_data(env, addr + (10 << DF_BYTE));
    pwd->b[11] = cpu_ldub_data(env, addr + (11 << DF_BYTE));
    pwd->b[12] = cpu_ldub_data(env, addr + (12 << DF_BYTE));
    pwd->b[13] = cpu_ldub_data(env, addr + (13 << DF_BYTE));
    pwd->b[14] = cpu_ldub_data(env, addr + (14 << DF_BYTE));
    pwd->b[15] = cpu_ldub_data(env, addr + (15 << DF_BYTE));
#else
    pwd->b[0]  = cpu_ldub_data(env, addr + (7  << DF_BYTE));
    pwd->b[1]  = cpu_ldub_data(env, addr + (6  << DF_BYTE));
    pwd->b[2]  = cpu_ldub_data(env, addr + (5  << DF_BYTE));
    pwd->b[3]  = cpu_ldub_data(env, addr + (4  << DF_BYTE));
    pwd->b[4]  = cpu_ldub_data(env, addr + (3  << DF_BYTE));
    pwd->b[5]  = cpu_ldub_data(env, addr + (2  << DF_BYTE));
    pwd->b[6]  = cpu_ldub_data(env, addr + (1  << DF_BYTE));
    pwd->b[7]  = cpu_ldub_data(env, addr + (0  << DF_BYTE));
    pwd->b[8]  = cpu_ldub_data(env, addr + (15 << DF_BYTE));
    pwd->b[9]  = cpu_ldub_data(env, addr + (14 << DF_BYTE));
    pwd->b[10] = cpu_ldub_data(env, addr + (13 << DF_BYTE));
    pwd->b[11] = cpu_ldub_data(env, addr + (12 << DF_BYTE));
    pwd->b[12] = cpu_ldub_data(env, addr + (11 << DF_BYTE));
    pwd->b[13] = cpu_ldub_data(env, addr + (10 << DF_BYTE));
    pwd->b[14] = cpu_ldub_data(env, addr + (9 << DF_BYTE));
    pwd->b[15] = cpu_ldub_data(env, addr + (8 << DF_BYTE));
#endif
#endif
}

void helper_msa_ld_h(CPUMIPSState *env, uint32_t wd,
                     target_ulong addr)
{
    wr_t *pwd = &(env->active_fpu.fpr[wd].wr);
    MEMOP_IDX(DF_HALF)
#if !defined(CONFIG_USER_ONLY)
#if !defined(HOST_WORDS_BIGENDIAN)
    pwd->h[0] = helper_ret_lduw_mmu(env, addr + (0 << DF_HALF), oi, GETPC());
    pwd->h[1] = helper_ret_lduw_mmu(env, addr + (1 << DF_HALF), oi, GETPC());
    pwd->h[2] = helper_ret_lduw_mmu(env, addr + (2 << DF_HALF), oi, GETPC());
    pwd->h[3] = helper_ret_lduw_mmu(env, addr + (3 << DF_HALF), oi, GETPC());
    pwd->h[4] = helper_ret_lduw_mmu(env, addr + (4 << DF_HALF), oi, GETPC());
    pwd->h[5] = helper_ret_lduw_mmu(env, addr + (5 << DF_HALF), oi, GETPC());
    pwd->h[6] = helper_ret_lduw_mmu(env, addr + (6 << DF_HALF), oi, GETPC());
    pwd->h[7] = helper_ret_lduw_mmu(env, addr + (7 << DF_HALF), oi, GETPC());
#else
    pwd->h[0] = helper_ret_lduw_mmu(env, addr + (3 << DF_HALF), oi, GETPC());
    pwd->h[1] = helper_ret_lduw_mmu(env, addr + (2 << DF_HALF), oi, GETPC());
    pwd->h[2] = helper_ret_lduw_mmu(env, addr + (1 << DF_HALF), oi, GETPC());
    pwd->h[3] = helper_ret_lduw_mmu(env, addr + (0 << DF_HALF), oi, GETPC());
    pwd->h[4] = helper_ret_lduw_mmu(env, addr + (7 << DF_HALF), oi, GETPC());
    pwd->h[5] = helper_ret_lduw_mmu(env, addr + (6 << DF_HALF), oi, GETPC());
    pwd->h[6] = helper_ret_lduw_mmu(env, addr + (5 << DF_HALF), oi, GETPC());
    pwd->h[7] = helper_ret_lduw_mmu(env, addr + (4 << DF_HALF), oi, GETPC());
#endif
#else
#if !defined(HOST_WORDS_BIGENDIAN)
    pwd->h[0] = cpu_lduw_data(env, addr + (0 << DF_HALF));
    pwd->h[1] = cpu_lduw_data(env, addr + (1 << DF_HALF));
    pwd->h[2] = cpu_lduw_data(env, addr + (2 << DF_HALF));
    pwd->h[3] = cpu_lduw_data(env, addr + (3 << DF_HALF));
    pwd->h[4] = cpu_lduw_data(env, addr + (4 << DF_HALF));
    pwd->h[5] = cpu_lduw_data(env, addr + (5 << DF_HALF));
    pwd->h[6] = cpu_lduw_data(env, addr + (6 << DF_HALF));
    pwd->h[7] = cpu_lduw_data(env, addr + (7 << DF_HALF));
#else
    pwd->h[0] = cpu_lduw_data(env, addr + (3 << DF_HALF));
    pwd->h[1] = cpu_lduw_data(env, addr + (2 << DF_HALF));
    pwd->h[2] = cpu_lduw_data(env, addr + (1 << DF_HALF));
    pwd->h[3] = cpu_lduw_data(env, addr + (0 << DF_HALF));
    pwd->h[4] = cpu_lduw_data(env, addr + (7 << DF_HALF));
    pwd->h[5] = cpu_lduw_data(env, addr + (6 << DF_HALF));
    pwd->h[6] = cpu_lduw_data(env, addr + (5 << DF_HALF));
    pwd->h[7] = cpu_lduw_data(env, addr + (4 << DF_HALF));
#endif
#endif
}

void helper_msa_ld_w(CPUMIPSState *env, uint32_t wd,
                     target_ulong addr)
{
    wr_t *pwd = &(env->active_fpu.fpr[wd].wr);
    MEMOP_IDX(DF_WORD)
#if !defined(CONFIG_USER_ONLY)
#if !defined(HOST_WORDS_BIGENDIAN)
    pwd->w[0] = helper_ret_ldul_mmu(env, addr + (0 << DF_WORD), oi, GETPC());
    pwd->w[1] = helper_ret_ldul_mmu(env, addr + (1 << DF_WORD), oi, GETPC());
    pwd->w[2] = helper_ret_ldul_mmu(env, addr + (2 << DF_WORD), oi, GETPC());
    pwd->w[3] = helper_ret_ldul_mmu(env, addr + (3 << DF_WORD), oi, GETPC());
#else
    pwd->w[0] = helper_ret_ldul_mmu(env, addr + (1 << DF_WORD), oi, GETPC());
    pwd->w[1] = helper_ret_ldul_mmu(env, addr + (0 << DF_WORD), oi, GETPC());
    pwd->w[2] = helper_ret_ldul_mmu(env, addr + (3 << DF_WORD), oi, GETPC());
    pwd->w[3] = helper_ret_ldul_mmu(env, addr + (2 << DF_WORD), oi, GETPC());
#endif
#else
#if !defined(HOST_WORDS_BIGENDIAN)
    pwd->w[0] = cpu_ldl_data(env, addr + (0 << DF_WORD));
    pwd->w[1] = cpu_ldl_data(env, addr + (1 << DF_WORD));
    pwd->w[2] = cpu_ldl_data(env, addr + (2 << DF_WORD));
    pwd->w[3] = cpu_ldl_data(env, addr + (3 << DF_WORD));
#else
    pwd->w[0] = cpu_ldl_data(env, addr + (1 << DF_WORD));
    pwd->w[1] = cpu_ldl_data(env, addr + (0 << DF_WORD));
    pwd->w[2] = cpu_ldl_data(env, addr + (3 << DF_WORD));
    pwd->w[3] = cpu_ldl_data(env, addr + (2 << DF_WORD));
#endif
#endif
}

void helper_msa_ld_d(CPUMIPSState *env, uint32_t wd,
                     target_ulong addr)
{
    wr_t *pwd = &(env->active_fpu.fpr[wd].wr);
    MEMOP_IDX(DF_DOUBLE)
#if !defined(CONFIG_USER_ONLY)
    pwd->d[0] = helper_ret_ldq_mmu(env, addr + (0 << DF_DOUBLE), oi, GETPC());
    pwd->d[1] = helper_ret_ldq_mmu(env, addr + (1 << DF_DOUBLE), oi, GETPC());
#else
    pwd->d[0] = cpu_ldq_data(env, addr + (0 << DF_DOUBLE));
    pwd->d[1] = cpu_ldq_data(env, addr + (1 << DF_DOUBLE));
#endif
}

#define MSA_PAGESPAN(x) \
        ((((x) & ~TARGET_PAGE_MASK) + MSA_WRLEN / 8 - 1) >= TARGET_PAGE_SIZE)

static inline void ensure_writable_pages(CPUMIPSState *env,
                                         target_ulong addr,
                                         int mmu_idx,
                                         uintptr_t retaddr)
{
    /* FIXME: Probe the actual accesses (pass and use a size) */
    if (unlikely(MSA_PAGESPAN(addr))) {
        /* first page */
        probe_write(env, addr, 0, mmu_idx, retaddr);
        /* second page */
        addr = (addr & TARGET_PAGE_MASK) + TARGET_PAGE_SIZE;
        probe_write(env, addr, 0, mmu_idx, retaddr);
    }
}

void helper_msa_st_b(CPUMIPSState *env, uint32_t wd,
                     target_ulong addr)
{
    wr_t *pwd = &(env->active_fpu.fpr[wd].wr);
    int mmu_idx = cpu_mmu_index(env, false);

    MEMOP_IDX(DF_BYTE)
    ensure_writable_pages(env, addr, mmu_idx, GETPC());
#if !defined(CONFIG_USER_ONLY)
#if !defined(HOST_WORDS_BIGENDIAN)
    helper_ret_stb_mmu(env, addr + (0  << DF_BYTE), pwd->b[0],  oi, GETPC());
    helper_ret_stb_mmu(env, addr + (1  << DF_BYTE), pwd->b[1],  oi, GETPC());
    helper_ret_stb_mmu(env, addr + (2  << DF_BYTE), pwd->b[2],  oi, GETPC());
    helper_ret_stb_mmu(env, addr + (3  << DF_BYTE), pwd->b[3],  oi, GETPC());
    helper_ret_stb_mmu(env, addr + (4  << DF_BYTE), pwd->b[4],  oi, GETPC());
    helper_ret_stb_mmu(env, addr + (5  << DF_BYTE), pwd->b[5],  oi, GETPC());
    helper_ret_stb_mmu(env, addr + (6  << DF_BYTE), pwd->b[6],  oi, GETPC());
    helper_ret_stb_mmu(env, addr + (7  << DF_BYTE), pwd->b[7],  oi, GETPC());
    helper_ret_stb_mmu(env, addr + (8  << DF_BYTE), pwd->b[8],  oi, GETPC());
    helper_ret_stb_mmu(env, addr + (9  << DF_BYTE), pwd->b[9],  oi, GETPC());
    helper_ret_stb_mmu(env, addr + (10 << DF_BYTE), pwd->b[10], oi, GETPC());
    helper_ret_stb_mmu(env, addr + (11 << DF_BYTE), pwd->b[11], oi, GETPC());
    helper_ret_stb_mmu(env, addr + (12 << DF_BYTE), pwd->b[12], oi, GETPC());
    helper_ret_stb_mmu(env, addr + (13 << DF_BYTE), pwd->b[13], oi, GETPC());
    helper_ret_stb_mmu(env, addr + (14 << DF_BYTE), pwd->b[14], oi, GETPC());
    helper_ret_stb_mmu(env, addr + (15 << DF_BYTE), pwd->b[15], oi, GETPC());
#else
    helper_ret_stb_mmu(env, addr + (7  << DF_BYTE), pwd->b[0],  oi, GETPC());
    helper_ret_stb_mmu(env, addr + (6  << DF_BYTE), pwd->b[1],  oi, GETPC());
    helper_ret_stb_mmu(env, addr + (5  << DF_BYTE), pwd->b[2],  oi, GETPC());
    helper_ret_stb_mmu(env, addr + (4  << DF_BYTE), pwd->b[3],  oi, GETPC());
    helper_ret_stb_mmu(env, addr + (3  << DF_BYTE), pwd->b[4],  oi, GETPC());
    helper_ret_stb_mmu(env, addr + (2  << DF_BYTE), pwd->b[5],  oi, GETPC());
    helper_ret_stb_mmu(env, addr + (1  << DF_BYTE), pwd->b[6],  oi, GETPC());
    helper_ret_stb_mmu(env, addr + (0  << DF_BYTE), pwd->b[7],  oi, GETPC());
    helper_ret_stb_mmu(env, addr + (15 << DF_BYTE), pwd->b[8],  oi, GETPC());
    helper_ret_stb_mmu(env, addr + (14 << DF_BYTE), pwd->b[9],  oi, GETPC());
    helper_ret_stb_mmu(env, addr + (13 << DF_BYTE), pwd->b[10], oi, GETPC());
    helper_ret_stb_mmu(env, addr + (12 << DF_BYTE), pwd->b[11], oi, GETPC());
    helper_ret_stb_mmu(env, addr + (11 << DF_BYTE), pwd->b[12], oi, GETPC());
    helper_ret_stb_mmu(env, addr + (10 << DF_BYTE), pwd->b[13], oi, GETPC());
    helper_ret_stb_mmu(env, addr + (9  << DF_BYTE), pwd->b[14], oi, GETPC());
    helper_ret_stb_mmu(env, addr + (8  << DF_BYTE), pwd->b[15], oi, GETPC());
#endif
#else
#if !defined(HOST_WORDS_BIGENDIAN)
    cpu_stb_data(env, addr + (0  << DF_BYTE), pwd->b[0]);
    cpu_stb_data(env, addr + (1  << DF_BYTE), pwd->b[1]);
    cpu_stb_data(env, addr + (2  << DF_BYTE), pwd->b[2]);
    cpu_stb_data(env, addr + (3  << DF_BYTE), pwd->b[3]);
    cpu_stb_data(env, addr + (4  << DF_BYTE), pwd->b[4]);
    cpu_stb_data(env, addr + (5  << DF_BYTE), pwd->b[5]);
    cpu_stb_data(env, addr + (6  << DF_BYTE), pwd->b[6]);
    cpu_stb_data(env, addr + (7  << DF_BYTE), pwd->b[7]);
    cpu_stb_data(env, addr + (8  << DF_BYTE), pwd->b[8]);
    cpu_stb_data(env, addr + (9  << DF_BYTE), pwd->b[9]);
    cpu_stb_data(env, addr + (10 << DF_BYTE), pwd->b[10]);
    cpu_stb_data(env, addr + (11 << DF_BYTE), pwd->b[11]);
    cpu_stb_data(env, addr + (12 << DF_BYTE), pwd->b[12]);
    cpu_stb_data(env, addr + (13 << DF_BYTE), pwd->b[13]);
    cpu_stb_data(env, addr + (14 << DF_BYTE), pwd->b[14]);
    cpu_stb_data(env, addr + (15 << DF_BYTE), pwd->b[15]);
#else
    cpu_stb_data(env, addr + (7  << DF_BYTE), pwd->b[0]);
    cpu_stb_data(env, addr + (6  << DF_BYTE), pwd->b[1]);
    cpu_stb_data(env, addr + (5  << DF_BYTE), pwd->b[2]);
    cpu_stb_data(env, addr + (4  << DF_BYTE), pwd->b[3]);
    cpu_stb_data(env, addr + (3  << DF_BYTE), pwd->b[4]);
    cpu_stb_data(env, addr + (2  << DF_BYTE), pwd->b[5]);
    cpu_stb_data(env, addr + (1  << DF_BYTE), pwd->b[6]);
    cpu_stb_data(env, addr + (0  << DF_BYTE), pwd->b[7]);
    cpu_stb_data(env, addr + (15 << DF_BYTE), pwd->b[8]);
    cpu_stb_data(env, addr + (14 << DF_BYTE), pwd->b[9]);
    cpu_stb_data(env, addr + (13 << DF_BYTE), pwd->b[10]);
    cpu_stb_data(env, addr + (12 << DF_BYTE), pwd->b[11]);
    cpu_stb_data(env, addr + (11 << DF_BYTE), pwd->b[12]);
    cpu_stb_data(env, addr + (10 << DF_BYTE), pwd->b[13]);
    cpu_stb_data(env, addr + (9  << DF_BYTE), pwd->b[14]);
    cpu_stb_data(env, addr + (8  << DF_BYTE), pwd->b[15]);
#endif
#endif
}

void helper_msa_st_h(CPUMIPSState *env, uint32_t wd,
                     target_ulong addr)
{
    wr_t *pwd = &(env->active_fpu.fpr[wd].wr);
    int mmu_idx = cpu_mmu_index(env, false);

    MEMOP_IDX(DF_HALF)
    ensure_writable_pages(env, addr, mmu_idx, GETPC());
#if !defined(CONFIG_USER_ONLY)
#if !defined(HOST_WORDS_BIGENDIAN)
    helper_ret_stw_mmu(env, addr + (0 << DF_HALF), pwd->h[0], oi, GETPC());
    helper_ret_stw_mmu(env, addr + (1 << DF_HALF), pwd->h[1], oi, GETPC());
    helper_ret_stw_mmu(env, addr + (2 << DF_HALF), pwd->h[2], oi, GETPC());
    helper_ret_stw_mmu(env, addr + (3 << DF_HALF), pwd->h[3], oi, GETPC());
    helper_ret_stw_mmu(env, addr + (4 << DF_HALF), pwd->h[4], oi, GETPC());
    helper_ret_stw_mmu(env, addr + (5 << DF_HALF), pwd->h[5], oi, GETPC());
    helper_ret_stw_mmu(env, addr + (6 << DF_HALF), pwd->h[6], oi, GETPC());
    helper_ret_stw_mmu(env, addr + (7 << DF_HALF), pwd->h[7], oi, GETPC());
#else
    helper_ret_stw_mmu(env, addr + (3 << DF_HALF), pwd->h[0], oi, GETPC());
    helper_ret_stw_mmu(env, addr + (2 << DF_HALF), pwd->h[1], oi, GETPC());
    helper_ret_stw_mmu(env, addr + (1 << DF_HALF), pwd->h[2], oi, GETPC());
    helper_ret_stw_mmu(env, addr + (0 << DF_HALF), pwd->h[3], oi, GETPC());
    helper_ret_stw_mmu(env, addr + (7 << DF_HALF), pwd->h[4], oi, GETPC());
    helper_ret_stw_mmu(env, addr + (6 << DF_HALF), pwd->h[5], oi, GETPC());
    helper_ret_stw_mmu(env, addr + (5 << DF_HALF), pwd->h[6], oi, GETPC());
    helper_ret_stw_mmu(env, addr + (4 << DF_HALF), pwd->h[7], oi, GETPC());
#endif
#else
#if !defined(HOST_WORDS_BIGENDIAN)
    cpu_stw_data(env, addr + (0 << DF_HALF), pwd->h[0]);
    cpu_stw_data(env, addr + (1 << DF_HALF), pwd->h[1]);
    cpu_stw_data(env, addr + (2 << DF_HALF), pwd->h[2]);
    cpu_stw_data(env, addr + (3 << DF_HALF), pwd->h[3]);
    cpu_stw_data(env, addr + (4 << DF_HALF), pwd->h[4]);
    cpu_stw_data(env, addr + (5 << DF_HALF), pwd->h[5]);
    cpu_stw_data(env, addr + (6 << DF_HALF), pwd->h[6]);
    cpu_stw_data(env, addr + (7 << DF_HALF), pwd->h[7]);
#else
    cpu_stw_data(env, addr + (3 << DF_HALF), pwd->h[0]);
    cpu_stw_data(env, addr + (2 << DF_HALF), pwd->h[1]);
    cpu_stw_data(env, addr + (1 << DF_HALF), pwd->h[2]);
    cpu_stw_data(env, addr + (0 << DF_HALF), pwd->h[3]);
    cpu_stw_data(env, addr + (7 << DF_HALF), pwd->h[4]);
    cpu_stw_data(env, addr + (6 << DF_HALF), pwd->h[5]);
    cpu_stw_data(env, addr + (5 << DF_HALF), pwd->h[6]);
    cpu_stw_data(env, addr + (4 << DF_HALF), pwd->h[7]);
#endif
#endif
}

void helper_msa_st_w(CPUMIPSState *env, uint32_t wd,
                     target_ulong addr)
{
    wr_t *pwd = &(env->active_fpu.fpr[wd].wr);
    int mmu_idx = cpu_mmu_index(env, false);

    MEMOP_IDX(DF_WORD)
    ensure_writable_pages(env, addr, mmu_idx, GETPC());
#if !defined(CONFIG_USER_ONLY)
#if !defined(HOST_WORDS_BIGENDIAN)
    helper_ret_stl_mmu(env, addr + (0 << DF_WORD), pwd->w[0], oi, GETPC());
    helper_ret_stl_mmu(env, addr + (1 << DF_WORD), pwd->w[1], oi, GETPC());
    helper_ret_stl_mmu(env, addr + (2 << DF_WORD), pwd->w[2], oi, GETPC());
    helper_ret_stl_mmu(env, addr + (3 << DF_WORD), pwd->w[3], oi, GETPC());
#else
    helper_ret_stl_mmu(env, addr + (1 << DF_WORD), pwd->w[0], oi, GETPC());
    helper_ret_stl_mmu(env, addr + (0 << DF_WORD), pwd->w[1], oi, GETPC());
    helper_ret_stl_mmu(env, addr + (3 << DF_WORD), pwd->w[2], oi, GETPC());
    helper_ret_stl_mmu(env, addr + (2 << DF_WORD), pwd->w[3], oi, GETPC());
#endif
#else
#if !defined(HOST_WORDS_BIGENDIAN)
    cpu_stl_data(env, addr + (0 << DF_WORD), pwd->w[0]);
    cpu_stl_data(env, addr + (1 << DF_WORD), pwd->w[1]);
    cpu_stl_data(env, addr + (2 << DF_WORD), pwd->w[2]);
    cpu_stl_data(env, addr + (3 << DF_WORD), pwd->w[3]);
#else
    cpu_stl_data(env, addr + (1 << DF_WORD), pwd->w[0]);
    cpu_stl_data(env, addr + (0 << DF_WORD), pwd->w[1]);
    cpu_stl_data(env, addr + (3 << DF_WORD), pwd->w[2]);
    cpu_stl_data(env, addr + (2 << DF_WORD), pwd->w[3]);
#endif
#endif
}

void helper_msa_st_d(CPUMIPSState *env, uint32_t wd,
                     target_ulong addr)
{
    wr_t *pwd = &(env->active_fpu.fpr[wd].wr);
    int mmu_idx = cpu_mmu_index(env, false);

    MEMOP_IDX(DF_DOUBLE)
    ensure_writable_pages(env, addr, mmu_idx, GETPC());
#if !defined(CONFIG_USER_ONLY)
    helper_ret_stq_mmu(env, addr + (0 << DF_DOUBLE), pwd->d[0], oi, GETPC());
    helper_ret_stq_mmu(env, addr + (1 << DF_DOUBLE), pwd->d[1], oi, GETPC());
#else
    cpu_stq_data(env, addr + (0 << DF_DOUBLE), pwd->d[0]);
    cpu_stq_data(env, addr + (1 << DF_DOUBLE), pwd->d[1]);
#endif
}

void helper_cache(CPUMIPSState *env, target_ulong addr, uint32_t op)
{
#ifndef CONFIG_USER_ONLY
    target_ulong index = addr & 0x1fffffff;
    if (op == 9) {
        /* Index Store Tag */
        memory_region_dispatch_write(env->itc_tag, index, env->CP0_TagLo,
                                     MO_64, MEMTXATTRS_UNSPECIFIED);
    } else if (op == 5) {
        /* Index Load Tag */
        memory_region_dispatch_read(env->itc_tag, index, &env->CP0_TagLo,
                                    MO_64, MEMTXATTRS_UNSPECIFIED);
    }
#endif
}

/* Reduce the length so that addr + len doesn't cross a page boundary.  */
static inline target_ulong adj_len_to_page(target_ulong len, target_ulong addr)
{
#ifndef CONFIG_USER_ONLY
    target_ulong low_bits = (addr & ~TARGET_PAGE_MASK);
    if (low_bits + len - 1 >= TARGET_PAGE_SIZE) {
        return TARGET_PAGE_SIZE - low_bits;
    }
#endif
    return len;
}


#define MAGIC_LIBCALL_HELPER_CONTINUATION_FLAG UINT64_C(0xbadc0de)
#define MIPS_REGNUM_V0 2
#define MIPS_REGNUM_V1 3
#define MIPS_REGNUM_A0 4
#define MIPS_REGNUM_A1 5
#define MIPS_REGNUM_A2 6
#define MIPS_REGNUM_A3 7

#ifdef CONFIG_DEBUG_TCG
#define MAGIC_MEMSET_STATS 1
#else
#define MAGIC_MEMSET_STATS 0
#endif

#if MAGIC_MEMSET_STATS != 0
static bool memset_stats_dump_registered = false;

struct nop_stats {
    uint64_t kernel_mode_bytes;
    uint64_t kernel_mode_count;
    uint64_t user_mode_bytes;
    uint64_t user_mode_count;
};

static struct nop_stats magic_memset_zero_bytes;
static struct nop_stats magic_memset_nonzero_bytes;

static struct nop_stats magic_memcpy_bytes;
static struct nop_stats magic_memmove_bytes;
static struct nop_stats magic_bcopy_bytes;

static struct nop_stats magic_memmove_slowpath;

static inline void print_nop_stats(const char* msg, struct nop_stats* stats) {
    warn_report("%s in kernel mode: %" PRId64 " (%f MB) in %" PRId64 " calls\r", msg,
                stats->kernel_mode_bytes, stats->kernel_mode_bytes / (1024.0 * 1024.0), stats->kernel_mode_count);
    warn_report("%s in user   mode: %" PRId64 " (%f MB) in %" PRId64 " calls\r", msg,
                stats->user_mode_bytes, stats->user_mode_bytes / (1024.0 * 1024.0), stats->user_mode_count);
}

static void dump_memset_stats_on_exit(void) {
    print_nop_stats("memset (zero)    with magic nop", &magic_memset_zero_bytes);
    print_nop_stats("memset (nonzero) with magic nop", &magic_memset_nonzero_bytes);
    print_nop_stats("memcpy with magic nop", &magic_memcpy_bytes);
    print_nop_stats("memmove with magic nop", &magic_memmove_bytes);
    print_nop_stats("bcopy with magic nop", &magic_bcopy_bytes);
    print_nop_stats("memmove/memcpy/bcopy slowpath", &magic_memmove_slowpath);
}

static inline void collect_magic_nop_stats(CPUMIPSState *env, struct nop_stats* stats, target_ulong bytes) {
    if (!memset_stats_dump_registered) {
        // TODO: move this to CPU_init
        atexit(dump_memset_stats_on_exit);
        memset_stats_dump_registered = true;
    }
    if (in_kernel_mode(env)) {
        stats->kernel_mode_bytes += bytes;
        stats->kernel_mode_count++;
    } else {
        stats->user_mode_bytes += bytes;
        stats->user_mode_count++;
    }
}
#else
#define collect_magic_nop_stats(env, stats, bytes)
#endif


static inline void
store_byte_and_clear_tag(CPUMIPSState *env, target_ulong vaddr, uint8_t val,
                         TCGMemOpIdx oi, uintptr_t retaddr)
{
    helper_ret_stb_mmu(env, vaddr, val, oi, retaddr);
#ifdef TARGET_CHERI
    // If we returned (i.e. write was successful) we also need to invalidate the
    // tags bit to ensure we are consistent with sb
    cheri_tag_invalidate(env, vaddr, 1, retaddr);
#endif
}

static inline void
store_u32_and_clear_tag(CPUMIPSState *env, target_ulong vaddr, uint32_t val,
                         TCGMemOpIdx oi, uintptr_t retaddr)
{
    helper_ret_stw_mmu(env, vaddr, val, oi, retaddr);
#ifdef TARGET_CHERI
    // If we returned (i.e. write was successful) we also need to invalidate the
    // tags bit to ensure we are consistent with sb
    cheri_tag_invalidate(env, vaddr, 4, retaddr);
#endif
}

#ifdef TARGET_CHERI
#define CHECK_AND_ADD_DDC(env, perms, ptr, len, retpc) check_ddc(env, perms, ptr, len, /*instavail=*/true, retpc);
#else
#define CHECK_AND_ADD_DDC(env, perms, ptr, len, retpc) ptr
#endif

static bool do_magic_memmove(CPUMIPSState *env, uint64_t ra, int dest_regnum, int src_regnum)
{
    tcg_debug_assert(dest_regnum != src_regnum);
    const target_ulong original_dest_ddc_offset = env->active_tc.gpr[dest_regnum]; // $a0 = dest
    const target_ulong original_src_ddc_offset = env->active_tc.gpr[src_regnum];  // $a1 = src
    const target_ulong original_len = env->active_tc.gpr[MIPS_REGNUM_A2];  // $a2 = len
    int mmu_idx = cpu_mmu_index(env, false);
    TCGMemOpIdx oi = make_memop_idx(MO_UB, mmu_idx);
    target_ulong len = original_len;
    target_ulong already_written = 0;
    const bool is_continuation = (env->active_tc.gpr[MIPS_REGNUM_V1] >> 32) == MAGIC_LIBCALL_HELPER_CONTINUATION_FLAG;
    if (is_continuation) {
        // This is a partial write -> $a0 is the original dest argument.
        // The already written bytes (from the partial write) was stored in $v0 by the previous call
        already_written = env->active_tc.gpr[MIPS_REGNUM_V0];
        tcg_debug_assert(already_written < len);
        len -= already_written; // update the remaining length
#if 0
        fprintf(stderr, "--- %s: Got continuation for 0x" TARGET_FMT_lx " byte access at 0x" TARGET_FMT_plx
                        " -- current dest = 0x" TARGET_FMT_plx " -- current len = 0x" TARGET_FMT_lx "\r\n",
                        __func__, original_len, original_dest, dest, len);
#endif
    } else {
        // Not a partial write -> $v0 should be zero otherwise this is a usage error!
        if (env->active_tc.gpr[MIPS_REGNUM_V0] != 0) {
            error_report("ERROR: Attempted to call memset library function "
                          "with non-zero value in $v0 (0x" TARGET_FMT_lx
                          ") and continuation flag not set in $v1 (0x" TARGET_FMT_lx
                          ")!\n", env->active_tc.gpr[MIPS_REGNUM_V0], env->active_tc.gpr[MIPS_REGNUM_V1]);
            do_raise_exception(env, EXCP_RI, GETPC());
        }
    }
    const bool log_instr = qemu_loglevel_mask(CPU_LOG_INSTR | CPU_LOG_CVTRACE);
    if (len == 0) {
        goto success; // nothing to do
    }
    if (original_src_ddc_offset == original_dest_ddc_offset) {
        already_written = original_len;
        goto success; // nothing to do
    }
    // Check capability bounds for the whole copy
    // If it is going to fail we don't bother doing a partial copy!
    const target_ulong original_src = CHECK_AND_ADD_DDC(env, CAP_PERM_LOAD, original_src_ddc_offset, original_len, ra);
    const target_ulong original_dest = CHECK_AND_ADD_DDC(env, CAP_PERM_STORE, original_dest_ddc_offset, original_len, ra);

    // Mark this as a continuation in $v1 (so that we continue sensibly if we get a tlb miss and longjump out)
    env->active_tc.gpr[MIPS_REGNUM_V1] = (MAGIC_LIBCALL_HELPER_CONTINUATION_FLAG << 32) | env->active_tc.gpr[3];

    const target_ulong dest_past_end = original_dest + original_len;
    const target_ulong src_past_end = original_src + original_len;
#if 0 // FIXME: for some reason this causes errors
    const bool dest_same_page = (original_dest & TARGET_PAGE_MASK) == ((dest_past_end - 1) & TARGET_PAGE_MASK);
    const bool src_same_page = (original_dest & TARGET_PAGE_MASK) == ((dest_past_end - 1) & TARGET_PAGE_MASK);
    // If neither src nor dest buffer cross a page boundary we can just do an address_space_read+write
    // Fast case: less than a page and neither of the buffers crosses a page boundary
    CPUState *cs = env_cpu(env);
    if (dest_same_page && src_same_page) {
        tcg_debug_assert(already_written == 0);
        tcg_debug_assert(len <= TARGET_PAGE_SIZE);
        // The translation operation might trap and longjump out!
        hwaddr src_paddr = do_translate_address(env, original_src, MMU_DATA_LOAD, ra);
        hwaddr dest_paddr = do_translate_address(env, original_dest, MMU_DATA_STORE, ra);
#ifdef TARGET_CHERI
        if (dest_paddr <= env->lladdr && dest_paddr + len > env->lladdr) {
            // reset the linked flag if we touch the address with this write
            env->linkedflag = 0;
        }
#endif
        // Do a single load+store to update the MMU flags
        // uint8_t first_value = helper_ret_ldub_mmu(env, original_src, oi, ra);
        // Note: address_space_write will also clear the tag bits!
        MemTxResult result = MEMTX_ERROR;
        uint8_t buffer[TARGET_PAGE_SIZE];
        result = address_space_read(cs->as, src_paddr, MEMTXATTRS_UNSPECIFIED, buffer, len);
        if (result != MEMTX_OK) {
            warn_report("magic memmove: error reading %d bytes from paddr %"HWADDR_PRIx
                        ". Unmapped memory? Error code was %d\r", (int)len, src_paddr, result);
            // same ignored error would happen with normal loads/stores -> just continue
        }
        fprintf(stderr, "Used fast path to read %d bytes\r\n", (int)len);
        // do_hexdump(stderr, buffer, len, original_src);
        // fprintf(stderr, "\r");
        // also write one byte to the target buffer to ensure that the flags are updated
        // store_byte_and_clear_tag(env, original_dest, first_value, oi, ra); // might trap
        result = address_space_write(cs->as, dest_paddr, MEMTXATTRS_UNSPECIFIED, buffer, len);
        if (unlikely(log_instr)) {
            for (int i = 0; i < len; i++) {
                helper_dump_load(env, OPC_LBU, original_src + i, buffer[i]);
                dump_store(env, OPC_SB, original_dest + i, buffer[i]);
            }
        }
        if (result != MEMTX_OK) {
            warn_report("magic memmove: error writing %d bytes to paddr %"HWADDR_PRIx
                        ". Unmapped memory? Error code was %d\r", (int)len, dest_paddr, result);
            // same ignored error would happen with normal loads/stores -> just continue
        }
        already_written += len;
        env->active_tc.gpr[MIPS_REGNUM_V0] = already_written;
        goto success;
    }
#endif

    const bool has_overlap = MAX(original_dest, original_src) >= MAX(dest_past_end, src_past_end);
    if (has_overlap) {
        warn_report("Found multipage magic memmove with overlap: dst=" TARGET_FMT_plx " src=" TARGET_FMT_plx
                    " len=0x" TARGET_FMT_lx "\r", original_dest, original_src, original_len);
        // slow path: byte copies
    }

    const bool copy_backwards = original_src < original_dest;
    if (copy_backwards) {
        target_ulong current_dest_cursor = original_dest + len - 1;
        target_ulong current_src_cursor = original_src + len - 1;
        /* Slow path (probably attempt to do this to an I/O device or
         * similar, or clearing of a block of code we have translations
         * cached for). Just do a series of byte writes as the architecture
         * demands. It's not worth trying to use a cpu_physical_memory_map(),
         * memset(), unmap() sequence here because:
         *  + we'd need to account for the blocksize being larger than a page
         *  + the direct-RAM access case is almost always going to be dealt
         *    with in the fastpath code above, so there's no speed benefit
         *  + we would have to deal with the map returning NULL because the
         *    bounce buffer was in use
         */
        tcg_debug_assert(original_len - already_written == len);
        collect_magic_nop_stats(env, &magic_memmove_slowpath, len);
        while (already_written < original_len) {
            uint8_t value = helper_ret_ldub_mmu(env, current_src_cursor, oi, ra);
            if (unlikely(log_instr)) {
                helper_dump_load(env, OPC_LBU, current_src_cursor, value);
            }
            store_byte_and_clear_tag(env, current_dest_cursor, value, oi, ra); // might trap
            if (unlikely(log_instr)) {
                dump_store(env, OPC_SB, current_dest_cursor, value);
            }
            current_dest_cursor--;
            current_src_cursor--;
            already_written++;
            env->active_tc.gpr[MIPS_REGNUM_V0] = already_written;
        }
    } else {
        // copy forwards
        target_ulong current_dest_cursor = original_dest + already_written;
        target_ulong current_src_cursor = original_src + already_written;
        /* Slow path (probably attempt to do this to an I/O device or
         * similar, or clearing of a block of code we have translations
         * cached for). Just do a series of byte writes as the architecture
         * demands. It's not worth trying to use a cpu_physical_memory_map(),
         * memset(), unmap() sequence here because:
         *  + we'd need to account for the blocksize being larger than a page
         *  + the direct-RAM access case is almost always going to be dealt
         *    with in the fastpath code above, so there's no speed benefit
         *  + we would have to deal with the map returning NULL because the
         *    bounce buffer was in use
         */
        tcg_debug_assert(original_len - already_written == len);
        collect_magic_nop_stats(env, &magic_memmove_slowpath, len);
        while (already_written < original_len) {
            uint8_t value = helper_ret_ldub_mmu(env, current_src_cursor, oi, ra);
            if (unlikely(log_instr)) {
                helper_dump_load(env, OPC_LBU, current_src_cursor, value);
            }
            store_byte_and_clear_tag(env, current_dest_cursor, value, oi, ra); // might trap
            if (unlikely(log_instr)) {
                dump_store(env, OPC_SB, current_dest_cursor, value);
            }
            current_dest_cursor++;
            current_src_cursor++;
            already_written++;
            env->active_tc.gpr[MIPS_REGNUM_V0] = already_written;
        }
    }
success:
    if (unlikely(already_written != original_len)) {
        error_report("ERROR: %s: failed to memmove all bytes to " TARGET_FMT_plx " (" TARGET_FMT_plx " with $ddc added).\r\n"
                     "Remainig len = " TARGET_FMT_plx ", full len = " TARGET_FMT_plx ".\r\n"
                     "Source address = " TARGET_FMT_plx " (" TARGET_FMT_plx " with $ddc added)\r\n",
                     __func__, original_dest_ddc_offset, original_dest, len, original_len, original_src_ddc_offset, original_src);
        error_report("$a0: " TARGET_FMT_plx "\r\n", env->active_tc.gpr[MIPS_REGNUM_A0]);
        error_report("$a1: " TARGET_FMT_plx "\r\n", env->active_tc.gpr[MIPS_REGNUM_A1]);
        error_report("$a2: " TARGET_FMT_plx "\r\n", env->active_tc.gpr[MIPS_REGNUM_A2]);
        error_report("$v0: " TARGET_FMT_plx "\r\n", env->active_tc.gpr[MIPS_REGNUM_V0]);
        error_report("$v1: " TARGET_FMT_plx "\r\n", env->active_tc.gpr[MIPS_REGNUM_V1]);
        abort();
    }
    env->active_tc.gpr[MIPS_REGNUM_V0] = original_dest_ddc_offset; // return value of memcpy is the dest argument
    return true;
}

static uint8_t ZEROARRAY[TARGET_PAGE_SIZE];

static void do_memset_pattern_hostaddr(void* hostaddr, uint64_t value, uint64_t nitems, unsigned pattern_length, uint64_t ra) {
    if (pattern_length == 1) {
        memset(hostaddr, value, nitems);
    } else if (pattern_length == 4) {
        uint32_t* ptr = hostaddr;
        uint32_t target_value = tswap32((uint32_t)value);
        for (target_ulong i = 0; i < nitems; i++) {
            *ptr = target_value;
            ptr++;
        }
    } else {
        assert(false && "unsupported memset pattern length");
    }
}

static bool do_magic_memset(CPUMIPSState *env, uint64_t ra, uint pattern_length)
{
    // TODO: just use address_space_write?

    // See target/s390x/mem_helper.c and arm/helper.c HELPER(dc_zva)
    int mmu_idx = cpu_mmu_index(env, false);
    TCGMemOpIdx oi = make_memop_idx(MO_UB, mmu_idx);

    const target_ulong original_dest_ddc_offset = env->active_tc.gpr[MIPS_REGNUM_A0];      // $a0 = dest
    uint64_t value = env->active_tc.gpr[MIPS_REGNUM_A1]; // $a1 = c
    const target_ulong original_len_nitems = env->active_tc.gpr[MIPS_REGNUM_A2];       // $a2 = len
    const target_ulong original_len_bytes = original_len_nitems * pattern_length;
    target_ulong dest = original_dest_ddc_offset;
    target_ulong len_nitems = original_len_nitems;
    const bool is_continuation = (env->active_tc.gpr[MIPS_REGNUM_V1] >> 32) == MAGIC_LIBCALL_HELPER_CONTINUATION_FLAG;
    if (is_continuation) {
        // This is a partial write -> $a0 is the original dest argument.
        // The updated dest (after the partial write) was stored in $v0 by the previous call
        dest = env->active_tc.gpr[MIPS_REGNUM_V0];
        if (dest < original_dest_ddc_offset || dest >= original_dest_ddc_offset + original_len_bytes) {
            error_report("ERROR: Attempted to call memset library function "
                         "with invalid dest in $v0 (0x" TARGET_FMT_lx
                         ") and continuation flag set. orig dest = 0x" TARGET_FMT_lx
                         " and orig bytes = 0x" TARGET_FMT_lx "!\n",
                         env->active_tc.gpr[MIPS_REGNUM_V0], env->active_tc.gpr[MIPS_REGNUM_A0],
                         env->active_tc.gpr[MIPS_REGNUM_A2]);
            do_raise_exception(env, EXCP_RI, ra);
        }
        target_ulong already_written = dest - original_dest_ddc_offset;
        len_nitems -= already_written / pattern_length; // update the remaining length
        assert((already_written % pattern_length) == 0);
#if 0
        fprintf(stderr, "--- %s: Got continuation for 0x" TARGET_FMT_lx " byte access at 0x" TARGET_FMT_plx
                        " -- current dest = 0x" TARGET_FMT_plx " -- current len = 0x" TARGET_FMT_lx "\r\n",
                        __func__, original_len, original_dest, dest, len_nitems);
#endif
    } else {
        // Not a partial write -> $v0 should be zero otherwise this is a usage error!
        if (env->active_tc.gpr[MIPS_REGNUM_V0] != 0) {
            error_report("ERROR: Attempted to call memset library function "
                         "with non-zero value in $v0 (0x" TARGET_FMT_lx
                         ") and continuation flag not set in $v1 (0x" TARGET_FMT_lx
                         ")!\n", env->active_tc.gpr[MIPS_REGNUM_V0], env->active_tc.gpr[MIPS_REGNUM_V1]);
            do_raise_exception(env, EXCP_RI, ra);
        }
    }
    dest = CHECK_AND_ADD_DDC(env, CAP_PERM_STORE, dest, len_nitems * pattern_length, ra);
    const target_ulong original_dest = CHECK_AND_ADD_DDC(env, CAP_PERM_STORE, original_dest_ddc_offset, original_len_nitems, ra);

    tcg_debug_assert(dest + (len_nitems * pattern_length) == original_dest + original_len_bytes && "continuation broken?");
    const bool log_instr = qemu_loglevel_mask(CPU_LOG_INSTR | CPU_LOG_CVTRACE);
    if (len_nitems == 0) {
        goto success; // nothing to do
    }

    CPUState *cs = env_cpu(env);

    while (len_nitems > 0) {
        const target_ulong total_len_nbytes = len_nitems * pattern_length;
        assert(dest + total_len_nbytes == original_dest + original_len_bytes && "continuation broken?");
        // probing for write access:
        // fprintf(stderr, "Probing for write access at " TARGET_FMT_plx "\r\n", dest);
        // fflush(stderr);
        // update $v0 to point to the updated dest in case probe_write_access takes a tlb fault:
        env->active_tc.gpr[MIPS_REGNUM_V0] = dest;
        // and mark this as a continuation in $v1 (so that we continue sensibly after the tlb miss was handled)
        env->active_tc.gpr[MIPS_REGNUM_V1] = (MAGIC_LIBCALL_HELPER_CONTINUATION_FLAG << 32) | env->active_tc.gpr[3];
        // If the host address is not in the tlb after the second write we are writing
        // to something strange so just fall back to the slowpath
        target_ulong l_adj_bytes = adj_len_to_page(total_len_nbytes, dest);
        target_ulong l_adj_nitems = l_adj_bytes;
        if (unlikely(pattern_length != 1)) {
            l_adj_nitems = l_adj_bytes / pattern_length;
        }
        tcg_debug_assert(l_adj_nitems != 0);
        tcg_debug_assert(((dest + l_adj_bytes - 1) & TARGET_PAGE_MASK) == (dest & TARGET_PAGE_MASK) && "should not cross a page boundary!");
        void* hostaddr = NULL;
#if 0
        for (int try = 0; try < 2; try++) {
            hostaddr = tlb_vaddr_to_host(env, dest, 1, mmu_idx);
            if (hostaddr)
                break;
            /* OK, try a store and see if we can populate the tlb. This
             * might cause an exception if the memory isn't writable,
             * in which case we will longjmp out of here. We must for
             * this purpose use the actual register value passed to us
             * so that we get the fault address right.
             */
            store_byte_and_clear_tag(env, dest, 0xff, oi, ra);
            if (unlikely(log_instr)) {
                dump_store(env, OPC_SB, dest, 0xff);
            }
            // This should definitely fill the host TLB. If not we are probably writing to I/O memory
            // FIXME: tlb_vaddr_to_host() also returns null if the notdirty flag is set (not sure if that's a bug
            probe_write(env, dest, 1, mmu_idx, ra);
        }
#endif
        if (hostaddr) {
            /* If it's all in the TLB it's fair game for just writing to;
             * we know we don't need to update dirty status, etc.
             */
            tcg_debug_assert(dest + total_len_nbytes == original_dest + original_len_bytes && "continuation broken?");
            // Do one store byte to update MMU flags (not sure this is necessary)
            store_byte_and_clear_tag(env, dest, value, oi, ra);
            do_memset_pattern_hostaddr(hostaddr, value, l_adj_nitems, pattern_length, ra);
#ifdef TARGET_CHERI
            // We also need to invalidate the tags bits written by the memset
            // qemu_ram_addr_from_host is faster than using the v2r routines in cheri_tag_invalidate
            ram_addr_t ram_addr = qemu_ram_addr_from_host(hostaddr);
            if (ram_addr != RAM_ADDR_INVALID) {
                cheri_tag_phys_invalidate(ram_addr, l_adj_bytes);
            } else {
                cheri_tag_invalidate(env, dest, l_adj_bytes, ra);
            }
#endif
            if (unlikely(log_instr)) {
                // TODO: dump as a single big block?
                for (target_ulong i = 0; i < l_adj_nitems; i++) {
                    if (pattern_length == 1)
                        dump_store(env, OPC_SB, dest + i, value);
                    else if (pattern_length == 4)
                        dump_store(env, OPC_SW, dest + (i * pattern_length), value);
                    else
                        assert(false && "invalid pattern length");
                }
                qemu_log_mask(CPU_LOG_INSTR, "%s: Set " TARGET_FMT_ld
                    " %d-byte items to 0x%" PRIx64 " at 0x" TARGET_FMT_plx "\n",
                    __func__, l_adj_nitems, pattern_length, value, dest);
            }
            // fprintf(stderr, "%s: Set " TARGET_FMT_ld " bytes to 0x%x at 0x" TARGET_FMT_plx "/%p\r\n", __func__, l_adj, value, dest, hostaddr);
            dest += l_adj_bytes;
            len_nitems -= l_adj_nitems;
        } else {
            // First try address_space_write and if that fails fall back to bytewise setting
            hwaddr paddr = do_translate_address(env, dest, MMU_DATA_STORE, ra);
#ifdef TARGET_CHERI
            if (paddr <= env->lladdr && paddr + l_adj_bytes > env->lladdr) {
                // reset the linked flag if we touch the address with this write
                env->linkedflag = 0;
            }
#endif
            // Note: address_space_write will also clear the tag bits!
            MemTxResult result = MEMTX_ERROR;
            if (value == 0) {
                 result = address_space_write(cs->as, paddr, MEMTXATTRS_UNSPECIFIED, ZEROARRAY, l_adj_bytes);
            } else {
                // create a buffer filled with the correct value and use that for the write
                uint8_t setbuffer[TARGET_PAGE_SIZE];
                tcg_debug_assert(l_adj_bytes <= sizeof(setbuffer));
                do_memset_pattern_hostaddr(setbuffer, value, l_adj_nitems, pattern_length, ra);
                result = address_space_write(cs->as, paddr, MEMTXATTRS_UNSPECIFIED, setbuffer, l_adj_bytes);
            }
            if (result == MEMTX_OK) {
                dest += l_adj_bytes;
                len_nitems -= l_adj_nitems;
                if (unlikely(log_instr)) {
                    // TODO: dump as a single big block?
                    for (target_ulong i = 0; i < l_adj_nitems; i++) {
                        if (pattern_length == 1)
                            dump_store(env, OPC_SB, dest + i, value);
                        else if (pattern_length == 4)
                            dump_store(env, OPC_SW, dest + (i * pattern_length), value);
                        else
                            assert(false && "invalid pattern length");
                    }
                    qemu_log_mask(CPU_LOG_INSTR, "%s: Set " TARGET_FMT_ld
                        " %d-byte items to 0x%" PRIx64 " at 0x" TARGET_FMT_plx "\n",
                        __func__, l_adj_nitems, pattern_length, value, dest);
                }
                continue; // try again with next page
            } else {
                warn_report("address_space_write failed with error %d for %"HWADDR_PRIx "\r", result, paddr);
                // fall back to bytewise copy slow path
            }
            /* Slow path (probably attempt to do this to an I/O device or
             * similar, or clearing of a block of code we have translations
             * cached for). Just do a series of byte writes as the architecture
             * demands. It's not worth trying to use a cpu_physical_memory_map(),
             * memset(), unmap() sequence here because:
             *  + we'd need to account for the blocksize being larger than a page
             *  + the direct-RAM access case is almost always going to be dealt
             *    with in the fastpath code above, so there's no speed benefit
             *  + we would have to deal with the map returning NULL because the
             *    bounce buffer was in use
             */
            warn_report("%s: Falling back to memset slowpath for address "
                        TARGET_FMT_plx " (phys addr=%" HWADDR_PRIx", len_nitems=0x"
                        TARGET_FMT_lx ")! I/O memory or QEMU TLB bug?\r",
                        __func__, dest, mips_cpu_get_phys_page_debug(env_cpu(env), dest), len_nitems);
            target_ulong end = original_dest + original_len_bytes;
            tcg_debug_assert(((end - dest) % pattern_length) == 0);
            // in case we fault mark this as a continuation in $v1 (so that we continue sensibly after the tlb miss was handled)
            env->active_tc.gpr[MIPS_REGNUM_V1] = (MAGIC_LIBCALL_HELPER_CONTINUATION_FLAG << 32) | env->active_tc.gpr[MIPS_REGNUM_V1];
            while (dest < end) {
                tcg_debug_assert(dest + (len_nitems * pattern_length) == original_dest + original_len_bytes && "continuation broken?");
                // update $v0 to point to the updated dest in case probe_write_access takes a tlb fault:
                env->active_tc.gpr[MIPS_REGNUM_V0] = dest;
                if (pattern_length == 1) {
                    store_byte_and_clear_tag(env, dest, value, oi, ra); // might trap
                } else if (pattern_length == 4) {
                    store_u32_and_clear_tag(env, dest, value, oi, ra); // might trap
                } else {
                    assert(false && "invalid pattern length");
                }
                if (unlikely(log_instr)) {
                    if (pattern_length == 1)
                        dump_store(env, OPC_SB, dest, value);
                    else if (pattern_length == 4)
                        dump_store(env, OPC_SW, dest, value);
                    else
                        assert(false && "invalid pattern length");
                    dump_store(env, OPC_SB, dest, value);
                }
                dest += pattern_length;
                len_nitems--;
            }
        }
    }
    tcg_debug_assert(len_nitems == 0);
success:
    env->active_tc.gpr[MIPS_REGNUM_V0] = original_dest_ddc_offset; // return value of memset is the src argument
    // also update a0 and a2 to match what the kernel memset does (a0 -> buf end, a2 -> 0):
    env->active_tc.gpr[MIPS_REGNUM_A0] = dest;
    env->active_tc.gpr[MIPS_REGNUM_A2] = len_nitems;
#if MAGIC_MEMSET_STATS != 0
    collect_magic_nop_stats(env, value == 0 ? &magic_memset_zero_bytes : &magic_memset_nonzero_bytes, original_len_bytes);
#endif
    return true;
}

#define MAGIC_HELPER_DONE_FLAG 0xDEC0DED

enum {
    MAGIC_NOP_MEMSET = 1,
    MAGIC_NOP_MEMSET_C = 2,
    MAGIC_NOP_MEMCPY = 3,
    MAGIC_NOP_MEMCPY_C = 4,
    MAGIC_NOP_MEMMOVE = 5,
    MAGIC_NOP_MEMMOVE_C = 6,
    MAGIC_NOP_BCOPY = 7,
    MAGIC_NOP_U32_MEMSET = 8,
};



// Magic library function calls:
void helper_magic_library_function(CPUMIPSState *env, target_ulong which)
{
    qemu_log_mask(CPU_LOG_INSTR, "--- Calling magic library function 0x" TARGET_FMT_lx "\n", which);
    // High bits can be used by function to indicate continuation after TLB miss
    switch (which & UINT32_MAX) {
    case MAGIC_NOP_MEMSET:
        if (!do_magic_memset(env, GETPC(), /*pattern_size=*/1))
            return;
        // otherwise update $v1 to indicate success
        break;

    case MAGIC_NOP_U32_MEMSET:
        if (!do_magic_memset(env, GETPC(), /*pattern_size=*/4))
            return;
        // otherwise update $v1 to indicate success
        break;

    case MAGIC_NOP_MEMCPY:
        if (!do_magic_memmove(env, GETPC(), MIPS_REGNUM_A0, MIPS_REGNUM_A1))
            goto error;
        collect_magic_nop_stats(env, &magic_memcpy_bytes, env->active_tc.gpr[MIPS_REGNUM_A2]);
        break;

    case MAGIC_NOP_MEMMOVE:
        if (!do_magic_memmove(env, GETPC(), MIPS_REGNUM_A0, MIPS_REGNUM_A1))
            goto error;
        collect_magic_nop_stats(env, &magic_memmove_bytes, env->active_tc.gpr[MIPS_REGNUM_A2]);
        break;

    case MAGIC_NOP_BCOPY: // src + dest arguments swapped
        if (!do_magic_memmove(env, GETPC(), MIPS_REGNUM_A1, MIPS_REGNUM_A0))
            goto error;
        collect_magic_nop_stats(env, &magic_bcopy_bytes, env->active_tc.gpr[MIPS_REGNUM_A2]);
        break;

    case 0xf0:
    case 0xf1:
    {
        uint8_t buffer[TARGET_PAGE_SIZE];
        // to match memset/memcpy calling convention (use a0 and a2)
        target_ulong src = env->active_tc.gpr[MIPS_REGNUM_A0];
        target_ulong real_len = env->active_tc.gpr[MIPS_REGNUM_A2];
        fprintf(stderr, "--- Memory dump at %s(%s): " TARGET_FMT_lu " bytes at " TARGET_FMT_plx "\r\n",
                lookup_symbol(env->active_tc.PC), ((which & UINT32_MAX) == 0xf0 ? "entry" : "exit"), real_len, src);
        while (real_len > 0) {
            target_ulong len = adj_len_to_page(real_len, src);
            real_len -= len;
            if (len != env->active_tc.gpr[MIPS_REGNUM_A2]) {
                fprintf(stderr, "--- partial dump at %s(%s): " TARGET_FMT_lu " bytes at " TARGET_FMT_plx "\r\n",
                        lookup_symbol(env->active_tc.PC), ((which & UINT32_MAX) == 0xf0 ? "entry" : "exit"), len, src);
            }
            if (cpu_memory_rw_debug(env_cpu(env), src, buffer, len, false) == 0) {
                bool have_nonzero = false;
                for (int i = 0; i < len; i++)
                    if (buffer[i] != 0)
                        have_nonzero = true;
                if (have_nonzero)
                    do_hexdump(stderr, buffer, len, src);
                else
                    fprintf(stderr, "   -- all zeroes\r\n");
            } else {
                fprintf(stderr, "--- Memory dump at %s(%s): Could not fetch" TARGET_FMT_lu " bytes at " TARGET_FMT_plx "\r\n",
                        lookup_symbol(env->active_tc.PC), ((which & UINT32_MAX) == 0xf0 ? "entry" : "exit"), len, src);
            }
        }
    }
    case 0xfe:
    case 0xff:
        // dump argument and return registers:
        warn_report("%s(%s): argument+return registers: \r\n"
                    "\tv0 = 0x" TARGET_FMT_lx "\tv1 = 0x" TARGET_FMT_lx "\r\n"
                    "\ta0 = 0x" TARGET_FMT_lx "\ta1 = 0x" TARGET_FMT_lx "\r\n"
                    "\ta2 = 0x" TARGET_FMT_lx "\ta3 = 0x" TARGET_FMT_lx "\r\n",
                    lookup_symbol(env->active_tc.PC), ((which & UINT32_MAX) == 0xfe ? "entry" : "exit"),
                    env->active_tc.gpr[2], env->active_tc.gpr[3],
                    env->active_tc.gpr[4], env->active_tc.gpr[5],
                    env->active_tc.gpr[6], env->active_tc.gpr[7]);
        break;
    case MAGIC_HELPER_DONE_FLAG:
        qemu_log_mask(CPU_LOG_INSTR, "ERROR: Attempted to call library function "
                                     "with success flag set in $v1!\n");
        do_raise_exception(env, EXCP_RI, GETPC());
    default:
        qemu_log_mask(CPU_LOG_INSTR, "ERROR: Attempted to call invalid library function "
                          TARGET_FMT_lx "\n", which);
        return;
    }
    // Indicate success by setting $v1 to 0xaffe
    env->active_tc.gpr[MIPS_REGNUM_V1] = MAGIC_HELPER_DONE_FLAG;
    return;
error:
    warn_report("%s: magic nop %d failed: \r\n"
                    "\tv0 = 0x" TARGET_FMT_lx "\tv1 = 0x" TARGET_FMT_lx "\r\n"
                    "\ta0 = 0x" TARGET_FMT_lx "\ta1 = 0x" TARGET_FMT_lx "\r\n"
                    "\ta2 = 0x" TARGET_FMT_lx "\ta3 = 0x" TARGET_FMT_lx "\r\n",
                    __func__, (int)(which & UINT32_MAX),
                    env->active_tc.gpr[MIPS_REGNUM_V0], env->active_tc.gpr[MIPS_REGNUM_V1],
                    env->active_tc.gpr[MIPS_REGNUM_A0], env->active_tc.gpr[MIPS_REGNUM_A1],
                    env->active_tc.gpr[MIPS_REGNUM_A2], env->active_tc.gpr[MIPS_REGNUM_A3]);
}<|MERGE_RESOLUTION|>--- conflicted
+++ resolved
@@ -57,7 +57,6 @@
     do_raise_exception(env, exception, 0);
 }
 
-<<<<<<< HEAD
 void helper_check_breakcount(struct CPUMIPSState* env)
 {
     CPUState *cs = env_cpu(env);
@@ -154,71 +153,6 @@
 }
 #endif
 
-#if defined(CONFIG_USER_ONLY)
-#define HELPER_LD(name, insn, type)                                     \
-static inline type do_##name(CPUMIPSState *env, target_ulong addr,      \
-                             int mem_idx, uintptr_t retaddr)            \
-{                                                                       \
-    return (type) cpu_##insn##_data_ra(env, addr, retaddr);             \
-}
-#else
-#define HELPER_LD(name, insn, type)                                     \
-static inline type do_##name(CPUMIPSState *env, target_ulong addr,      \
-                             int mem_idx, uintptr_t retaddr)            \
-{                                                                       \
-    switch (mem_idx) {                                                  \
-    case 0: return (type) cpu_##insn##_kernel_ra(env, addr, retaddr);   \
-    case 1: return (type) cpu_##insn##_super_ra(env, addr, retaddr);    \
-    default:                                                            \
-    case 2: return (type) cpu_##insn##_user_ra(env, addr, retaddr);     \
-    case 3: return (type) cpu_##insn##_error_ra(env, addr, retaddr);    \
-    }                                                                   \
-}
-#endif
-HELPER_LD(lw, ldl, int32_t)
-#if defined(TARGET_MIPS64)
-HELPER_LD(ld, ldq, int64_t)
-#endif
-#undef HELPER_LD
-
-#if defined(CONFIG_USER_ONLY)
-#define HELPER_ST(name, insn, type)                                     \
-static inline void do_##name(CPUMIPSState *env, target_ulong addr,      \
-                             type val, int mem_idx, uintptr_t retaddr)  \
-{                                                                       \
-    cpu_##insn##_data_ra(env, addr, val, retaddr);                      \
-}
-#else
-#define HELPER_ST(name, insn, type)                                     \
-static inline void do_##name(CPUMIPSState *env, target_ulong addr,      \
-                             type val, int mem_idx, uintptr_t retaddr)  \
-{                                                                       \
-    switch (mem_idx) {                                                  \
-    case 0:                                                             \
-        cpu_##insn##_kernel_ra(env, addr, val, retaddr);                \
-        break;                                                          \
-    case 1:                                                             \
-        cpu_##insn##_super_ra(env, addr, val, retaddr);                 \
-        break;                                                          \
-    default:                                                            \
-    case 2:                                                             \
-        cpu_##insn##_user_ra(env, addr, val, retaddr);                  \
-        break;                                                          \
-    case 3:                                                             \
-        cpu_##insn##_error_ra(env, addr, val, retaddr);                 \
-        break;                                                          \
-    }                                                                   \
-}
-#endif
-HELPER_ST(sb, stb, uint8_t)
-HELPER_ST(sw, stl, uint32_t)
-#if defined(TARGET_MIPS64)
-HELPER_ST(sd, stq, uint64_t)
-#endif
-#undef HELPER_ST
-
-=======
->>>>>>> 750fe598
 /* 64 bits arithmetic for 32 bits hosts */
 static inline uint64_t get_HILO(CPUMIPSState *env)
 {
