/*
 * MIPS internal definitions and helpers
 *
 * This work is licensed under the terms of the GNU GPL, version 2 or later.
 * See the COPYING file in the top-level directory.
 */

#ifndef MIPS_INTERNAL_H
#define MIPS_INTERNAL_H

#include "fpu/softfloat-helpers.h"
#include "qemu/log.h"
#include "exec/log_instr.h"

/*
 * MMU types, the first four entries have the same layout as the
 * CP0C0_MT field.
 */
enum mips_mmu_types {
    MMU_TYPE_NONE,
    MMU_TYPE_R4000,
    MMU_TYPE_RESERVED,
    MMU_TYPE_FMT,
    MMU_TYPE_R3000,
    MMU_TYPE_R6000,
    MMU_TYPE_R8000
};

struct mips_def_t {
    const char *name;
    int32_t CP0_PRid;
    int32_t CP0_Config0;
    int32_t CP0_Config1;
    int32_t CP0_Config2;
    int32_t CP0_Config3;
    int32_t CP0_Config4;
    int32_t CP0_Config4_rw_bitmask;
    int32_t CP0_Config5;
    int32_t CP0_Config5_rw_bitmask;
    int32_t CP0_Config6;
    int32_t CP0_Config6_rw_bitmask;
    int32_t CP0_Config7;
    int32_t CP0_Config7_rw_bitmask;
    target_ulong CP0_LLAddr_rw_bitmask;
    int CP0_LLAddr_shift;
    int32_t SYNCI_Step;
    int32_t CCRes;
    int32_t CP0_Status_rw_bitmask;
    int32_t CP0_TCStatus_rw_bitmask;
    int32_t CP0_SRSCtl;
    int32_t CP1_fcr0;
    int32_t CP1_fcr31_rw_bitmask;
    int32_t CP1_fcr31;
    int32_t MSAIR;
    int32_t SEGBITS;
    int32_t PABITS;
    int32_t CP0_SRSConf0_rw_bitmask;
    int32_t CP0_SRSConf0;
    int32_t CP0_SRSConf1_rw_bitmask;
    int32_t CP0_SRSConf1;
    int32_t CP0_SRSConf2_rw_bitmask;
    int32_t CP0_SRSConf2;
    int32_t CP0_SRSConf3_rw_bitmask;
    int32_t CP0_SRSConf3;
    int32_t CP0_SRSConf4_rw_bitmask;
    int32_t CP0_SRSConf4;
    int32_t CP0_PageGrain_rw_bitmask;
    int32_t CP0_PageGrain;
    target_ulong CP0_EBaseWG_rw_bitmask;
    uint64_t insn_flags;
    enum mips_mmu_types mmu_type;
    int32_t SAARP;
};

extern const struct mips_def_t mips_defs[];
extern const int mips_defs_number;

enum CPUMIPSMSADataFormat {
    DF_BYTE = 0,
    DF_HALF,
    DF_WORD,
    DF_DOUBLE
};

#ifdef TARGET_CHERI
#include "cheri_utils.h"

int mips_gdb_get_cheri_reg(CPUMIPSState *env, GByteArray *buf, int n);
int mips_gdb_set_cheri_reg(CPUMIPSState *env, uint8_t *mem_buf, int n);
#endif
int mips_gdb_get_sys_reg(CPUMIPSState *env, GByteArray *buf, int n);
int mips_gdb_set_sys_reg(CPUMIPSState *env, uint8_t *mem_buf, int n);

void mips_cpu_do_interrupt(CPUState *cpu);
bool mips_cpu_exec_interrupt(CPUState *cpu, int int_req);
void mips_cpu_dump_state(CPUState *cpu, FILE *f, int flags);
hwaddr mips_cpu_get_phys_page_debug(CPUState *cpu, vaddr addr);
int mips_cpu_gdb_read_register(CPUState *cpu, GByteArray *buf, int reg);
int mips_cpu_gdb_write_register(CPUState *cpu, uint8_t *buf, int reg);
void mips_cpu_do_unaligned_access(CPUState *cpu, vaddr addr,
                                  MMUAccessType access_type,
                                  int mmu_idx, uintptr_t retaddr);

#if !defined(CONFIG_USER_ONLY)

typedef struct r4k_tlb_t r4k_tlb_t;
struct r4k_tlb_t {
    target_ulong VPN;
    uint32_t PageMask;
    uint16_t ASID;
    uint32_t MMID;
    unsigned int G:1;
    unsigned int C0:3;
    unsigned int C1:3;
    unsigned int V0:1;
    unsigned int V1:1;
    unsigned int D0:1;
    unsigned int D1:1;
#if defined(TARGET_CHERI)
    unsigned int L0:1;
    unsigned int L1:1;
    unsigned int S0:1;
    unsigned int S1:1;
    unsigned int CLG0:1;
    unsigned int CLG1:1;
#else
    unsigned int XI0:1;
    unsigned int XI1:1;
    unsigned int RI0:1;
    unsigned int RI1:1;
#endif /* TARGET_CHERI */
    unsigned int EHINV:1;
    uint64_t PFN[2];
};

struct CPUMIPSTLBContext {
    uint32_t nb_tlb;
    uint32_t tlb_in_use;
    int (*map_address)(struct CPUMIPSState *env, hwaddr *physical, int *prot,
                       target_ulong address, int rw, int access_type);
    void (*helper_tlbwi)(struct CPUMIPSState *env, uintptr_t retpc);
    void (*helper_tlbwr)(struct CPUMIPSState *env, uintptr_t retpc);
    void (*helper_tlbp)(struct CPUMIPSState *env);
    void (*helper_tlbr)(struct CPUMIPSState *env);
    void (*helper_tlbinv)(struct CPUMIPSState *env);
    void (*helper_tlbinvf)(struct CPUMIPSState *env);
    union {
        struct {
            r4k_tlb_t tlb[MIPS_TLB_MAX];
        } r4k;
    } mmu;
};

int no_mmu_map_address(CPUMIPSState *env, hwaddr *physical, int *prot,
                       target_ulong address, int rw, int access_type);
int fixed_mmu_map_address(CPUMIPSState *env, hwaddr *physical, int *prot,
                          target_ulong address, int rw, int access_type);
int r4k_map_address(CPUMIPSState *env, hwaddr *physical, int *prot,
                    target_ulong address, int rw, int access_type);
void r4k_helper_tlbwi(CPUMIPSState *env, uintptr_t retpc);
void r4k_helper_tlbwr(CPUMIPSState *env, uintptr_t retpc);
void r4k_helper_tlbp(CPUMIPSState *env);
void r4k_helper_tlbr(CPUMIPSState *env);
void r4k_helper_tlbinv(CPUMIPSState *env);
void r4k_helper_tlbinvf(CPUMIPSState *env);
void r4k_invalidate_tlb(CPUMIPSState *env, int idx, int use_extra);
<<<<<<< HEAD
bool r4k_lookup_tlb(CPUMIPSState *env, int *matching, bool use_extra);
=======
uint32_t cpu_mips_get_random(CPUMIPSState *env);
>>>>>>> 553032db

void mips_cpu_do_transaction_failed(CPUState *cs, hwaddr physaddr,
                                    vaddr addr, unsigned size,
                                    MMUAccessType access_type,
                                    int mmu_idx, MemTxAttrs attrs,
                                    MemTxResult response, uintptr_t retaddr);
hwaddr cpu_mips_translate_address(CPUMIPSState *env, target_ulong address,
                                  int rw);
#endif

#define cpu_signal_handler cpu_mips_signal_handler

#ifndef CONFIG_USER_ONLY
extern const VMStateDescription vmstate_mips_cpu;
#endif

static inline bool cpu_mips_hw_interrupts_enabled(CPUMIPSState *env)
{
    return (env->CP0_Status & (1 << CP0St_IE)) &&
        !(env->CP0_Status & (1 << CP0St_EXL)) &&
        !(env->CP0_Status & (1 << CP0St_ERL)) &&
        !(env->hflags & MIPS_HFLAG_DM) &&
        /*
         * Note that the TCStatus IXMT field is initialized to zero,
         * and only MT capable cores can set it to one. So we don't
         * need to check for MT capabilities here.
         */
        !(env->active_tc.CP0_TCStatus & (1 << CP0TCSt_IXMT));
}

/* Check if there is pending and not masked out interrupt */
static inline bool cpu_mips_hw_interrupts_pending(CPUMIPSState *env)
{
    int32_t pending;
    int32_t status;
    bool r;

    pending = env->CP0_Cause & CP0Ca_IP_mask;
    status = env->CP0_Status & CP0Ca_IP_mask;

    if (env->CP0_Config3 & (1 << CP0C3_VEIC)) {
        /*
         * A MIPS configured with a vectorizing external interrupt controller
         * will feed a vector into the Cause pending lines. The core treats
         * the status lines as a vector level, not as individual masks.
         */
        r = pending > status;
    } else {
        /*
         * A MIPS configured with compatibility or VInt (Vectored Interrupts)
         * treats the pending lines as individual interrupt lines, the status
         * lines are individual masks.
         */
        r = (pending & status) != 0;
    }
    return r;
}

void mips_tcg_init(void);

/* TODO QOM'ify CPU reset and remove */
void cpu_state_reset(CPUMIPSState *s);
void cpu_mips_realize_env(CPUMIPSState *env);

/* cp0_timer.c */
uint32_t cpu_mips_get_count(CPUMIPSState *env);
void cpu_mips_store_count(CPUMIPSState *env, uint32_t value);
void cpu_mips_store_compare(CPUMIPSState *env, uint32_t value);
void cpu_mips_start_count(CPUMIPSState *env);
void cpu_mips_stop_count(CPUMIPSState *env);

uint64_t cpu_mips_get_rtc64 (CPUMIPSState *env);
void cpu_mips_set_rtc64 (CPUMIPSState *env, uint64_t value);

/* helper.c */
bool mips_cpu_tlb_fill(CPUState *cs, vaddr address, int size,
                       MMUAccessType access_type, int mmu_idx,
                       bool probe, uintptr_t retaddr);

/* op_helper.c */
uint32_t float_class_s(uint32_t arg, float_status *fst);
uint64_t float_class_d(uint64_t arg, float_status *fst);

extern unsigned int ieee_rm[];
void update_pagemask(CPUMIPSState *env, target_ulong arg1, int32_t *pagemask);

static inline void restore_rounding_mode(CPUMIPSState *env)
{
    set_float_rounding_mode(ieee_rm[env->active_fpu.fcr31 & 3],
                            &env->active_fpu.fp_status);
}

static inline void restore_flush_mode(CPUMIPSState *env)
{
    set_flush_to_zero((env->active_fpu.fcr31 & (1 << FCR31_FS)) != 0,
                      &env->active_fpu.fp_status);
}

static inline void restore_snan_bit_mode(CPUMIPSState *env)
{
    set_snan_bit_is_one((env->active_fpu.fcr31 & (1 << FCR31_NAN2008)) == 0,
                        &env->active_fpu.fp_status);
}

static inline void restore_fp_status(CPUMIPSState *env)
{
    restore_rounding_mode(env);
    restore_flush_mode(env);
    restore_snan_bit_mode(env);
}

static inline void restore_msa_fp_status(CPUMIPSState *env)
{
    float_status *status = &env->active_tc.msa_fp_status;
    int rounding_mode = (env->active_tc.msacsr & MSACSR_RM_MASK) >> MSACSR_RM;
    bool flush_to_zero = (env->active_tc.msacsr & MSACSR_FS_MASK) != 0;

    set_float_rounding_mode(ieee_rm[rounding_mode], status);
    set_flush_to_zero(flush_to_zero, status);
    set_flush_inputs_to_zero(flush_to_zero, status);
}

static inline void restore_pamask(CPUMIPSState *env)
{
    if (env->hflags & MIPS_HFLAG_ELPA) {
        env->PAMask = (1ULL << env->PABITS) - 1;
    } else {
        env->PAMask = PAMASK_BASE;
    }
}

static inline int mips_vpe_active(CPUMIPSState *env)
{
    int active = 1;

    /* Check that the VPE is enabled.  */
    if (!(env->mvp->CP0_MVPControl & (1 << CP0MVPCo_EVP))) {
        active = 0;
    }
    /* Check that the VPE is activated.  */
    if (!(env->CP0_VPEConf0 & (1 << CP0VPEC0_VPA))) {
        active = 0;
    }

    /*
     * Now verify that there are active thread contexts in the VPE.
     *
     * This assumes the CPU model will internally reschedule threads
     * if the active one goes to sleep. If there are no threads available
     * the active one will be in a sleeping state, and we can turn off
     * the entire VPE.
     */
    if (!(env->active_tc.CP0_TCStatus & (1 << CP0TCSt_A))) {
        /* TC is not activated.  */
        active = 0;
    }
    if (env->active_tc.CP0_TCHalt & 1) {
        /* TC is in halt state.  */
        active = 0;
    }

    return active;
}

static inline int mips_vp_active(CPUMIPSState *env)
{
    CPUState *other_cs = first_cpu;

    /* Check if the VP disabled other VPs (which means the VP is enabled) */
    if ((env->CP0_VPControl >> CP0VPCtl_DIS) & 1) {
        return 1;
    }

    /* Check if the virtual processor is disabled due to a DVP */
    CPU_FOREACH(other_cs) {
        MIPSCPU *other_cpu = MIPS_CPU(other_cs);
        if ((&other_cpu->env != env) &&
            ((other_cpu->env.CP0_VPControl >> CP0VPCtl_DIS) & 1)) {
            return 0;
        }
    }
    return 1;
}

static inline bool cheri_have_access_sysregs(CPUArchState *env);

static inline bool can_access_cp0(CPUMIPSState* env) {
    if (((env->CP0_Status & (1 << CP0St_CU0)) &&
        !(env->insn_flags & ISA_MIPS32R6)) ||
        !(env->hflags & MIPS_HFLAG_KSU)) {
#ifdef TARGET_CHERI
        // For CHERI we need to check PCC.perms before enabling access to cp0 features.
        // XXX: can't use cheri_have_access_sysregs() here due to cyclic deps
        if (!cheri_have_access_sysregs(env)) {
            /* qemu_log_mask(CPU_LOG_INSTR, "Kernel mode but no ASR!\n"); */
            return false;
        }
#endif
        return true; // plain MIPS can always access system registers.
    }
    return false;
}

static inline void update_cp0_access_for_pc(CPUMIPSState* env) {
    if (can_access_cp0(env)) {
        if ((env->hflags & MIPS_HFLAG_CP0) == 0) {
            qemu_maybe_log_instr_extra(env, "%s: restoring access to CP0 since "
                "$pcc has ASR permission\n", __func__);
            env->hflags |= MIPS_HFLAG_CP0;
        }
    } else {
        if ((env->hflags & MIPS_HFLAG_CP0)) {
            qemu_maybe_log_instr_extra(env, "%s: removing access to CP0 since "
                "$pcc does not have ASR permission\n", __func__);
            env->hflags &= ~MIPS_HFLAG_CP0;
        }
    }
}

static inline void compute_hflags(CPUMIPSState *env)
{
    env->hflags &= ~(MIPS_HFLAG_COP1X | MIPS_HFLAG_64 | MIPS_HFLAG_CP0 |
                     MIPS_HFLAG_F64 | MIPS_HFLAG_FPU | MIPS_HFLAG_KSU |
                     MIPS_HFLAG_AWRAP | MIPS_HFLAG_DSP | MIPS_HFLAG_DSP_R2 |
                     MIPS_HFLAG_DSP_R3 | MIPS_HFLAG_SBRI | MIPS_HFLAG_MSA |
                     MIPS_HFLAG_FRE | MIPS_HFLAG_ELPA |
#ifdef TARGET_CHERI
                     MIPS_HFLAG_COP2X |
#endif /* TARGET_CHERI */
                     MIPS_HFLAG_ERL);
    if (env->CP0_Status & (1 << CP0St_ERL)) {
        env->hflags |= MIPS_HFLAG_ERL;
    }
    if (!(env->CP0_Status & (1 << CP0St_EXL)) &&
        !(env->CP0_Status & (1 << CP0St_ERL)) &&
        !(env->hflags & MIPS_HFLAG_DM)) {
        env->hflags |= (env->CP0_Status >> CP0St_KSU) &
                       MIPS_HFLAG_KSU;
    }
#if defined(TARGET_MIPS64)
    if ((env->insn_flags & ISA_MIPS3) &&
        (((env->hflags & MIPS_HFLAG_KSU) != MIPS_HFLAG_UM) ||
         (env->CP0_Status & (1 << CP0St_PX)) ||
         (env->CP0_Status & (1 << CP0St_UX)))) {
        env->hflags |= MIPS_HFLAG_64;
    }

    if (!(env->insn_flags & ISA_MIPS3)) {
        env->hflags |= MIPS_HFLAG_AWRAP;
    } else if (((env->hflags & MIPS_HFLAG_KSU) == MIPS_HFLAG_UM) &&
               !(env->CP0_Status & (1 << CP0St_UX))) {
        env->hflags |= MIPS_HFLAG_AWRAP;
    } else if (env->insn_flags & ISA_MIPS64R6) {
        /* Address wrapping for Supervisor and Kernel is specified in R6 */
        if ((((env->hflags & MIPS_HFLAG_KSU) == MIPS_HFLAG_SM) &&
             !(env->CP0_Status & (1 << CP0St_SX))) ||
            (((env->hflags & MIPS_HFLAG_KSU) == MIPS_HFLAG_KM) &&
             !(env->CP0_Status & (1 << CP0St_KX)))) {
            env->hflags |= MIPS_HFLAG_AWRAP;
        }
    }
#endif
    if (can_access_cp0(env)) {
        env->hflags |= MIPS_HFLAG_CP0;
    }
    if (env->CP0_Status & (1 << CP0St_CU1)) {
        env->hflags |= MIPS_HFLAG_FPU;
    }
    if (env->CP0_Status & (1 << CP0St_FR)) {
        env->hflags |= MIPS_HFLAG_F64;
    }
#ifdef TARGET_CHERI
    if (env->CP0_Status & (1 << CP0St_CU2)) {
        env->hflags |= MIPS_HFLAG_COP2X;
    }
#endif /* TARGET_CHERI */
    if (((env->hflags & MIPS_HFLAG_KSU) != MIPS_HFLAG_KM) &&
        (env->CP0_Config5 & (1 << CP0C5_SBRI))) {
        env->hflags |= MIPS_HFLAG_SBRI;
    }
    if (env->insn_flags & ASE_DSP_R3) {
        /*
         * Our cpu supports DSP R3 ASE, so enable
         * access to DSP R3 resources.
         */
        if (env->CP0_Status & (1 << CP0St_MX)) {
            env->hflags |= MIPS_HFLAG_DSP | MIPS_HFLAG_DSP_R2 |
                           MIPS_HFLAG_DSP_R3;
        }
    } else if (env->insn_flags & ASE_DSP_R2) {
        /*
         * Our cpu supports DSP R2 ASE, so enable
         * access to DSP R2 resources.
         */
        if (env->CP0_Status & (1 << CP0St_MX)) {
            env->hflags |= MIPS_HFLAG_DSP | MIPS_HFLAG_DSP_R2;
        }

    } else if (env->insn_flags & ASE_DSP) {
        /*
         * Our cpu supports DSP ASE, so enable
         * access to DSP resources.
         */
        if (env->CP0_Status & (1 << CP0St_MX)) {
            env->hflags |= MIPS_HFLAG_DSP;
        }

    }
    if (env->insn_flags & ISA_MIPS32R2) {
#ifdef TARGET_CHERI
        /* COP1X enables CP1X instructions such as MADD.S, and is
           orthogonal to whether the FPU is in 64-bit mode. In MIPS32,
           the COP1Xto whether the FPU is in 64-bit mode. In MIPS32, the
           COP1X instructions are always available when the FPU is
           enabled. */
        env->hflags |= MIPS_HFLAG_COP1X;
#else /* ! TARGET_CHERI */
        if (env->active_fpu.fcr0 & (1 << FCR0_F64)) {
            env->hflags |= MIPS_HFLAG_COP1X;
        }
#endif /* ! TARGET_CHERI */
    } else if (env->insn_flags & ISA_MIPS32) {
        if (env->hflags & MIPS_HFLAG_64) {
            env->hflags |= MIPS_HFLAG_COP1X;
        }
    } else if (env->insn_flags & ISA_MIPS4) {
        /*
         * All supported MIPS IV CPUs use the XX (CU3) to enable
         * and disable the MIPS IV extensions to the MIPS III ISA.
         * Some other MIPS IV CPUs ignore the bit, so the check here
         * would be too restrictive for them.
         */
        if (env->CP0_Status & (1U << CP0St_CU3)) {
            env->hflags |= MIPS_HFLAG_COP1X;
        }
    }
    if (env->insn_flags & ASE_MSA) {
        if (env->CP0_Config5 & (1 << CP0C5_MSAEn)) {
            env->hflags |= MIPS_HFLAG_MSA;
        }
    }
    if (env->active_fpu.fcr0 & (1 << FCR0_FREP)) {
        if (env->CP0_Config5 & (1 << CP0C5_FRE)) {
            env->hflags |= MIPS_HFLAG_FRE;
        }
    }
    if (env->CP0_Config3 & (1 << CP0C3_LPA)) {
        if (env->CP0_PageGrain & (1 << CP0PG_ELPA)) {
            env->hflags |= MIPS_HFLAG_ELPA;
        }
    }
}

void cpu_mips_tlb_flush(CPUMIPSState *env);
void sync_c0_status(CPUMIPSState *env, CPUMIPSState *cpu, int tc);
void cpu_mips_store_status(CPUMIPSState *env, target_ulong val);
void cpu_mips_store_cause(CPUMIPSState *env, target_ulong val);

void QEMU_NORETURN do_raise_exception_err(CPUMIPSState *env, MipsExcp exception,
                                          int error_code, uintptr_t pc);

static inline void QEMU_NORETURN do_raise_exception(CPUMIPSState *env,
                                                    MipsExcp exception,
                                                    uintptr_t pc)
{
    /* NOTE: pc is a HOST program counter (from GETPC()) and not a MIPS guest pc */
    do_raise_exception_err(env, exception, env->error_code & EXCP_INST_NOTAVAIL, pc);
}

static inline void check_hwrena(CPUMIPSState *env, int reg, uintptr_t pc) {
    if ((env->hflags & MIPS_HFLAG_CP0) || (env->CP0_HWREna & (1 << reg))) {
        return;
    }
    do_raise_exception(env, EXCP_RI, pc);
}

#ifdef TARGET_CHERI
static inline void cpu_mips_store_capcause(CPUMIPSState *env, uint16_t reg_num,
        uint16_t exc_code)
{

    env->CP2_CapCause = (exc_code << 8) | (reg_num & 0xff);
}

static inline QEMU_NORETURN void do_raise_c0_exception_impl(CPUMIPSState *env,
        uint16_t cause, uint64_t badvaddr, uintptr_t pc)
{
    env->CP0_BadVAddr = badvaddr;
    do_raise_exception(env, cause, pc);
}

void cheri_dump_state(CPUState *cs, FILE *f, fprintf_function cpu_fprintf, int flags);

#define do_raise_c2_exception(env, cause, reg) \
  do_raise_c2_exception_impl(env, cause, reg, _host_return_address)
#define do_raise_c0_exception(env, cause, reg) \
  do_raise_c0_exception_impl(env, cause, reg, _host_return_address)

#endif /* TARGET_CHERI */

static inline target_ulong get_CP0_EPC(CPUMIPSState *env)
{
#ifdef TARGET_CHERI
    return (uint64_t)cap_get_offset(&env->active_tc.CHWR.EPCC);
#else
    return env->CP0_EPC;
#endif
}

static inline target_ulong get_CP0_ErrorEPC(CPUMIPSState *env)
{
#ifdef TARGET_CHERI
    return (uint64_t)cap_get_offset(&env->active_tc.CHWR.ErrorEPCC);
#else
    return env->CP0_ErrorEPC;
#endif
}

void set_CP0_EPC(CPUMIPSState *env, target_ulong value);
void set_CP0_ErrorEPC(CPUMIPSState *env, target_ulong value);
#ifdef CONFIG_TCG_LOG_INSTR
void r4k_dump_tlb(CPUMIPSState *env, int idx);
#endif
void do_hexdump(GString *strbuf, uint8_t* buffer, target_ulong length,
                target_ulong vaddr);
hwaddr do_translate_address(CPUMIPSState *env, target_ulong address, int rw,
                            uintptr_t retaddr);
#endif

#ifdef TARGET_CHERI
#include "cheri-helper-utils.h"
#endif<|MERGE_RESOLUTION|>--- conflicted
+++ resolved
@@ -164,11 +164,8 @@
 void r4k_helper_tlbinv(CPUMIPSState *env);
 void r4k_helper_tlbinvf(CPUMIPSState *env);
 void r4k_invalidate_tlb(CPUMIPSState *env, int idx, int use_extra);
-<<<<<<< HEAD
 bool r4k_lookup_tlb(CPUMIPSState *env, int *matching, bool use_extra);
-=======
 uint32_t cpu_mips_get_random(CPUMIPSState *env);
->>>>>>> 553032db
 
 void mips_cpu_do_transaction_failed(CPUState *cs, hwaddr physaddr,
                                     vaddr addr, unsigned size,
