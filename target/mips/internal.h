/*
 * MIPS internal definitions and helpers
 *
 * This work is licensed under the terms of the GNU GPL, version 2 or later.
 * See the COPYING file in the top-level directory.
 */

#ifndef MIPS_INTERNAL_H
#define MIPS_INTERNAL_H

#include "exec/memattrs.h"
#include "qemu/log.h"
#include "exec/log_instr.h"

/*
 * MMU types, the first four entries have the same layout as the
 * CP0C0_MT field.
 */
enum mips_mmu_types {
    MMU_TYPE_NONE       = 0,
    MMU_TYPE_R4000      = 1,    /* Standard TLB */
    MMU_TYPE_BAT        = 2,    /* Block Address Translation */
    MMU_TYPE_FMT        = 3,    /* Fixed Mapping */
    MMU_TYPE_DVF        = 4,    /* Dual VTLB and FTLB */
    MMU_TYPE_R3000,
    MMU_TYPE_R6000,
    MMU_TYPE_R8000
};

struct mips_def_t {
    const char *name;
    int32_t CP0_PRid;
    int32_t CP0_Config0;
    int32_t CP0_Config1;
    int32_t CP0_Config2;
    int32_t CP0_Config3;
    int32_t CP0_Config4;
    int32_t CP0_Config4_rw_bitmask;
    int32_t CP0_Config5;
    int32_t CP0_Config5_rw_bitmask;
    int32_t CP0_Config6;
    int32_t CP0_Config6_rw_bitmask;
    int32_t CP0_Config7;
    int32_t CP0_Config7_rw_bitmask;
    target_ulong CP0_LLAddr_rw_bitmask;
    int CP0_LLAddr_shift;
    int32_t SYNCI_Step;
    int32_t CCRes;
    int32_t CP0_Status_rw_bitmask;
    int32_t CP0_TCStatus_rw_bitmask;
    int32_t CP0_SRSCtl;
    int32_t CP1_fcr0;
    int32_t CP1_fcr31_rw_bitmask;
    int32_t CP1_fcr31;
    int32_t MSAIR;
    int32_t SEGBITS;
    int32_t PABITS;
    int32_t CP0_SRSConf0_rw_bitmask;
    int32_t CP0_SRSConf0;
    int32_t CP0_SRSConf1_rw_bitmask;
    int32_t CP0_SRSConf1;
    int32_t CP0_SRSConf2_rw_bitmask;
    int32_t CP0_SRSConf2;
    int32_t CP0_SRSConf3_rw_bitmask;
    int32_t CP0_SRSConf3;
    int32_t CP0_SRSConf4_rw_bitmask;
    int32_t CP0_SRSConf4;
    int32_t CP0_PageGrain_rw_bitmask;
    int32_t CP0_PageGrain;
    target_ulong CP0_EBaseWG_rw_bitmask;
    uint64_t insn_flags;
    enum mips_mmu_types mmu_type;
    int32_t SAARP;
};

extern const struct mips_def_t mips_defs[];
extern const int mips_defs_number;

#ifdef TARGET_CHERI
#include "cheri_utils.h"

int mips_gdb_get_cheri_reg(CPUMIPSState *env, GByteArray *buf, int n);
int mips_gdb_set_cheri_reg(CPUMIPSState *env, uint8_t *mem_buf, int n);
#endif
int mips_gdb_get_sys_reg(CPUMIPSState *env, GByteArray *buf, int n);
int mips_gdb_set_sys_reg(CPUMIPSState *env, uint8_t *mem_buf, int n);

void mips_cpu_do_interrupt(CPUState *cpu);
bool mips_cpu_exec_interrupt(CPUState *cpu, int int_req);
void mips_cpu_dump_state(CPUState *cpu, FILE *f, int flags);
hwaddr mips_cpu_get_phys_page_debug(CPUState *cpu, vaddr addr);
int mips_cpu_gdb_read_register(CPUState *cpu, GByteArray *buf, int reg);
int mips_cpu_gdb_write_register(CPUState *cpu, uint8_t *buf, int reg);
void mips_cpu_do_unaligned_access(CPUState *cpu, vaddr addr,
                                  MMUAccessType access_type,
                                  int mmu_idx, uintptr_t retaddr);

#if !defined(CONFIG_USER_ONLY)

typedef struct r4k_tlb_t r4k_tlb_t;
struct r4k_tlb_t {
    target_ulong VPN;
    uint32_t PageMask;
    uint16_t ASID;
    uint32_t MMID;
    unsigned int G:1;
    unsigned int C0:3;
    unsigned int C1:3;
    unsigned int V0:1;
    unsigned int V1:1;
    unsigned int D0:1;
    unsigned int D1:1;
#if defined(TARGET_CHERI)
    unsigned int L0:1;
    unsigned int L1:1;
    unsigned int S0:1;
    unsigned int S1:1;
    unsigned int CLG0:1;
    unsigned int CLG1:1;
#else
    unsigned int XI0:1;
    unsigned int XI1:1;
    unsigned int RI0:1;
    unsigned int RI1:1;
#endif /* TARGET_CHERI */
    unsigned int EHINV:1;
    uint64_t PFN[2];
};

struct CPUMIPSTLBContext {
    uint32_t nb_tlb;
    uint32_t tlb_in_use;
    int (*map_address)(struct CPUMIPSState *env, hwaddr *physical, int *prot,
<<<<<<< HEAD
                       target_ulong address, int rw, int access_type);
    void (*helper_tlbwi)(struct CPUMIPSState *env, uintptr_t retpc);
    void (*helper_tlbwr)(struct CPUMIPSState *env, uintptr_t retpc);
=======
                       target_ulong address, MMUAccessType access_type);
    void (*helper_tlbwi)(struct CPUMIPSState *env);
    void (*helper_tlbwr)(struct CPUMIPSState *env);
>>>>>>> 00d8ba9e
    void (*helper_tlbp)(struct CPUMIPSState *env);
    void (*helper_tlbr)(struct CPUMIPSState *env);
    void (*helper_tlbinv)(struct CPUMIPSState *env);
    void (*helper_tlbinvf)(struct CPUMIPSState *env);
    union {
        struct {
            r4k_tlb_t tlb[MIPS_TLB_MAX];
        } r4k;
    } mmu;
};

int no_mmu_map_address(CPUMIPSState *env, hwaddr *physical, int *prot,
                       target_ulong address, MMUAccessType access_type);
int fixed_mmu_map_address(CPUMIPSState *env, hwaddr *physical, int *prot,
                          target_ulong address, MMUAccessType access_type);
int r4k_map_address(CPUMIPSState *env, hwaddr *physical, int *prot,
<<<<<<< HEAD
                    target_ulong address, int rw, int access_type);
void r4k_helper_tlbwi(CPUMIPSState *env, uintptr_t retpc);
void r4k_helper_tlbwr(CPUMIPSState *env, uintptr_t retpc);
=======
                    target_ulong address, MMUAccessType access_type);
void r4k_helper_tlbwi(CPUMIPSState *env);
void r4k_helper_tlbwr(CPUMIPSState *env);
>>>>>>> 00d8ba9e
void r4k_helper_tlbp(CPUMIPSState *env);
void r4k_helper_tlbr(CPUMIPSState *env);
void r4k_helper_tlbinv(CPUMIPSState *env);
void r4k_helper_tlbinvf(CPUMIPSState *env);
void r4k_invalidate_tlb(CPUMIPSState *env, int idx, int use_extra);
bool r4k_lookup_tlb(CPUMIPSState *env, int *matching, bool use_extra);
uint32_t cpu_mips_get_random(CPUMIPSState *env);

void mips_cpu_do_transaction_failed(CPUState *cs, hwaddr physaddr,
                                    vaddr addr, unsigned size,
                                    MMUAccessType access_type,
                                    int mmu_idx, MemTxAttrs attrs,
                                    MemTxResult response, uintptr_t retaddr);
hwaddr cpu_mips_translate_address(CPUMIPSState *env, target_ulong address,
                                  MMUAccessType access_type);
#endif

#define cpu_signal_handler cpu_mips_signal_handler

#ifndef CONFIG_USER_ONLY
extern const VMStateDescription vmstate_mips_cpu;
#endif

static inline bool cpu_mips_hw_interrupts_enabled(CPUMIPSState *env)
{
    return (env->CP0_Status & (1 << CP0St_IE)) &&
        !(env->CP0_Status & (1 << CP0St_EXL)) &&
        !(env->CP0_Status & (1 << CP0St_ERL)) &&
        !(env->hflags & MIPS_HFLAG_DM) &&
        /*
         * Note that the TCStatus IXMT field is initialized to zero,
         * and only MT capable cores can set it to one. So we don't
         * need to check for MT capabilities here.
         */
        !(env->active_tc.CP0_TCStatus & (1 << CP0TCSt_IXMT));
}

/* Check if there is pending and not masked out interrupt */
static inline bool cpu_mips_hw_interrupts_pending(CPUMIPSState *env)
{
    int32_t pending;
    int32_t status;
    bool r;

    pending = env->CP0_Cause & CP0Ca_IP_mask;
    status = env->CP0_Status & CP0Ca_IP_mask;

    if (env->CP0_Config3 & (1 << CP0C3_VEIC)) {
        /*
         * A MIPS configured with a vectorizing external interrupt controller
         * will feed a vector into the Cause pending lines. The core treats
         * the status lines as a vector level, not as individual masks.
         */
        r = pending > status;
    } else {
        /*
         * A MIPS configured with compatibility or VInt (Vectored Interrupts)
         * treats the pending lines as individual interrupt lines, the status
         * lines are individual masks.
         */
        r = (pending & status) != 0;
    }
    return r;
}

void mips_tcg_init(void);

void msa_reset(CPUMIPSState *env);

/* cp0_timer.c */
uint32_t cpu_mips_get_count(CPUMIPSState *env);
void cpu_mips_store_count(CPUMIPSState *env, uint32_t value);
void cpu_mips_store_compare(CPUMIPSState *env, uint32_t value);
void cpu_mips_start_count(CPUMIPSState *env);
void cpu_mips_stop_count(CPUMIPSState *env);

uint64_t cpu_mips_get_rtc64 (CPUMIPSState *env);
void cpu_mips_set_rtc64 (CPUMIPSState *env, uint64_t value);

/* helper.c */
void mmu_init(CPUMIPSState *env, const mips_def_t *def);
bool mips_cpu_tlb_fill(CPUState *cs, vaddr address, int size,
                       MMUAccessType access_type, int mmu_idx,
                       bool probe, uintptr_t retaddr);

/* op_helper.c */
void update_pagemask(CPUMIPSState *env, target_ulong arg1, int32_t *pagemask);

static inline void restore_pamask(CPUMIPSState *env)
{
    if (env->hflags & MIPS_HFLAG_ELPA) {
        env->PAMask = (1ULL << env->PABITS) - 1;
    } else {
        env->PAMask = PAMASK_BASE;
    }
}

static inline int mips_vpe_active(CPUMIPSState *env)
{
    int active = 1;

    /* Check that the VPE is enabled.  */
    if (!(env->mvp->CP0_MVPControl & (1 << CP0MVPCo_EVP))) {
        active = 0;
    }
    /* Check that the VPE is activated.  */
    if (!(env->CP0_VPEConf0 & (1 << CP0VPEC0_VPA))) {
        active = 0;
    }

    /*
     * Now verify that there are active thread contexts in the VPE.
     *
     * This assumes the CPU model will internally reschedule threads
     * if the active one goes to sleep. If there are no threads available
     * the active one will be in a sleeping state, and we can turn off
     * the entire VPE.
     */
    if (!(env->active_tc.CP0_TCStatus & (1 << CP0TCSt_A))) {
        /* TC is not activated.  */
        active = 0;
    }
    if (env->active_tc.CP0_TCHalt & 1) {
        /* TC is in halt state.  */
        active = 0;
    }

    return active;
}

static inline int mips_vp_active(CPUMIPSState *env)
{
    CPUState *other_cs = first_cpu;

    /* Check if the VP disabled other VPs (which means the VP is enabled) */
    if ((env->CP0_VPControl >> CP0VPCtl_DIS) & 1) {
        return 1;
    }

    /* Check if the virtual processor is disabled due to a DVP */
    CPU_FOREACH(other_cs) {
        MIPSCPU *other_cpu = MIPS_CPU(other_cs);
        if ((&other_cpu->env != env) &&
            ((other_cpu->env.CP0_VPControl >> CP0VPCtl_DIS) & 1)) {
            return 0;
        }
    }
    return 1;
}

static inline bool cheri_have_access_sysregs(CPUArchState *env);

static inline bool can_access_cp0(CPUMIPSState* env) {
    if (((env->CP0_Status & (1 << CP0St_CU0)) &&
        !(env->insn_flags & ISA_MIPS_R6)) ||
        !(env->hflags & MIPS_HFLAG_KSU)) {
#ifdef TARGET_CHERI
        // For CHERI we need to check PCC.perms before enabling access to cp0 features.
        // XXX: can't use cheri_have_access_sysregs() here due to cyclic deps
        if (!cheri_have_access_sysregs(env)) {
            /* qemu_log_mask(CPU_LOG_INSTR, "Kernel mode but no ASR!\n"); */
            return false;
        }
#endif
        return true; // plain MIPS can always access system registers.
    }
    return false;
}

static inline void update_cp0_access_for_pc(CPUMIPSState* env) {
    if (can_access_cp0(env)) {
        if ((env->hflags & MIPS_HFLAG_CP0) == 0) {
            qemu_maybe_log_instr_extra(env, "%s: restoring access to CP0 since "
                "$pcc has ASR permission\n", __func__);
            env->hflags |= MIPS_HFLAG_CP0;
        }
    } else {
        if ((env->hflags & MIPS_HFLAG_CP0)) {
            qemu_maybe_log_instr_extra(env, "%s: removing access to CP0 since "
                "$pcc does not have ASR permission\n", __func__);
            env->hflags &= ~MIPS_HFLAG_CP0;
        }
    }
}

static inline void compute_hflags(CPUMIPSState *env)
{
    env->hflags &= ~(MIPS_HFLAG_COP1X | MIPS_HFLAG_64 | MIPS_HFLAG_CP0 |
                     MIPS_HFLAG_F64 | MIPS_HFLAG_FPU | MIPS_HFLAG_KSU |
                     MIPS_HFLAG_AWRAP | MIPS_HFLAG_DSP | MIPS_HFLAG_DSP_R2 |
                     MIPS_HFLAG_DSP_R3 | MIPS_HFLAG_SBRI | MIPS_HFLAG_MSA |
                     MIPS_HFLAG_FRE | MIPS_HFLAG_ELPA |
#ifdef TARGET_CHERI
                     MIPS_HFLAG_COP2X |
#endif /* TARGET_CHERI */
                     MIPS_HFLAG_ERL);
    if (env->CP0_Status & (1 << CP0St_ERL)) {
        env->hflags |= MIPS_HFLAG_ERL;
    }
    if (!(env->CP0_Status & (1 << CP0St_EXL)) &&
        !(env->CP0_Status & (1 << CP0St_ERL)) &&
        !(env->hflags & MIPS_HFLAG_DM)) {
        env->hflags |= (env->CP0_Status >> CP0St_KSU) &
                       MIPS_HFLAG_KSU;
    }
#if defined(TARGET_MIPS64)
    if ((env->insn_flags & ISA_MIPS3) &&
        (((env->hflags & MIPS_HFLAG_KSU) != MIPS_HFLAG_UM) ||
         (env->CP0_Status & (1 << CP0St_PX)) ||
         (env->CP0_Status & (1 << CP0St_UX)))) {
        env->hflags |= MIPS_HFLAG_64;
    }

    if (!(env->insn_flags & ISA_MIPS3)) {
        env->hflags |= MIPS_HFLAG_AWRAP;
    } else if (((env->hflags & MIPS_HFLAG_KSU) == MIPS_HFLAG_UM) &&
               !(env->CP0_Status & (1 << CP0St_UX))) {
        env->hflags |= MIPS_HFLAG_AWRAP;
    } else if (env->insn_flags & ISA_MIPS_R6) {
        /* Address wrapping for Supervisor and Kernel is specified in R6 */
        if ((((env->hflags & MIPS_HFLAG_KSU) == MIPS_HFLAG_SM) &&
             !(env->CP0_Status & (1 << CP0St_SX))) ||
            (((env->hflags & MIPS_HFLAG_KSU) == MIPS_HFLAG_KM) &&
             !(env->CP0_Status & (1 << CP0St_KX)))) {
            env->hflags |= MIPS_HFLAG_AWRAP;
        }
    }
#endif
    if (can_access_cp0(env)) {
        env->hflags |= MIPS_HFLAG_CP0;
    }
    if (env->CP0_Status & (1 << CP0St_CU1)) {
        env->hflags |= MIPS_HFLAG_FPU;
    }
    if (env->CP0_Status & (1 << CP0St_FR)) {
        env->hflags |= MIPS_HFLAG_F64;
    }
#ifdef TARGET_CHERI
    if (env->CP0_Status & (1 << CP0St_CU2)) {
        env->hflags |= MIPS_HFLAG_COP2X;
    }
#endif /* TARGET_CHERI */
    if (((env->hflags & MIPS_HFLAG_KSU) != MIPS_HFLAG_KM) &&
        (env->CP0_Config5 & (1 << CP0C5_SBRI))) {
        env->hflags |= MIPS_HFLAG_SBRI;
    }
    if (env->insn_flags & ASE_DSP_R3) {
        /*
         * Our cpu supports DSP R3 ASE, so enable
         * access to DSP R3 resources.
         */
        if (env->CP0_Status & (1 << CP0St_MX)) {
            env->hflags |= MIPS_HFLAG_DSP | MIPS_HFLAG_DSP_R2 |
                           MIPS_HFLAG_DSP_R3;
        }
    } else if (env->insn_flags & ASE_DSP_R2) {
        /*
         * Our cpu supports DSP R2 ASE, so enable
         * access to DSP R2 resources.
         */
        if (env->CP0_Status & (1 << CP0St_MX)) {
            env->hflags |= MIPS_HFLAG_DSP | MIPS_HFLAG_DSP_R2;
        }

    } else if (env->insn_flags & ASE_DSP) {
        /*
         * Our cpu supports DSP ASE, so enable
         * access to DSP resources.
         */
        if (env->CP0_Status & (1 << CP0St_MX)) {
            env->hflags |= MIPS_HFLAG_DSP;
        }

    }
    if (env->insn_flags & ISA_MIPS_R2) {
#ifdef TARGET_CHERI
        /* COP1X enables CP1X instructions such as MADD.S, and is
           orthogonal to whether the FPU is in 64-bit mode. In MIPS32,
           the COP1Xto whether the FPU is in 64-bit mode. In MIPS32, the
           COP1X instructions are always available when the FPU is
           enabled. */
        env->hflags |= MIPS_HFLAG_COP1X;
#else /* ! TARGET_CHERI */
        if (env->active_fpu.fcr0 & (1 << FCR0_F64)) {
            env->hflags |= MIPS_HFLAG_COP1X;
        }
#endif /* ! TARGET_CHERI */
    } else if (env->insn_flags & ISA_MIPS_R1) {
        if (env->hflags & MIPS_HFLAG_64) {
            env->hflags |= MIPS_HFLAG_COP1X;
        }
    } else if (env->insn_flags & ISA_MIPS4) {
        /*
         * All supported MIPS IV CPUs use the XX (CU3) to enable
         * and disable the MIPS IV extensions to the MIPS III ISA.
         * Some other MIPS IV CPUs ignore the bit, so the check here
         * would be too restrictive for them.
         */
        if (env->CP0_Status & (1U << CP0St_CU3)) {
            env->hflags |= MIPS_HFLAG_COP1X;
        }
    }
    if (ase_msa_available(env)) {
        if (env->CP0_Config5 & (1 << CP0C5_MSAEn)) {
            env->hflags |= MIPS_HFLAG_MSA;
        }
    }
    if (env->active_fpu.fcr0 & (1 << FCR0_FREP)) {
        if (env->CP0_Config5 & (1 << CP0C5_FRE)) {
            env->hflags |= MIPS_HFLAG_FRE;
        }
    }
    if (env->CP0_Config3 & (1 << CP0C3_LPA)) {
        if (env->CP0_PageGrain & (1 << CP0PG_ELPA)) {
            env->hflags |= MIPS_HFLAG_ELPA;
        }
    }
}

void cpu_mips_tlb_flush(CPUMIPSState *env);
void sync_c0_status(CPUMIPSState *env, CPUMIPSState *cpu, int tc);
void cpu_mips_store_status(CPUMIPSState *env, target_ulong val);
void cpu_mips_store_cause(CPUMIPSState *env, target_ulong val);

const char *mips_exception_name(int32_t exception);

void QEMU_NORETURN do_raise_exception_err(CPUMIPSState *env, MipsExcp exception,
                                          int error_code, uintptr_t pc);

static inline void QEMU_NORETURN do_raise_exception(CPUMIPSState *env,
                                                    MipsExcp exception,
                                                    uintptr_t pc)
{
    /* NOTE: pc is a HOST program counter (from GETPC()) and not a MIPS guest pc */
    do_raise_exception_err(env, exception, env->error_code & EXCP_INST_NOTAVAIL, pc);
}

static inline void check_hwrena(CPUMIPSState *env, int reg, uintptr_t pc) {
    if ((env->hflags & MIPS_HFLAG_CP0) || (env->CP0_HWREna & (1 << reg))) {
        return;
    }
    do_raise_exception(env, EXCP_RI, pc);
}

#ifdef TARGET_CHERI
static inline void cpu_mips_store_capcause(CPUMIPSState *env, uint16_t reg_num,
        uint16_t exc_code)
{

    env->CP2_CapCause =
        (exc_code << 8) | (env->capcause_reg_already_set ? env->reg_if_exception
                                                         : (reg_num & 0xff));
    env->capcause_reg_already_set = false;
}

static inline void cpu_mips_store_capcause_reg(CPUMIPSState *env,
                                               uint16_t reg_num)
{
    env->reg_if_exception = reg_num & 0xff;
    env->capcause_reg_already_set = true;
}

static inline void cpu_mips_clear_capcause_reg(CPUMIPSState *env)
{
    env->capcause_reg_already_set = false;
}

static inline QEMU_NORETURN void do_raise_c0_exception_impl(CPUMIPSState *env,
        uint16_t cause, uint64_t badvaddr, uintptr_t pc)
{
    env->CP0_BadVAddr = badvaddr;
    do_raise_exception(env, cause, pc);
}

void cheri_dump_state(CPUState *cs, FILE *f, fprintf_function cpu_fprintf, int flags);

#define do_raise_c2_exception(env, cause, reg) \
  do_raise_c2_exception_impl(env, cause, reg, _host_return_address)
#define do_raise_c0_exception(env, cause, reg) \
  do_raise_c0_exception_impl(env, cause, reg, _host_return_address)

#endif /* TARGET_CHERI */

static inline target_ulong get_CP0_EPC(CPUMIPSState *env)
{
#ifdef TARGET_CHERI
    return (uint64_t)cap_get_offset(&env->active_tc.CHWR.EPCC);
#else
    return env->CP0_EPC;
#endif
}

static inline target_ulong get_CP0_ErrorEPC(CPUMIPSState *env)
{
#ifdef TARGET_CHERI
    return (uint64_t)cap_get_offset(&env->active_tc.CHWR.ErrorEPCC);
#else
    return env->CP0_ErrorEPC;
#endif
}

void set_CP0_EPC(CPUMIPSState *env, target_ulong value);
void set_CP0_ErrorEPC(CPUMIPSState *env, target_ulong value);
#ifdef CONFIG_TCG_LOG_INSTR
void r4k_dump_tlb(CPUMIPSState *env, int idx);
#endif
void do_hexdump(GString *strbuf, uint8_t* buffer, target_ulong length,
                target_ulong vaddr);
hwaddr do_translate_address(CPUMIPSState *env, target_ulong address, int rw,
                            uintptr_t retaddr);

#ifdef TARGET_CHERI
#include "cheri-helper-utils.h"
#endif

#endif<|MERGE_RESOLUTION|>--- conflicted
+++ resolved
@@ -131,15 +131,9 @@
     uint32_t nb_tlb;
     uint32_t tlb_in_use;
     int (*map_address)(struct CPUMIPSState *env, hwaddr *physical, int *prot,
-<<<<<<< HEAD
-                       target_ulong address, int rw, int access_type);
+                       target_ulong address, MMUAccessType access_type);
     void (*helper_tlbwi)(struct CPUMIPSState *env, uintptr_t retpc);
     void (*helper_tlbwr)(struct CPUMIPSState *env, uintptr_t retpc);
-=======
-                       target_ulong address, MMUAccessType access_type);
-    void (*helper_tlbwi)(struct CPUMIPSState *env);
-    void (*helper_tlbwr)(struct CPUMIPSState *env);
->>>>>>> 00d8ba9e
     void (*helper_tlbp)(struct CPUMIPSState *env);
     void (*helper_tlbr)(struct CPUMIPSState *env);
     void (*helper_tlbinv)(struct CPUMIPSState *env);
@@ -156,15 +150,9 @@
 int fixed_mmu_map_address(CPUMIPSState *env, hwaddr *physical, int *prot,
                           target_ulong address, MMUAccessType access_type);
 int r4k_map_address(CPUMIPSState *env, hwaddr *physical, int *prot,
-<<<<<<< HEAD
-                    target_ulong address, int rw, int access_type);
+                    target_ulong address, MMUAccessType access_type);
 void r4k_helper_tlbwi(CPUMIPSState *env, uintptr_t retpc);
 void r4k_helper_tlbwr(CPUMIPSState *env, uintptr_t retpc);
-=======
-                    target_ulong address, MMUAccessType access_type);
-void r4k_helper_tlbwi(CPUMIPSState *env);
-void r4k_helper_tlbwr(CPUMIPSState *env);
->>>>>>> 00d8ba9e
 void r4k_helper_tlbp(CPUMIPSState *env);
 void r4k_helper_tlbr(CPUMIPSState *env);
 void r4k_helper_tlbinv(CPUMIPSState *env);
@@ -573,8 +561,8 @@
 #endif
 void do_hexdump(GString *strbuf, uint8_t* buffer, target_ulong length,
                 target_ulong vaddr);
-hwaddr do_translate_address(CPUMIPSState *env, target_ulong address, int rw,
-                            uintptr_t retaddr);
+hwaddr do_translate_address(CPUMIPSState *env, target_ulong address,
+                            MMUAccessType access_type, uintptr_t retaddr);
 
 #ifdef TARGET_CHERI
 #include "cheri-helper-utils.h"
