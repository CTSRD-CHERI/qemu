--- conflicted
+++ resolved
@@ -25,11 +25,8 @@
 #include "exec/cpu-defs.h"
 #include "qemu/units.h"
 #include "fpu/softfloat-types.h"
-<<<<<<< HEAD
+#include "qom/object.h"
 #include "rvfi_dii.h"
-=======
-#include "qom/object.h"
->>>>>>> a68694cd
 
 #define TCG_GUEST_DEFAULT_MO 0
 
@@ -281,13 +278,6 @@
     /* physical memory protection */
     pmp_table_t pmp_state;
 
-<<<<<<< HEAD
-=======
-    /* machine specific rdtime callback */
-    uint64_t (*rdtime_fn)(uint32_t);
-    uint32_t rdtime_fn_arg;
-
->>>>>>> a68694cd
     /* True if in debugger mode.  */
     bool debugger;
 #endif
@@ -310,7 +300,8 @@
     struct {} end_testrig_reset_fields;
 
     /* machine specific rdtime callback */
-    uint64_t (*rdtime_fn)(void);
+    uint64_t (*rdtime_fn)(uint32_t);
+    uint32_t rdtime_fn_arg;
 
 #ifdef CONFIG_RVFI_DII
     struct {
@@ -350,7 +341,6 @@
     QEMUTimer *timer; /* Internal timer */
 };
 
-<<<<<<< HEAD
 static inline bool pc_is_current(CPURISCVState *env)
 {
 #ifdef CONFIG_DEBUG_TCG
@@ -371,16 +361,8 @@
 #endif
 }
 
-#define RISCV_CPU_CLASS(klass) \
-    OBJECT_CLASS_CHECK(RISCVCPUClass, (klass), TYPE_RISCV_CPU)
-#define RISCV_CPU(obj) \
-    OBJECT_CHECK(RISCVCPU, (obj), TYPE_RISCV_CPU)
-#define RISCV_CPU_GET_CLASS(obj) \
-    OBJECT_GET_CLASS(RISCVCPUClass, (obj), TYPE_RISCV_CPU)
-=======
 OBJECT_DECLARE_TYPE(RISCVCPU, RISCVCPUClass,
                     riscv_cpu, RISCV_CPU)
->>>>>>> a68694cd
 
 /**
  * RISCVCPUClass:
