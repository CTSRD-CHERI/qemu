/*
 * QEMU RISC-V CPU
 *
 * Copyright (c) 2016-2017 Sagar Karandikar, sagark@eecs.berkeley.edu
 * Copyright (c) 2017-2018 SiFive, Inc.
 *
 * This program is free software; you can redistribute it and/or modify it
 * under the terms and conditions of the GNU General Public License,
 * version 2 or later, as published by the Free Software Foundation.
 *
 * This program is distributed in the hope it will be useful, but WITHOUT
 * ANY WARRANTY; without even the implied warranty of MERCHANTABILITY or
 * FITNESS FOR A PARTICULAR PURPOSE.  See the GNU General Public License for
 * more details.
 *
 * You should have received a copy of the GNU General Public License along with
 * this program.  If not, see <http://www.gnu.org/licenses/>.
 */

#ifndef RISCV_CPU_H
#define RISCV_CPU_H

#include "hw/core/cpu.h"
#include "exec/cpu-defs.h"
#include "qemu/units.h"
#include "fpu/softfloat-types.h"
#include "rvfi_dii.h"

#define TCG_GUEST_DEFAULT_MO 0

#define TYPE_RISCV_CPU "riscv-cpu"

#define RISCV_CPU_TYPE_SUFFIX "-" TYPE_RISCV_CPU
#define RISCV_CPU_TYPE_NAME(name) (name RISCV_CPU_TYPE_SUFFIX)
#define CPU_RESOLVING_TYPE TYPE_RISCV_CPU

#define TYPE_RISCV_CPU_ANY              RISCV_CPU_TYPE_NAME("any")
#define TYPE_RISCV_CPU_BASE32           RISCV_CPU_TYPE_NAME("rv32")
#define TYPE_RISCV_CPU_BASE64           RISCV_CPU_TYPE_NAME("rv64")
#define TYPE_RISCV_CPU_SIFIVE_E31       RISCV_CPU_TYPE_NAME("sifive-e31")
#define TYPE_RISCV_CPU_SIFIVE_E51       RISCV_CPU_TYPE_NAME("sifive-e51")
#define TYPE_RISCV_CPU_SIFIVE_U34       RISCV_CPU_TYPE_NAME("sifive-u34")
#define TYPE_RISCV_CPU_SIFIVE_U54       RISCV_CPU_TYPE_NAME("sifive-u54")
/* Deprecated */
#define TYPE_RISCV_CPU_RV32IMACU_NOMMU  RISCV_CPU_TYPE_NAME("rv32imacu-nommu")
#define TYPE_RISCV_CPU_RV32GCSU_V1_09_1 RISCV_CPU_TYPE_NAME("rv32gcsu-v1.9.1")
#define TYPE_RISCV_CPU_RV32GCSU_V1_10_0 RISCV_CPU_TYPE_NAME("rv32gcsu-v1.10.0")
#define TYPE_RISCV_CPU_RV64IMACU_NOMMU  RISCV_CPU_TYPE_NAME("rv64imacu-nommu")
#define TYPE_RISCV_CPU_RV64GCSU_V1_09_1 RISCV_CPU_TYPE_NAME("rv64gcsu-v1.9.1")
#define TYPE_RISCV_CPU_RV64GCSU_V1_10_0 RISCV_CPU_TYPE_NAME("rv64gcsu-v1.10.0")

#define RV32 ((target_ulong)1 << (TARGET_LONG_BITS - 2))
#define RV64 ((target_ulong)2 << (TARGET_LONG_BITS - 2))

#if defined(TARGET_RISCV32)
#define RVXLEN RV32
#elif defined(TARGET_RISCV64)
#define RVXLEN RV64
#endif

#define RV(x) ((target_ulong)1 << (x - 'A'))

#define RVI RV('I')
#define RVE RV('E') /* E and I are mutually exclusive */
#define RVM RV('M')
#define RVA RV('A')
#define RVF RV('F')
#define RVD RV('D')
#define RVC RV('C')
#define RVS RV('S')
#define RVU RV('U')
#define RVH RV('H')

/* S extension denotes that Supervisor mode exists, however it is possible
   to have a core that support S mode but does not have an MMU and there
   is currently no bit in misa to indicate whether an MMU exists or not
   so a cpu features bitfield is required, likewise for optional PMP support */
enum {
    RISCV_FEATURE_MMU,
    RISCV_FEATURE_PMP,
    RISCV_FEATURE_MISA
};

#define PRIV_VERSION_1_09_1 0x00010901
#define PRIV_VERSION_1_10_0 0x00011000
#define PRIV_VERSION_1_11_0 0x00011100

#define TRANSLATE_PMP_FAIL 2
#define TRANSLATE_FAIL 1
#define TRANSLATE_SUCCESS 0
#define MMU_USER_IDX 3

#define MAX_RISCV_PMPS (16)

typedef struct CPURISCVState CPURISCVState;

#ifdef TARGET_CHERI
#include "cheri-lazy-capregs-types.h"
#define CHERI_FLAG_CAPMODE 1
#endif
#include "pmp.h"

struct CPURISCVState {
#ifdef TARGET_CHERI
    struct GPCapRegs gpcapregs;
#else
    target_ulong gpr[32];
#endif
    uint64_t fpr[32]; /* assume both F and D extensions */
#ifdef TARGET_CHERI
    cap_register_t PCC; // SCR 0 Program counter cap. (PCC) TODO: implement this properly
    cap_register_t DDC; // SCR 1 Default data cap. (DDC)
#else
    target_ulong pc;
#endif

    target_ulong load_res;
    target_ulong load_val;
#ifdef TARGET_CHERI
    target_ulong load_pesbt;
    bool load_tag;
#endif

    target_ulong frm;

    target_ulong badaddr;
<<<<<<< HEAD
#ifdef TARGET_CHERI
    // The cause field reports the cause of the last capability exception,
    // following the encoding described in Table 3.9.2.
    // See enum CheriCapExc in cheri-archspecific.h
    uint8_t cap_cause; //
    // The cap idx field reports the index of the capability register that
    // caused the last ex- ception. When the most significant bit is set, the 5
    // least significant bits are used to index the special purpose capability
    // register file described in Table 5.3, otherwise, they index the
    // general-purpose capability register file.
    uint8_t cap_index;
#endif
=======
    target_ulong guest_phys_fault_addr;
>>>>>>> 2ac031d1

    target_ulong priv_ver;
    target_ulong misa;
    target_ulong misa_mask;

    uint32_t features;

#ifdef CONFIG_USER_ONLY
    uint32_t elf_flags;
#endif

#ifndef CONFIG_USER_ONLY
    target_ulong priv;
    /* This contains QEMU specific information about the virt state. */
    target_ulong virt;
    target_ulong resetvec;

    target_ulong mhartid;
    target_ulong mstatus;

    target_ulong mip;

#ifdef TARGET_RISCV32
    target_ulong mstatush;
#endif

    uint32_t miclaim;

    target_ulong mie;
    target_ulong mideleg;

    target_ulong sptbr;  /* until: priv-1.9.1 */
    target_ulong satp;   /* since: priv-1.10.0 */
    target_ulong sbadaddr;
    target_ulong mbadaddr;
    target_ulong medeleg;

#ifdef TARGET_CHERI
    // XXX: not implemented properly
    cap_register_t UTCC; // SCR 4 User trap code cap. (UTCC)
    cap_register_t UTDC; // SCR 5 User trap data cap. (UTDC)
    cap_register_t UScratchC; // SCR 6 User scratch cap. (UScratchC)
    cap_register_t UEPCC; // SCR 7 User exception PC cap. (UEPCC)
#endif

#ifdef TARGET_CHERI
    cap_register_t STCC;      // SCR 12 Supervisor trap code cap. (STCC)
    cap_register_t STDC;      // SCR 13 Supervisor trap data cap. (STDC)
    cap_register_t SScratchC; // SCR 14 Supervisor scratch cap. (SScratchC)
    cap_register_t SEPCC;     // SCR 15 Supervisor exception PC cap. (SEPCC)
#else
    target_ulong stvec;
    target_ulong sepc;
#endif
    target_ulong scause;

#ifdef TARGET_CHERI
    cap_register_t MTCC;      // SCR 28 Machine trap code cap. (MTCC)
    cap_register_t MTDC;      // SCR 29 Machine trap data cap. (MTDC)
    cap_register_t MScratchC; // SCR 30 Machine scratch cap. (MScratchC)
    cap_register_t MEPCC;     // SCR 31 Machine exception PC cap. (MEPCC)
#else
    target_ulong mtvec;
    target_ulong mepc;
#endif
    target_ulong mcause;
    target_ulong mtval;  /* since: priv-1.10.0 */

    /* Hypervisor CSRs */
    target_ulong hstatus;
    target_ulong hedeleg;
    target_ulong hideleg;
    target_ulong hcounteren;
    target_ulong htval;
    target_ulong htinst;
    target_ulong hgatp;
    uint64_t htimedelta;

    /* Virtual CSRs */
    target_ulong vsstatus;
    target_ulong vstvec;
    target_ulong vsscratch;
    target_ulong vsepc;
    target_ulong vscause;
    target_ulong vstval;
    target_ulong vsatp;
#ifdef TARGET_RISCV32
    target_ulong vsstatush;
#endif

    target_ulong mtval2;
    target_ulong mtinst;

    /* HS Backup CSRs */
    target_ulong stvec_hs;
    target_ulong sscratch_hs;
    target_ulong sepc_hs;
    target_ulong scause_hs;
    target_ulong stval_hs;
    target_ulong satp_hs;
    target_ulong mstatus_hs;
#ifdef TARGET_RISCV32
    target_ulong mstatush_hs;
#endif

    target_ulong scounteren;
    target_ulong mcounteren;

    target_ulong sscratch;
    target_ulong mscratch;

    /* temporary htif regs */
    uint64_t mfromhost;
    uint64_t mtohost;
    uint64_t timecmp;

    /* physical memory protection */
    pmp_table_t pmp_state;

    /* machine specific rdtime callback */
    uint64_t (*rdtime_fn)(void);

    /* True if in debugger mode.  */
    bool debugger;
#endif

    float_status fp_status;

#ifdef CONFIG_RVFI_DII
    rvfi_dii_trace_t rvfi_dii_trace;
    bool rvfi_dii_have_injected_insn;
#endif
#ifdef TARGET_CHERI
    // Some statcounters:
    uint64_t statcounters_cap_read;
    uint64_t statcounters_cap_read_tagged;
    uint64_t statcounters_cap_write;
    uint64_t statcounters_cap_write_tagged;

    uint64_t statcounters_imprecise_setbounds;
    uint64_t statcounters_unrepresentable_caps;

#endif

    /* Fields from here on are preserved across CPU reset. */
    QEMUTimer *timer; /* Internal timer */
};

// From 5.3.6 Special Capability Registers (SCRs)
// Where an SCR extends a RISC-V CSR, e.g. MTCC extending mtvec, any read to the
// CSR shall return the offset of the corresponding SCR. Similarly, any write to
// the CSR shall set the offset of the SCR to the value written. This shall be
// equivalent to a CSetOffset instruction, but with any exception condition
// instead just clearing the tag of the SCR. This allows sealed capabilities to
// be held in SCRs without allowing them to be modified in a tag-preserving way,
// while also pre- venting exceptions when installing trap vectors: something
// that can be problematic where the task is delegated to a higher privilege
// level.
#ifdef TARGET_CHERI
#define GET_SPECIAL_REG(env, name, cheri_name)                                 \
    ((target_ulong)cap_get_offset(&((env)->cheri_name)))
void update_special_register_offset(CPURISCVState *env, cap_register_t *scr,
                                    const char *name, target_ulong value);
#define SET_SPECIAL_REG(env, name, cheri_name, value)                          \
    update_special_register_offset(env, &((env)->cheri_name), #cheri_name, value)

#define COPY_SPECIAL_REG(env, name, cheri_name, new_reg, new_cheri_reg)        \
    do {                                                                       \
        env->cheri_name = env->new_cheri_reg;                                  \
        log_changed_capreg(env, #cheri_name, &((env)->cheri_name));            \
    } while (false)
#define PC_ADDR(env) ((target_ulong)env->PCC._cr_cursor)
#else
#ifdef CONFIG_MIPS_LOG_INSTR
#define log_changed_special_reg(env, name, newval)                             \
    qemu_log_mask_and_addr(CPU_LOG_INSTR, cpu_get_recent_pc(env),              \
                           "  %s <- " TARGET_FMT_lx "\n", name, newval)
#else
#define log_changed_special_reg(env, name, newval) ((void)0)
#endif
#define GET_SPECIAL_REG(env, name, cheri_name) ((env)->name)
#define SET_SPECIAL_REG(env, name, cheri_name, value)                          \
    do {                                                                       \
        env->name = value;                                                     \
        log_changed_special_reg(env, #name, value);                            \
    } while (false)
#define COPY_SPECIAL_REG(env, name, cheri_name, new_reg, new_cheri_reg)        \
    do {                                                                       \
        env->name = env->new_reg;                                              \
        log_changed_special_reg(env, #name, ((env)->name));                    \
    } while (false)
#define PC_ADDR(env) ((env)->pc)
#endif

// Note: the pc does not have to be up-to-date, tb start is fine.
// We may miss a few dumps or print too many if -dfilter is on but
// that shouldn't really matter.
static inline target_ulong cpu_get_recent_pc(CPURISCVState *env) {
#ifdef TARGET_CHERI
    return env->PCC._cr_cursor;
#else
    return env->pc;
#endif
}

#define RISCV_CPU_CLASS(klass) \
    OBJECT_CLASS_CHECK(RISCVCPUClass, (klass), TYPE_RISCV_CPU)
#define RISCV_CPU(obj) \
    OBJECT_CHECK(RISCVCPU, (obj), TYPE_RISCV_CPU)
#define RISCV_CPU_GET_CLASS(obj) \
    OBJECT_GET_CLASS(RISCVCPUClass, (obj), TYPE_RISCV_CPU)

/**
 * RISCVCPUClass:
 * @parent_realize: The parent class' realize handler.
 * @parent_reset: The parent class' reset handler.
 *
 * A RISCV CPU model.
 */
typedef struct RISCVCPUClass {
    /*< private >*/
    CPUClass parent_class;
    /*< public >*/
    DeviceRealize parent_realize;
    void (*parent_reset)(CPUState *cpu);
} RISCVCPUClass;

/**
 * RISCVCPU:
 * @env: #CPURISCVState
 *
 * A RISCV CPU.
 */
typedef struct RISCVCPU {
    /*< private >*/
    CPUState parent_obj;
    /*< public >*/
    CPUNegativeOffsetState neg;
    CPURISCVState env;

    /* Configuration Settings */
    struct {
        bool ext_i;
        bool ext_e;
        bool ext_g;
        bool ext_m;
        bool ext_a;
        bool ext_f;
        bool ext_d;
        bool ext_c;
        bool ext_s;
        bool ext_u;
        bool ext_h;
        bool ext_counters;
        bool ext_ifencei;
        bool ext_icsr;
#ifdef TARGET_CHERI
        bool ext_cheri;
#endif

        char *priv_spec;
        char *user_spec;
        bool mmu;
        bool pmp;
    } cfg;
} RISCVCPU;

static inline int riscv_has_ext(CPURISCVState *env, target_ulong ext)
{
    return (env->misa & ext) != 0;
}

static inline bool riscv_feature(CPURISCVState *env, int feature)
{
    return env->features & (1ULL << feature);
}

#include "cpu_user.h"
#include "cpu_bits.h"

extern const char * const riscv_int_regnames[];
extern const char * const riscv_fpr_regnames[];
extern const char * const riscv_excp_names[];
extern const char * const riscv_intr_names[];

#ifdef CONFIG_RVFI_DII
#define RVFI_DII_RAM_START 0x80000000
#define RVFI_DII_RAM_SIZE (8 * MiB)
#define RVFI_DII_RAM_END (RVFI_DII_RAM_START + RVFI_DII_RAM_SIZE)
void rvfi_dii_communicate(CPUState *cs, CPURISCVState *env);
#define rvfi_dii_offset(field)                                                 \
    offsetof(CPURISCVState, rvfi_dii_trace.rvfi_dii_##field)
#define gen_rvfi_dii_set_field(field, arg)                                     \
    tcg_gen_st_tl((TCGv)arg, cpu_env, rvfi_dii_offset(field))
#define gen_rvfi_dii_set_field_const(field, constant)                          \
    do {                                                                       \
        TCGv_i64 rvfi_tc = tcg_const_i64(constant);                            \
        tcg_gen_st_i64(rvfi_tc, cpu_env, rvfi_dii_offset(field));              \
        tcg_temp_free_i64(rvfi_tc);                                            \
    } while (0)
#else
#define gen_rvfi_dii_set_field(value, field) ((void)0)
#define gen_rvfi_dii_set_field_const(value, field) ((void)0)
#endif

void riscv_cpu_do_interrupt(CPUState *cpu);
int riscv_cpu_gdb_read_register(CPUState *cpu, uint8_t *buf, int reg);
int riscv_cpu_gdb_write_register(CPUState *cpu, uint8_t *buf, int reg);
bool riscv_cpu_exec_interrupt(CPUState *cs, int interrupt_request);
bool riscv_cpu_fp_enabled(CPURISCVState *env);
bool riscv_cpu_virt_enabled(CPURISCVState *env);
void riscv_cpu_set_virt_enabled(CPURISCVState *env, bool enable);
bool riscv_cpu_force_hs_excep_enabled(CPURISCVState *env);
void riscv_cpu_set_force_hs_excep(CPURISCVState *env, bool enable);
int riscv_cpu_mmu_index(CPURISCVState *env, bool ifetch);
hwaddr riscv_cpu_get_phys_page_debug(CPUState *cpu, vaddr addr);
#ifdef TARGET_CHERI
hwaddr cpu_riscv_translate_address_tagmem(CPURISCVState *env,
                                          target_ulong address, int rw, int reg,
                                          int *prot, uintptr_t retpc);
#endif
void  riscv_cpu_do_unaligned_access(CPUState *cs, vaddr addr,
                                    MMUAccessType access_type, int mmu_idx,
                                    uintptr_t retaddr);
bool riscv_cpu_tlb_fill(CPUState *cs, vaddr address, int size,
                        MMUAccessType access_type, int mmu_idx,
                        bool probe, uintptr_t retaddr);
void riscv_cpu_do_transaction_failed(CPUState *cs, hwaddr physaddr,
                                     vaddr addr, unsigned size,
                                     MMUAccessType access_type,
                                     int mmu_idx, MemTxAttrs attrs,
                                     MemTxResult response, uintptr_t retaddr);
char *riscv_isa_string(RISCVCPU *cpu);
void riscv_cpu_list(void);

#define cpu_signal_handler riscv_cpu_signal_handler
#define cpu_list riscv_cpu_list
#define cpu_mmu_index riscv_cpu_mmu_index

#ifndef CONFIG_USER_ONLY
void riscv_cpu_swap_hypervisor_regs(CPURISCVState *env);
int riscv_cpu_claim_interrupts(RISCVCPU *cpu, uint32_t interrupts);
uint32_t riscv_cpu_update_mip(RISCVCPU *cpu, uint32_t mask, uint32_t value);
#define BOOL_TO_MASK(x) (-!!(x)) /* helper for riscv_cpu_update_mip value */
void riscv_cpu_set_rdtime_fn(CPURISCVState *env, uint64_t (*fn)(void));
#endif
void riscv_cpu_set_mode(CPURISCVState *env, target_ulong newpriv);

void riscv_translate_init(void);
int riscv_cpu_signal_handler(int host_signum, void *pinfo, void *puc);
void QEMU_NORETURN riscv_raise_exception(CPURISCVState *env,
                                         uint32_t exception, uintptr_t pc);

target_ulong riscv_cpu_get_fflags(CPURISCVState *env);
void riscv_cpu_set_fflags(CPURISCVState *env, target_ulong);

#define TB_FLAGS_MMU_MASK   3
// For capmode we pick any flags bit that isn't used yet, 0x100 right now
#define TB_FLAGS_CAPMODE 0x100
#define TB_FLAGS_MSTATUS_FS MSTATUS_FS
_Static_assert((TB_FLAGS_CAPMODE & TB_FLAGS_MSTATUS_FS) == 0, "overlap");

static inline void cpu_get_tb_cpu_state(CPURISCVState *env, target_ulong *pc,
                                        target_ulong *cs_base, uint32_t *flags)
{
    *pc = PC_ADDR(env); // We want the full virtual address here and not an offset
    *cs_base = 0;
#ifdef CONFIG_USER_ONLY
    *flags = TB_FLAGS_MSTATUS_FS;
#else
    *flags = cpu_mmu_index(env, 0);
    if (riscv_cpu_fp_enabled(env)) {
        *flags |= env->mstatus & MSTATUS_FS;
    }
#endif
#ifdef TARGET_CHERI
    // Note: can't include cheri-archspecific-here
    // FIXME: move stuff around to allow using the helper
    // TODO:  *flags |= cheri_in_capmode(env) ? TB_FLAGS_CAPMODE : 0;
    *flags |= (env->PCC.cr_flags & CHERI_FLAG_CAPMODE) ? TB_FLAGS_CAPMODE : 0;
#endif
}

int riscv_csrrw(CPURISCVState *env, int csrno, target_ulong *ret_value,
                target_ulong new_value, target_ulong write_mask, uintptr_t retpc);
int riscv_csrrw_debug(CPURISCVState *env, int csrno, target_ulong *ret_value,
                      target_ulong new_value, target_ulong write_mask);

static inline void riscv_csr_write(CPURISCVState *env, int csrno,
                                   target_ulong val, uintptr_t retpc)
{
    riscv_csrrw(env, csrno, NULL, val, MAKE_64BIT_MASK(0, TARGET_LONG_BITS), retpc);
}

static inline target_ulong riscv_csr_read(CPURISCVState *env, int csrno, uintptr_t retpc)
{
    target_ulong val = 0;
    riscv_csrrw(env, csrno, &val, 0, 0, retpc);
    return val;
}

typedef int (*riscv_csr_predicate_fn)(CPURISCVState *env, int csrno);
typedef int (*riscv_csr_read_fn)(CPURISCVState *env, int csrno,
    target_ulong *ret_value);
typedef int (*riscv_csr_write_fn)(CPURISCVState *env, int csrno,
    target_ulong new_value);
typedef int (*riscv_csr_op_fn)(CPURISCVState *env, int csrno,
    target_ulong *ret_value, target_ulong new_value, target_ulong write_mask);

typedef struct {
    riscv_csr_predicate_fn predicate;
    riscv_csr_read_fn read;
    riscv_csr_write_fn write;
    riscv_csr_op_fn op;
} riscv_csr_operations;

void riscv_get_csr_ops(int csrno, riscv_csr_operations *ops);
void riscv_set_csr_ops(int csrno, riscv_csr_operations *ops);

void riscv_cpu_register_gdb_regs_for_features(CPUState *cs);

typedef CPURISCVState CPUArchState;
typedef RISCVCPU ArchCPU;

#include "exec/cpu-all.h"

#endif /* RISCV_CPU_H */<|MERGE_RESOLUTION|>--- conflicted
+++ resolved
@@ -124,7 +124,7 @@
     target_ulong frm;
 
     target_ulong badaddr;
-<<<<<<< HEAD
+    target_ulong guest_phys_fault_addr;
 #ifdef TARGET_CHERI
     // The cause field reports the cause of the last capability exception,
     // following the encoding described in Table 3.9.2.
@@ -137,9 +137,6 @@
     // general-purpose capability register file.
     uint8_t cap_index;
 #endif
-=======
-    target_ulong guest_phys_fault_addr;
->>>>>>> 2ac031d1
 
     target_ulong priv_ver;
     target_ulong misa;
