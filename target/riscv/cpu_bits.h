/* RISC-V ISA constants */

#ifndef TARGET_RISCV_CPU_BITS_H
#define TARGET_RISCV_CPU_BITS_H

#define get_field(reg, mask) (((reg) & \
                 (uint64_t)(mask)) / ((mask) & ~((mask) << 1)))
#define set_field(reg, mask, val) (((reg) & ~(uint64_t)(mask)) | \
                 (((uint64_t)(val) * ((mask) & ~((mask) << 1))) & \
                 (uint64_t)(mask)))

/* Floating point round mode */
#define FSR_RD_SHIFT        5
#define FSR_RD              (0x7 << FSR_RD_SHIFT)

/* Floating point accrued exception flags */
#define FPEXC_NX            0x01
#define FPEXC_UF            0x02
#define FPEXC_OF            0x04
#define FPEXC_DZ            0x08
#define FPEXC_NV            0x10

/* Floating point status register bits */
#define FSR_AEXC_SHIFT      0
#define FSR_NVA             (FPEXC_NV << FSR_AEXC_SHIFT)
#define FSR_OFA             (FPEXC_OF << FSR_AEXC_SHIFT)
#define FSR_UFA             (FPEXC_UF << FSR_AEXC_SHIFT)
#define FSR_DZA             (FPEXC_DZ << FSR_AEXC_SHIFT)
#define FSR_NXA             (FPEXC_NX << FSR_AEXC_SHIFT)
#define FSR_AEXC            (FSR_NVA | FSR_OFA | FSR_UFA | FSR_DZA | FSR_NXA)

/* Vector Fixed-Point round model */
#define FSR_VXRM_SHIFT      9
#define FSR_VXRM            (0x3 << FSR_VXRM_SHIFT)

/* Vector Fixed-Point saturation flag */
#define FSR_VXSAT_SHIFT     8
#define FSR_VXSAT           (0x1 << FSR_VXSAT_SHIFT)

/* Control and Status Registers */

/* User Trap Setup */
#define CSR_USTATUS         0x000
#define CSR_UIE             0x004
#define CSR_UTVEC           0x005

/* User Trap Handling */
#define CSR_USCRATCH        0x040
#define CSR_UEPC            0x041
#define CSR_UCAUSE          0x042
#define CSR_UTVAL           0x043
#define CSR_UIP             0x044

/* User Floating-Point CSRs */
#define CSR_FFLAGS          0x001
#define CSR_FRM             0x002
#define CSR_FCSR            0x003

/* User Vector CSRs */
#define CSR_VSTART          0x008
#define CSR_VXSAT           0x009
#define CSR_VXRM            0x00a
#define CSR_VL              0xc20
#define CSR_VTYPE           0xc21

/* User Timers and Counters */
#define CSR_CYCLE           0xc00
#define CSR_TIME            0xc01
#define CSR_INSTRET         0xc02
#define CSR_HPMCOUNTER3     0xc03
#define CSR_HPMCOUNTER4     0xc04
#define CSR_HPMCOUNTER5     0xc05
#define CSR_HPMCOUNTER6     0xc06
#define CSR_HPMCOUNTER7     0xc07
#define CSR_HPMCOUNTER8     0xc08
#define CSR_HPMCOUNTER9     0xc09
#define CSR_HPMCOUNTER10    0xc0a
#define CSR_HPMCOUNTER11    0xc0b
#define CSR_HPMCOUNTER12    0xc0c
#define CSR_HPMCOUNTER13    0xc0d
#define CSR_HPMCOUNTER14    0xc0e
#define CSR_HPMCOUNTER15    0xc0f
#define CSR_HPMCOUNTER16    0xc10
#define CSR_HPMCOUNTER17    0xc11
#define CSR_HPMCOUNTER18    0xc12
#define CSR_HPMCOUNTER19    0xc13
#define CSR_HPMCOUNTER20    0xc14
#define CSR_HPMCOUNTER21    0xc15
#define CSR_HPMCOUNTER22    0xc16
#define CSR_HPMCOUNTER23    0xc17
#define CSR_HPMCOUNTER24    0xc18
#define CSR_HPMCOUNTER25    0xc19
#define CSR_HPMCOUNTER26    0xc1a
#define CSR_HPMCOUNTER27    0xc1b
#define CSR_HPMCOUNTER28    0xc1c
#define CSR_HPMCOUNTER29    0xc1d
#define CSR_HPMCOUNTER30    0xc1e
#define CSR_HPMCOUNTER31    0xc1f
#define CSR_CYCLEH          0xc80
#define CSR_TIMEH           0xc81
#define CSR_INSTRETH        0xc82
#define CSR_HPMCOUNTER3H    0xc83
#define CSR_HPMCOUNTER4H    0xc84
#define CSR_HPMCOUNTER5H    0xc85
#define CSR_HPMCOUNTER6H    0xc86
#define CSR_HPMCOUNTER7H    0xc87
#define CSR_HPMCOUNTER8H    0xc88
#define CSR_HPMCOUNTER9H    0xc89
#define CSR_HPMCOUNTER10H   0xc8a
#define CSR_HPMCOUNTER11H   0xc8b
#define CSR_HPMCOUNTER12H   0xc8c
#define CSR_HPMCOUNTER13H   0xc8d
#define CSR_HPMCOUNTER14H   0xc8e
#define CSR_HPMCOUNTER15H   0xc8f
#define CSR_HPMCOUNTER16H   0xc90
#define CSR_HPMCOUNTER17H   0xc91
#define CSR_HPMCOUNTER18H   0xc92
#define CSR_HPMCOUNTER19H   0xc93
#define CSR_HPMCOUNTER20H   0xc94
#define CSR_HPMCOUNTER21H   0xc95
#define CSR_HPMCOUNTER22H   0xc96
#define CSR_HPMCOUNTER23H   0xc97
#define CSR_HPMCOUNTER24H   0xc98
#define CSR_HPMCOUNTER25H   0xc99
#define CSR_HPMCOUNTER26H   0xc9a
#define CSR_HPMCOUNTER27H   0xc9b
#define CSR_HPMCOUNTER28H   0xc9c
#define CSR_HPMCOUNTER29H   0xc9d
#define CSR_HPMCOUNTER30H   0xc9e
#define CSR_HPMCOUNTER31H   0xc9f

/* Machine Timers and Counters */
#define CSR_MCYCLE          0xb00
#define CSR_MINSTRET        0xb02
#define CSR_MCYCLEH         0xb80
#define CSR_MINSTRETH       0xb82

/* Machine Information Registers */
#define CSR_MVENDORID       0xf11
#define CSR_MARCHID         0xf12
#define CSR_MIMPID          0xf13
#define CSR_MHARTID         0xf14

/* Machine Trap Setup */
#define CSR_MSTATUS         0x300
#define CSR_MISA            0x301
#define CSR_MEDELEG         0x302
#define CSR_MIDELEG         0x303
#define CSR_MIE             0x304
#define CSR_MTVEC           0x305
#define CSR_MCOUNTEREN      0x306

/* 32-bit only */
#define CSR_MSTATUSH        0x310

/* Legacy Counter Setup (priv v1.9.1) */
/* Update to #define CSR_MCOUNTINHIBIT 0x320 for 1.11.0 */
#define CSR_MUCOUNTEREN     0x320
#define CSR_MSCOUNTEREN     0x321
#define CSR_MHCOUNTEREN     0x322

/* Machine Trap Handling */
#define CSR_MSCRATCH        0x340
#define CSR_MEPC            0x341
#define CSR_MCAUSE          0x342
#define CSR_MTVAL           0x343
#define CSR_MIP             0x344

/* Legacy Machine Trap Handling (priv v1.9.1) */
#define CSR_MBADADDR        0x343

/* Supervisor Trap Setup */
#define CSR_SSTATUS         0x100
#define CSR_SEDELEG         0x102
#define CSR_SIDELEG         0x103
#define CSR_SIE             0x104
#define CSR_STVEC           0x105
#define CSR_SCOUNTEREN      0x106

/* Supervisor Trap Handling */
#define CSR_SSCRATCH        0x140
#define CSR_SEPC            0x141
#define CSR_SCAUSE          0x142
#define CSR_STVAL           0x143
#define CSR_SIP             0x144

/* Legacy Supervisor Trap Handling (priv v1.9.1) */
#define CSR_SBADADDR        0x143

/* Supervisor Protection and Translation */
#define CSR_SPTBR           0x180
#define CSR_SATP            0x180

/* Hpervisor CSRs */
#define CSR_HSTATUS         0x600
#define CSR_HEDELEG         0x602
#define CSR_HIDELEG         0x603
#define CSR_HIE             0x604
#define CSR_HCOUNTEREN      0x606
#define CSR_HGEIE           0x607
#define CSR_HTVAL           0x643
#define CSR_HVIP            0x645
#define CSR_HIP             0x644
#define CSR_HTINST          0x64A
#define CSR_HGEIP           0xE12
#define CSR_HGATP           0x680
#define CSR_HTIMEDELTA      0x605
#define CSR_HTIMEDELTAH     0x615

#if defined(TARGET_RISCV32)
#define HGATP_MODE           SATP32_MODE
#define HGATP_VMID           SATP32_ASID
#define HGATP_PPN            SATP32_PPN
#endif
#if defined(TARGET_RISCV64)
#define HGATP_MODE           SATP64_MODE
#define HGATP_VMID           SATP64_ASID
#define HGATP_PPN            SATP64_PPN
#endif

/* Virtual CSRs */
#define CSR_VSSTATUS        0x200
#define CSR_VSIE            0x204
#define CSR_VSTVEC          0x205
#define CSR_VSSCRATCH       0x240
#define CSR_VSEPC           0x241
#define CSR_VSCAUSE         0x242
#define CSR_VSTVAL          0x243
#define CSR_VSIP            0x244
#define CSR_VSATP           0x280

#define CSR_MTINST          0x34a
#define CSR_MTVAL2          0x34b

/* Physical Memory Protection */
#define CSR_PMPCFG0         0x3a0
#define CSR_PMPCFG1         0x3a1
#define CSR_PMPCFG2         0x3a2
#define CSR_PMPCFG3         0x3a3
#define CSR_PMPADDR0        0x3b0
#define CSR_PMPADDR1        0x3b1
#define CSR_PMPADDR2        0x3b2
#define CSR_PMPADDR3        0x3b3
#define CSR_PMPADDR4        0x3b4
#define CSR_PMPADDR5        0x3b5
#define CSR_PMPADDR6        0x3b6
#define CSR_PMPADDR7        0x3b7
#define CSR_PMPADDR8        0x3b8
#define CSR_PMPADDR9        0x3b9
#define CSR_PMPADDR10       0x3ba
#define CSR_PMPADDR11       0x3bb
#define CSR_PMPADDR12       0x3bc
#define CSR_PMPADDR13       0x3bd
#define CSR_PMPADDR14       0x3be
#define CSR_PMPADDR15       0x3bf

/* Debug/Trace Registers (shared with Debug Mode) */
#define CSR_TSELECT         0x7a0
#define CSR_TDATA1          0x7a1
#define CSR_TDATA2          0x7a2
#define CSR_TDATA3          0x7a3

/* Debug Mode Registers */
#define CSR_DCSR            0x7b0
#define CSR_DPC             0x7b1
#define CSR_DSCRATCH        0x7b2

/* Performance Counters */
#define CSR_MHPMCOUNTER3    0xb03
#define CSR_MHPMCOUNTER4    0xb04
#define CSR_MHPMCOUNTER5    0xb05
#define CSR_MHPMCOUNTER6    0xb06
#define CSR_MHPMCOUNTER7    0xb07
#define CSR_MHPMCOUNTER8    0xb08
#define CSR_MHPMCOUNTER9    0xb09
#define CSR_MHPMCOUNTER10   0xb0a
#define CSR_MHPMCOUNTER11   0xb0b
#define CSR_MHPMCOUNTER12   0xb0c
#define CSR_MHPMCOUNTER13   0xb0d
#define CSR_MHPMCOUNTER14   0xb0e
#define CSR_MHPMCOUNTER15   0xb0f
#define CSR_MHPMCOUNTER16   0xb10
#define CSR_MHPMCOUNTER17   0xb11
#define CSR_MHPMCOUNTER18   0xb12
#define CSR_MHPMCOUNTER19   0xb13
#define CSR_MHPMCOUNTER20   0xb14
#define CSR_MHPMCOUNTER21   0xb15
#define CSR_MHPMCOUNTER22   0xb16
#define CSR_MHPMCOUNTER23   0xb17
#define CSR_MHPMCOUNTER24   0xb18
#define CSR_MHPMCOUNTER25   0xb19
#define CSR_MHPMCOUNTER26   0xb1a
#define CSR_MHPMCOUNTER27   0xb1b
#define CSR_MHPMCOUNTER28   0xb1c
#define CSR_MHPMCOUNTER29   0xb1d
#define CSR_MHPMCOUNTER30   0xb1e
#define CSR_MHPMCOUNTER31   0xb1f
#define CSR_MHPMEVENT3      0x323
#define CSR_MHPMEVENT4      0x324
#define CSR_MHPMEVENT5      0x325
#define CSR_MHPMEVENT6      0x326
#define CSR_MHPMEVENT7      0x327
#define CSR_MHPMEVENT8      0x328
#define CSR_MHPMEVENT9      0x329
#define CSR_MHPMEVENT10     0x32a
#define CSR_MHPMEVENT11     0x32b
#define CSR_MHPMEVENT12     0x32c
#define CSR_MHPMEVENT13     0x32d
#define CSR_MHPMEVENT14     0x32e
#define CSR_MHPMEVENT15     0x32f
#define CSR_MHPMEVENT16     0x330
#define CSR_MHPMEVENT17     0x331
#define CSR_MHPMEVENT18     0x332
#define CSR_MHPMEVENT19     0x333
#define CSR_MHPMEVENT20     0x334
#define CSR_MHPMEVENT21     0x335
#define CSR_MHPMEVENT22     0x336
#define CSR_MHPMEVENT23     0x337
#define CSR_MHPMEVENT24     0x338
#define CSR_MHPMEVENT25     0x339
#define CSR_MHPMEVENT26     0x33a
#define CSR_MHPMEVENT27     0x33b
#define CSR_MHPMEVENT28     0x33c
#define CSR_MHPMEVENT29     0x33d
#define CSR_MHPMEVENT30     0x33e
#define CSR_MHPMEVENT31     0x33f
#define CSR_MHPMCOUNTER3H   0xb83
#define CSR_MHPMCOUNTER4H   0xb84
#define CSR_MHPMCOUNTER5H   0xb85
#define CSR_MHPMCOUNTER6H   0xb86
#define CSR_MHPMCOUNTER7H   0xb87
#define CSR_MHPMCOUNTER8H   0xb88
#define CSR_MHPMCOUNTER9H   0xb89
#define CSR_MHPMCOUNTER10H  0xb8a
#define CSR_MHPMCOUNTER11H  0xb8b
#define CSR_MHPMCOUNTER12H  0xb8c
#define CSR_MHPMCOUNTER13H  0xb8d
#define CSR_MHPMCOUNTER14H  0xb8e
#define CSR_MHPMCOUNTER15H  0xb8f
#define CSR_MHPMCOUNTER16H  0xb90
#define CSR_MHPMCOUNTER17H  0xb91
#define CSR_MHPMCOUNTER18H  0xb92
#define CSR_MHPMCOUNTER19H  0xb93
#define CSR_MHPMCOUNTER20H  0xb94
#define CSR_MHPMCOUNTER21H  0xb95
#define CSR_MHPMCOUNTER22H  0xb96
#define CSR_MHPMCOUNTER23H  0xb97
#define CSR_MHPMCOUNTER24H  0xb98
#define CSR_MHPMCOUNTER25H  0xb99
#define CSR_MHPMCOUNTER26H  0xb9a
#define CSR_MHPMCOUNTER27H  0xb9b
#define CSR_MHPMCOUNTER28H  0xb9c
#define CSR_MHPMCOUNTER29H  0xb9d
#define CSR_MHPMCOUNTER30H  0xb9e
#define CSR_MHPMCOUNTER31H  0xb9f

/* Legacy Machine Protection and Translation (priv v1.9.1) */
#define CSR_MBASE           0x380
#define CSR_MBOUND          0x381
#define CSR_MIBASE          0x382
#define CSR_MIBOUND         0x383
#define CSR_MDBASE          0x384
#define CSR_MDBOUND         0x385

#ifdef TARGET_CHERI
#define CSR_UCCSR           0x8C0
#define CSR_SCCSR           0x9C0
#define CSR_MCCSR           0xBC0
#endif

/* mstatus CSR bits */
#define MSTATUS_UIE         0x00000001
#define MSTATUS_SIE         0x00000002
#define MSTATUS_MIE         0x00000008
#define MSTATUS_UPIE        0x00000010
#define MSTATUS_SPIE        0x00000020
#define MSTATUS_MPIE        0x00000080
#define MSTATUS_SPP         0x00000100
#define MSTATUS_MPP         0x00001800
#define MSTATUS_FS          0x00006000
#define MSTATUS_XS          0x00018000
#define MSTATUS_MPRV        0x00020000
#define MSTATUS_PUM         0x00040000 /* until: priv-1.9.1 */
#define MSTATUS_SUM         0x00040000 /* since: priv-1.10 */
#define MSTATUS_MXR         0x00080000
#define MSTATUS_VM          0x1F000000 /* until: priv-1.9.1 */
#define MSTATUS_TVM         0x00100000 /* since: priv-1.10 */
<<<<<<< HEAD
#define MSTATUS_TW          0x00200000 /* since: priv-1.10 */
#define MSTATUS_TSR         0x00400000 /* since: priv-1.10 */
#if defined(TARGET_RISCV64)
=======
#define MSTATUS_TW          0x20000000 /* since: priv-1.10 */
#define MSTATUS_TSR         0x40000000 /* since: priv-1.10 */
>>>>>>> 553032db
#define MSTATUS_GVA         0x4000000000ULL
#define MSTATUS_MPV         0x8000000000ULL

#define MSTATUS64_UXL       0x0000000300000000ULL
#define MSTATUS64_SXL       0x0000000C00000000ULL

#define MSTATUS32_SD        0x80000000
#define MSTATUS64_SD        0x8000000000000000ULL

#define MISA32_MXL          0xC0000000
#define MISA64_MXL          0xC000000000000000ULL

#define MXL_RV32            1
#define MXL_RV64            2
#define MXL_RV128           3

#if defined(TARGET_RISCV32)
#define MSTATUS_SD MSTATUS32_SD
#define MISA_MXL MISA32_MXL
#define MXL_VAL MXL_RV32
#elif defined(TARGET_RISCV64)
#define MSTATUS_SD MSTATUS64_SD
#define MISA_MXL MISA64_MXL
#define MXL_VAL MXL_RV64
#endif

/* sstatus CSR bits */
#define SSTATUS_UIE         0x00000001
#define SSTATUS_SIE         0x00000002
#define SSTATUS_UPIE        0x00000010
#define SSTATUS_SPIE        0x00000020
#define SSTATUS_SPP         0x00000100
#define SSTATUS_FS          0x00006000
#define SSTATUS_XS          0x00018000
#define SSTATUS_PUM         0x00040000 /* until: priv-1.9.1 */
#define SSTATUS_SUM         0x00040000 /* since: priv-1.10 */
#define SSTATUS_MXR         0x00080000

#define SSTATUS64_UXL       0x0000000300000000ULL

#define SSTATUS32_SD        0x80000000
#define SSTATUS64_SD        0x8000000000000000ULL

#if defined(TARGET_RISCV32)
#define SSTATUS_SD SSTATUS32_SD
#elif defined(TARGET_RISCV64)
#define SSTATUS_SD SSTATUS64_SD
#endif

/* hstatus CSR bits */
#define HSTATUS_VSBE         0x00000020
#define HSTATUS_GVA          0x00000040
#define HSTATUS_SPV          0x00000080
#define HSTATUS_SPVP         0x00000100
#define HSTATUS_HU           0x00000200
#define HSTATUS_VGEIN        0x0003F000
#define HSTATUS_VTVM         0x00100000
#define HSTATUS_VTSR         0x00400000
#if defined(TARGET_RISCV64)
#define HSTATUS_VSXL        0x300000000
#endif

#define HSTATUS32_WPRI       0xFF8FF87E
#define HSTATUS64_WPRI       0xFFFFFFFFFF8FF87EULL

#if defined(TARGET_RISCV32)
#define HSTATUS_WPRI HSTATUS32_WPRI
#elif defined(TARGET_RISCV64)
#define HSTATUS_WPRI HSTATUS64_WPRI
#endif

#define HCOUNTEREN_CY        (1 << 0)
#define HCOUNTEREN_TM        (1 << 1)
#define HCOUNTEREN_IR        (1 << 2)
#define HCOUNTEREN_HPM3      (1 << 3)

/* Privilege modes */
#define PRV_U 0
#define PRV_S 1
#define PRV_H 2 /* Reserved */
#define PRV_M 3

/* Virtulisation Register Fields */
#define VIRT_ONOFF          1
/* This is used to save state for when we take an exception. If this is set
 * that means that we want to force a HS level exception (no matter what the
 * delegation is set to). This will occur for things such as a second level
 * page table fault.
 */
#define FORCE_HS_EXCEP      2

/* RV32 satp CSR field masks */
#define SATP32_MODE         0x80000000
#define SATP32_ASID         0x7fc00000
#define SATP32_PPN          0x003fffff

/* RV64 satp CSR field masks */
#define SATP64_MODE         0xF000000000000000ULL
#define SATP64_ASID         0x0FFFF00000000000ULL
#define SATP64_PPN          0x00000FFFFFFFFFFFULL

#if defined(TARGET_RISCV32)
#define SATP_MODE           SATP32_MODE
#define SATP_ASID           SATP32_ASID
#define SATP_PPN            SATP32_PPN
#endif
#if defined(TARGET_RISCV64)
#define SATP_MODE           SATP64_MODE
#define SATP_ASID           SATP64_ASID
#define SATP_PPN            SATP64_PPN
#endif

/* VM modes (mstatus.vm) privileged ISA 1.9.1 */
#define VM_1_09_MBARE       0
#define VM_1_09_MBB         1
#define VM_1_09_MBBID       2
#define VM_1_09_SV32        8
#define VM_1_09_SV39        9
#define VM_1_09_SV48        10

/* VM modes (satp.mode) privileged ISA 1.10 */
#define VM_1_10_MBARE       0
#define VM_1_10_SV32        1
#define VM_1_10_SV39        8
#define VM_1_10_SV48        9
#define VM_1_10_SV57        10
#define VM_1_10_SV64        11

/* Page table entry (PTE) fields */
#define PTE_V               0x001 /* Valid */
#define PTE_R               0x002 /* Read */
#define PTE_W               0x004 /* Write */
#define PTE_X               0x008 /* Execute */
#define PTE_U               0x010 /* User */
#define PTE_G               0x020 /* Global */
#define PTE_A               0x040 /* Accessed */
#define PTE_D               0x080 /* Dirty */
#define PTE_SOFT            0x300 /* Reserved for Software */
#if defined(TARGET_CHERI) && !defined(TARGET_RISCV32)
#define PTE_LC              0x4000000000000000 /* Load Cap */
#define PTE_SC              0x8000000000000000 /* Store Cap */
#endif

/* Page table PPN shift amount */
#define PTE_PPN_SHIFT       10

/* Leaf page shift amount */
#define PGSHIFT             12

/* Default Reset Vector adress */
#define DEFAULT_RSTVEC      0x1000

/* Exception causes */
#define EXCP_NONE                                -1 /* sentinel value */
#define RISCV_EXCP_INST_ADDR_MIS                 0x0
#define RISCV_EXCP_INST_ACCESS_FAULT             0x1
#define RISCV_EXCP_ILLEGAL_INST                  0x2
#define RISCV_EXCP_BREAKPOINT                    0x3
#define RISCV_EXCP_LOAD_ADDR_MIS                 0x4
#define RISCV_EXCP_LOAD_ACCESS_FAULT             0x5
#define RISCV_EXCP_STORE_AMO_ADDR_MIS            0x6
#define RISCV_EXCP_STORE_AMO_ACCESS_FAULT        0x7
#define RISCV_EXCP_U_ECALL                       0x8
#define RISCV_EXCP_S_ECALL                      0x9
#define RISCV_EXCP_VS_ECALL                      0xa
#define RISCV_EXCP_M_ECALL                       0xb
#define RISCV_EXCP_INST_PAGE_FAULT               0xc /* since: priv-1.10.0 */
#define RISCV_EXCP_LOAD_PAGE_FAULT               0xd /* since: priv-1.10.0 */
#define RISCV_EXCP_STORE_PAGE_FAULT              0xf /* since: priv-1.10.0 */
#define RISCV_EXCP_INST_GUEST_PAGE_FAULT         0x14
#define RISCV_EXCP_LOAD_GUEST_ACCESS_FAULT       0x15
#define RISCV_EXCP_VIRT_INSTRUCTION_FAULT        0x16
#define RISCV_EXCP_STORE_GUEST_AMO_ACCESS_FAULT  0x17
#ifdef TARGET_CHERI
#ifndef TARGET_RISCV32
#define RISCV_EXCP_LOAD_CAP_PAGE_FAULT           0x1a
#define RISCV_EXCP_STORE_AMO_CAP_PAGE_FAULT      0x1b
#endif
#define RISCV_EXCP_CHERI                         0x1c
#endif

#define RISCV_EXCP_INT_FLAG                0x80000000
#define RISCV_EXCP_INT_MASK                0x7fffffff

/* Interrupt causes */
#define IRQ_U_SOFT                         0
#define IRQ_S_SOFT                         1
#define IRQ_VS_SOFT                        2
#define IRQ_M_SOFT                         3
#define IRQ_U_TIMER                        4
#define IRQ_S_TIMER                        5
#define IRQ_VS_TIMER                       6
#define IRQ_M_TIMER                        7
#define IRQ_U_EXT                          8
#define IRQ_S_EXT                          9
#define IRQ_VS_EXT                         10
#define IRQ_M_EXT                          11

/* mip masks */
#define MIP_USIP                           (1 << IRQ_U_SOFT)
#define MIP_SSIP                           (1 << IRQ_S_SOFT)
#define MIP_VSSIP                          (1 << IRQ_VS_SOFT)
#define MIP_MSIP                           (1 << IRQ_M_SOFT)
#define MIP_UTIP                           (1 << IRQ_U_TIMER)
#define MIP_STIP                           (1 << IRQ_S_TIMER)
#define MIP_VSTIP                          (1 << IRQ_VS_TIMER)
#define MIP_MTIP                           (1 << IRQ_M_TIMER)
#define MIP_UEIP                           (1 << IRQ_U_EXT)
#define MIP_SEIP                           (1 << IRQ_S_EXT)
#define MIP_VSEIP                          (1 << IRQ_VS_EXT)
#define MIP_MEIP                           (1 << IRQ_M_EXT)

/* sip masks */
#define SIP_SSIP                           MIP_SSIP
#define SIP_STIP                           MIP_STIP
#define SIP_SEIP                           MIP_SEIP

/* MIE masks */
#define MIE_SEIE                           (1 << IRQ_S_EXT)
#define MIE_UEIE                           (1 << IRQ_U_EXT)
#define MIE_STIE                           (1 << IRQ_S_TIMER)
#define MIE_UTIE                           (1 << IRQ_U_TIMER)
#define MIE_SSIE                           (1 << IRQ_S_SOFT)
#define MIE_USIE                           (1 << IRQ_U_SOFT)
#endif<|MERGE_RESOLUTION|>--- conflicted
+++ resolved
@@ -385,14 +385,8 @@
 #define MSTATUS_MXR         0x00080000
 #define MSTATUS_VM          0x1F000000 /* until: priv-1.9.1 */
 #define MSTATUS_TVM         0x00100000 /* since: priv-1.10 */
-<<<<<<< HEAD
 #define MSTATUS_TW          0x00200000 /* since: priv-1.10 */
 #define MSTATUS_TSR         0x00400000 /* since: priv-1.10 */
-#if defined(TARGET_RISCV64)
-=======
-#define MSTATUS_TW          0x20000000 /* since: priv-1.10 */
-#define MSTATUS_TSR         0x40000000 /* since: priv-1.10 */
->>>>>>> 553032db
 #define MSTATUS_GVA         0x4000000000ULL
 #define MSTATUS_MPV         0x8000000000ULL
 
