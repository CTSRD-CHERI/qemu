/*
 * ARM A64 disassembly output wrapper to libvixl
 * Copyright (c) 2013 Linaro Limited
 * Written by Claudio Fontana
 *
 * This program is free software: you can redistribute it and/or modify
 * it under the terms of the GNU General Public License as published by
 * the Free Software Foundation, either version 2 of the License, or
 * (at your option) any later version.
 *
 * This program is distributed in the hope that it will be useful,
 * but WITHOUT ANY WARRANTY; without even the implied warranty of
 * MERCHANTABILITY or FITNESS FOR A PARTICULAR PURPOSE.  See the
 * GNU General Public License for more details.
 *
 * You should have received a copy of the GNU General Public License
 * along with this program.  If not, see <http://www.gnu.org/licenses/>.
 */

extern "C" {
#include "qemu/osdep.h"
#include "disas/dis-asm.h"
}

#include "vixl/aarch64/disasm-aarch64.h"

using namespace vixl::aarch64;

class QEMUDisassembler;

static Decoder *vixl_decoder = NULL;
static QEMUDisassembler *vixl_disasm = NULL;

/* We don't use libvixl's PrintDisassembler because its output
 * is a little unhelpful (trailing newlines, for example).
 * Instead we use our own very similar variant so we have
 * control over the format.
 */
class QEMUDisassembler : public Disassembler {
public:
    QEMUDisassembler() : printf_(NULL), stream_(NULL) { }
    ~QEMUDisassembler() { }

    void SetStream(FILE *stream) {
        stream_ = stream;
    }

    void SetPrintf(fprintf_function printf_fn) {
        printf_ = printf_fn;
    }

protected:
    virtual void ProcessOutput(const Instruction *instr) {
<<<<<<< HEAD
        printf_(stream_, "%08" PRIx32 "      %s",
                instr->GetInstructionBits(), GetOutput());
=======
        printf_(stream_, "%08" PRIx32 "      %s", instr->GetInstructionBits(),
                GetOutput());
>>>>>>> bfbf8bb6
    }

private:
    fprintf_function printf_;
    FILE *stream_;
};

static int vixl_is_initialized(void)
{
    return vixl_decoder != NULL;
}

static void vixl_init() {
    vixl_decoder = new Decoder();
    vixl_disasm = new QEMUDisassembler();
    vixl_decoder->AppendVisitor(vixl_disasm);
}

#define INSN_SIZE 4

/* Disassemble ARM A64 instruction. This is our only entry
 * point from QEMU's C code.
 */
int print_insn_arm_a64(uint64_t addr, disassemble_info *info)
{
    uint8_t bytes[INSN_SIZE];
    uint32_t instrval;
    const Instruction *instr;
    int status;

    status = info->read_memory_func(addr, bytes, INSN_SIZE, info);
    if (status != 0) {
        info->memory_error_func(status, addr, info);
        return -1;
    }

    if (!vixl_is_initialized()) {
        vixl_init();
    }

    vixl_disasm->SetPrintf(info->fprintf_func);
    vixl_disasm->SetStream(info->stream);

    instrval = bytes[0] | bytes[1] << 8 | bytes[2] << 16 | bytes[3] << 24;
    instr = reinterpret_cast<const Instruction *>(&instrval);
    vixl_disasm->MapCodeAddress(addr, instr);
    vixl_decoder->Decode(instr,
<<<<<<< HEAD
                         info->flags & INSN_ARM_C64 ? ISA::C64 : ISA::A64);
=======
                         info->flags & ARM_DIS_FLAG_C64 ? ISA::C64 : ISA::A64);
>>>>>>> bfbf8bb6
    return INSN_SIZE;
}<|MERGE_RESOLUTION|>--- conflicted
+++ resolved
@@ -51,13 +51,8 @@
 
 protected:
     virtual void ProcessOutput(const Instruction *instr) {
-<<<<<<< HEAD
-        printf_(stream_, "%08" PRIx32 "      %s",
-                instr->GetInstructionBits(), GetOutput());
-=======
         printf_(stream_, "%08" PRIx32 "      %s", instr->GetInstructionBits(),
                 GetOutput());
->>>>>>> bfbf8bb6
     }
 
 private:
@@ -105,10 +100,6 @@
     instr = reinterpret_cast<const Instruction *>(&instrval);
     vixl_disasm->MapCodeAddress(addr, instr);
     vixl_decoder->Decode(instr,
-<<<<<<< HEAD
-                         info->flags & INSN_ARM_C64 ? ISA::C64 : ISA::A64);
-=======
                          info->flags & ARM_DIS_FLAG_C64 ? ISA::C64 : ISA::A64);
->>>>>>> bfbf8bb6
     return INSN_SIZE;
 }