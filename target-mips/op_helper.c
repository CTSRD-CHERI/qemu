--- conflicted
+++ resolved
@@ -2384,12 +2384,9 @@
     cap_register_t *csp = &env->active_tc.C[cs];
     cap_register_t *cbp = &env->active_tc.C[cb];
     cap_register_t *idc = &env->active_tc.C[CP2CAP_IDC];
-<<<<<<< HEAD
 
     int untyped = (selector == 2) && !is_cap_sealed(csp);
 
-=======
->>>>>>> 312f7422
     /*
      * CCall: Call into a new security domain
      */
@@ -2416,7 +2413,6 @@
     } else {
         if (selector == 0) {
             do_raise_c2_exception(env, CP2Ca_CALL, cs);
-<<<<<<< HEAD
         } else if (!untyped && !(csp->cr_perms & CAP_PERM_CCALL)){
             do_raise_c2_exception(env, CP2Ca_PERM_CCALL, cs);
         } else if (!untyped && !(cbp->cr_perms & CAP_PERM_CCALL)){
@@ -2427,21 +2423,10 @@
             idc->cr_sealed = 0;
             idc->cr_otype = 0;
             }
-=======
-        } else if (!(csp->cr_perms & CAP_PERM_CCALL)){
-            do_raise_c2_exception(env, CP2Ca_PERM_CCALL, cs);
-        } else if (!(cbp->cr_perms & CAP_PERM_CCALL)){
-            do_raise_c2_exception(env, CP2Ca_PERM_CCALL, cb);
-        } else {
-            *idc = *cbp;
-            idc->cr_sealed = 0;
-            idc->cr_otype = 0;
->>>>>>> 312f7422
             return csp->cr_base + csp->cr_offset;
         }
     }
     return (target_ulong)0;
-<<<<<<< HEAD
 }
 
 void helper_ccall(CPUMIPSState *env, uint32_t cs, uint32_t cb)
@@ -2457,11 +2442,9 @@
 target_ulong helper_ccall_notrap2(CPUMIPSState *env, uint32_t cs, uint32_t cb)
 {
     return ccall_common(env, cs, cb, 2);
-=======
->>>>>>> 312f7422
-}
-
-void helper_ccall(CPUMIPSState *env, uint32_t cs, uint32_t cb)
+}
+
+void helper_cclearreg(CPUMIPSState *env, uint32_t creg)
 {
     (void)ccall_common(env, cs, cb, 0);
 }
@@ -3045,7 +3028,6 @@
             /* cursor adjustment wrapped.  Just set to 0. */
             new_cursor = 0ul;
         }
-<<<<<<< HEAD
 
         /* Make sure we are still within the bounds of cb. */
         if (new_cursor >= cbp->cr_base) {
@@ -3057,19 +3039,6 @@
         }
     }
 
-=======
-
-        /* Make sure we are still within the bounds of cb. */
-        if (new_cursor >= cbp->cr_base) {
-            /* Adjust the new offset so cursor is still pointing to same
-             * place.
-             */
-            new_offset = cursor - new_cursor;
-            cursor = new_cursor;
-        }
-    }
-
->>>>>>> 312f7422
     /* Check the new length (rt) and adjust if needed. */
     if (e && (rt & ((1 << e) - 1))) {
         new_rt = ((rt >> e) + 1) << e;
