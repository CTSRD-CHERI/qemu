--- conflicted
+++ resolved
@@ -5553,25 +5553,18 @@
 
 static inline void check_hwrena(CPUMIPSState *env, int reg)
 {
-<<<<<<< HEAD
 #if defined(TARGET_CHERI)
+    // FIXME: do we need to check reg here or is it valid for all hwrena values?
     if (env->doing_statcounters) {
         env->doing_statcounters = false;
         return 0xdeadbeef;
     }
 #endif
-    if ((env->hflags & MIPS_HFLAG_CP0) ||
-        (env->CP0_HWREna & (1 << 0)))
-        return env->CP0_EBase & 0x3ff;
-    else
-        helper_raise_exception(env, EXCP_RI);
-=======
     if ((env->hflags & MIPS_HFLAG_CP0) || (env->CP0_HWREna & (1 << reg))) {
         return;
     }
     do_raise_exception(env, EXCP_RI, GETPC());
 }
->>>>>>> a8c40fa2
 
 target_ulong helper_rdhwr_cpunum(CPUMIPSState *env)
 {
@@ -5581,51 +5574,18 @@
 
 target_ulong helper_rdhwr_synci_step(CPUMIPSState *env)
 {
-<<<<<<< HEAD
-#if defined(TARGET_CHERI)
-    if (env->doing_statcounters) {
-        env->doing_statcounters = false;
-        return 0xdeadbeef;
-    }
-#endif
-    if ((env->hflags & MIPS_HFLAG_CP0) ||
-        (env->CP0_HWREna & (1 << 1)))
-        return env->SYNCI_Step;
-    else
-        helper_raise_exception(env, EXCP_RI);
-
-    return 0;
-=======
     check_hwrena(env, 1);
     return env->SYNCI_Step;
->>>>>>> a8c40fa2
 }
 
 target_ulong helper_rdhwr_cc(CPUMIPSState *env)
 {
-<<<<<<< HEAD
-#if defined(TARGET_CHERI)
-    if (env->doing_statcounters) {
-        env->doing_statcounters = false;
-        return 0xdeadbeef;
-    }
-#endif
-    if ((env->hflags & MIPS_HFLAG_CP0) ||
-        (env->CP0_HWREna & (1 << 2))) {
-        return cpu_mips_get_count(env);
-    }
-    else
-        helper_raise_exception(env, EXCP_RI);
-
-    return 0;
-=======
     check_hwrena(env, 2);
 #ifdef CONFIG_USER_ONLY
     return env->CP0_Count;
 #else
     return (int32_t)cpu_mips_get_count(env);
 #endif
->>>>>>> a8c40fa2
 }
 
 target_ulong helper_rdhwr_ccres(CPUMIPSState *env)
