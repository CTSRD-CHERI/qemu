--- conflicted
+++ resolved
@@ -186,39 +186,6 @@
 #endif
 }
 
-<<<<<<< HEAD
-void cpu_exec_realizefn(CPUState *cpu, Error **errp)
-{
-    CPUClass *cc = CPU_GET_CLASS(cpu);
-    static bool tcg_target_initialized;
-
-    cpu_list_add(cpu);
-
-    if (tcg_enabled() && !tcg_target_initialized) {
-        tcg_target_initialized = true;
-        cc->tcg_initialize();
-        qemu_log_printf_create_globals();
-    }
-    tlb_init(cpu);
-
-    qemu_plugin_vcpu_init_hook(cpu);
-
-#ifdef CONFIG_USER_ONLY
-    assert(cc->vmsd == NULL);
-#else /* !CONFIG_USER_ONLY */
-    if (qdev_get_vmsd(DEVICE(cpu)) == NULL) {
-        vmstate_register(NULL, cpu->cpu_index, &vmstate_cpu_common, cpu);
-    }
-    if (cc->vmsd != NULL) {
-        vmstate_register(NULL, cpu->cpu_index, cc->vmsd, cpu);
-    }
-
-    tcg_iommu_init_notifier_list(cpu);
-#endif
-}
-
-=======
->>>>>>> 5b19cb63
 const char *parse_cpu_option(const char *cpu_option)
 {
     ObjectClass *oc;
