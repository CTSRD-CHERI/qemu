#ifndef QEMU_LOG_H
#define QEMU_LOG_H

/* A small part of this API is split into its own header */
#include "qemu/log-for-trace.h"
#include "qemu/rcu.h"

typedef struct QemuLogFile {
    struct rcu_head rcu;
    FILE *fd;
} QemuLogFile;

/* Private global variable, don't use */
extern QemuLogFile *qemu_logfile;


/* 
 * The new API:
 */

/* Log settings checking macros: */

/* Returns true if qemu_log() will really write somewhere
 */
static inline bool qemu_log_enabled(void)
{
    return qemu_logfile != NULL;
}

/* Returns true if qemu_log() will write somewhere else than stderr
 */
static inline bool qemu_log_separate(void)
{
    QemuLogFile *logfile;
    bool res = false;

    rcu_read_lock();
    logfile = qatomic_rcu_read(&qemu_logfile);
    if (logfile && logfile->fd != stderr) {
        res = true;
    }
    rcu_read_unlock();
    return res;
}

#define CPU_LOG_TB_OUT_ASM (1 << 0)
#define CPU_LOG_TB_IN_ASM  (1 << 1)
#define CPU_LOG_TB_OP      (1 << 2)
#define CPU_LOG_TB_OP_OPT  (1 << 3)
#define CPU_LOG_INT        (1 << 4)
#define CPU_LOG_EXEC       (1 << 5)
#define CPU_LOG_PCALL      (1 << 6)
#define CPU_LOG_TB_CPU     (1 << 8)
#define CPU_LOG_RESET      (1 << 9)
#define LOG_UNIMP          (1 << 10)
#define LOG_GUEST_ERROR    (1 << 11)
#define CPU_LOG_MMU        (1 << 12)
#define CPU_LOG_TB_NOCHAIN (1 << 13)
#define CPU_LOG_PAGE       (1 << 14)
/* LOG_TRACE (1 << 15) is defined in log-for-trace.h */
#define CPU_LOG_TB_OP_IND  (1 << 16)
#define CPU_LOG_TB_FPU     (1 << 17)
#define CPU_LOG_PLUGIN     (1 << 18)
/* LOG_STRACE is used for user-mode strace logging. */
#define LOG_STRACE         (1 << 19)
#define CPU_LOG_INSTR      (1 << 20)
<<<<<<< HEAD
#define CPU_LOG_INSTR_U    (1 << 21)
=======
#define CPU_LOG_INSTR_U (1 << 21)
>>>>>>> bfbf8bb6
#define CPU_LOG_CHERI_BOUNDS (1 << 23)
#define CPU_LOG_GUEST_DEBUG_MSG (1 << 24)

/* Lock output for a series of related logs.  Since this is not needed
 * for a single qemu_log / qemu_log_mask / qemu_log_mask_and_addr, we
 * assume that qemu_loglevel_mask has already been tested, and that
 * qemu_loglevel is never set when qemu_logfile is unset.
 */

static inline FILE *qemu_log_lock(void)
{
    QemuLogFile *logfile;
    rcu_read_lock();
    logfile = qatomic_rcu_read(&qemu_logfile);
    if (logfile) {
        qemu_flockfile(logfile->fd);
        return logfile->fd;
    } else {
        return NULL;
    }
}

static inline void qemu_log_unlock(FILE *fd)
{
    if (fd) {
        qemu_funlockfile(fd);
    }
    rcu_read_unlock();
}

/* Logging functions: */

/* vfprintf-like logging function
 */
static inline void GCC_FMT_ATTR(1, 0)
qemu_log_vprintf(const char *fmt, va_list va)
{
    QemuLogFile *logfile;

    rcu_read_lock();
    logfile = qatomic_rcu_read(&qemu_logfile);
    if (logfile) {
        vfprintf(logfile->fd, fmt, va);
    }
    rcu_read_unlock();
}

/* log only if a bit is set on the current loglevel mask:
 * @mask: bit to check in the mask
 * @fmt: printf-style format string
 * @args: optional arguments for format string
 */
#define qemu_log_mask(MASK, FMT, ...)                   \
    do {                                                \
        if (unlikely(qemu_loglevel_mask(MASK))) {       \
            qemu_log(FMT, ## __VA_ARGS__);              \
        }                                               \
    } while (0)

/* log only if a bit is set on the current loglevel mask
 * and we are in the address range we care about:
 * @mask: bit to check in the mask
 * @addr: address to check in dfilter
 * @fmt: printf-style format string
 * @args: optional arguments for format string
 */
#define qemu_log_mask_and_addr(MASK, ADDR, FMT, ...)    \
    do {                                                \
        if (unlikely(qemu_loglevel_mask(MASK)) &&       \
                     qemu_log_in_addr_range(ADDR)) {    \
            qemu_log(FMT, ## __VA_ARGS__);              \
        }                                               \
    } while (0)

/* Maintenance: */

/* define log items */
typedef struct QEMULogItem {
    int mask;
    const char *name;
    const char *help;
} QEMULogItem;

extern const QEMULogItem qemu_log_items[];

void qemu_set_log(int log_flags);
void qemu_set_log_internal(int log_flags);
void qemu_log_needs_buffers(void);
void qemu_set_log_filename(const char *filename, Error **errp);
void qemu_set_dfilter_ranges(const char *ranges, Error **errp);
bool qemu_log_in_addr_range(uint64_t addr);
int qemu_str_to_log_mask(const char *str);

/* Print a usage message listing all the valid logging categories
 * to the specified FILE*.
 */
void qemu_print_log_usage(FILE *f);

/* fflush() the log file */
void qemu_log_flush(void);
/* Close the log file */
void qemu_log_close(void);

#endif<|MERGE_RESOLUTION|>--- conflicted
+++ resolved
@@ -64,11 +64,7 @@
 /* LOG_STRACE is used for user-mode strace logging. */
 #define LOG_STRACE         (1 << 19)
 #define CPU_LOG_INSTR      (1 << 20)
-<<<<<<< HEAD
-#define CPU_LOG_INSTR_U    (1 << 21)
-=======
 #define CPU_LOG_INSTR_U (1 << 21)
->>>>>>> bfbf8bb6
 #define CPU_LOG_CHERI_BOUNDS (1 << 23)
 #define CPU_LOG_GUEST_DEBUG_MSG (1 << 24)
 
