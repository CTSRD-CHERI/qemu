#ifndef QEMU_LOG_H
#define QEMU_LOG_H


/* Private global variables, don't use */
extern FILE *qemu_logfile;
extern int qemu_loglevel;

/* 
 * The new API:
 *
 */

/* Log settings checking macros: */

/* Returns true if qemu_log() will really write somewhere
 */
static inline bool qemu_log_enabled(void)
{
    return qemu_logfile != NULL;
}

/* Returns true if qemu_log() will write somewhere else than stderr
 */
static inline bool qemu_log_separate(void)
{
    return qemu_logfile != NULL && qemu_logfile != stderr;
}

#define CPU_LOG_TB_OUT_ASM (1 << 0)
#define CPU_LOG_TB_IN_ASM  (1 << 1)
#define CPU_LOG_TB_OP      (1 << 2)
#define CPU_LOG_TB_OP_OPT  (1 << 3)
#define CPU_LOG_INT        (1 << 4)
#define CPU_LOG_EXEC       (1 << 5)
#define CPU_LOG_PCALL      (1 << 6)
#define CPU_LOG_TB_CPU     (1 << 8)
#define CPU_LOG_RESET      (1 << 9)
#define LOG_UNIMP          (1 << 10)
#define LOG_GUEST_ERROR    (1 << 11)
#define CPU_LOG_MMU        (1 << 12)
#define CPU_LOG_TB_NOCHAIN (1 << 13)
<<<<<<< HEAD
#define CPU_LOG_INSTR      (1 << 14)
#define CPU_LOG_CVTRACE    (1 << 15)
/*
 * The CPU_LOG_USER_ONLY flag only exists so that temporarily suspending the
 * instruction tracing does not cause QEMU to close and reopen the logfile.
 */
#define CPU_LOG_USER_ONLY  (1 << 16)
=======
#define CPU_LOG_PAGE       (1 << 14)
#define LOG_TRACE          (1 << 15)
>>>>>>> bfc766d3

/* Returns true if a bit is set in the current loglevel mask
 */
static inline bool qemu_loglevel_mask(int mask)
{
    return (qemu_loglevel & mask) != 0;
}

/* Logging functions: */

/* main logging function
 */
void GCC_FMT_ATTR(1, 2) qemu_log(const char *fmt, ...);

/* vfprintf-like logging function
 */
static inline void GCC_FMT_ATTR(1, 0)
qemu_log_vprintf(const char *fmt, va_list va)
{
    if (qemu_logfile) {
        vfprintf(qemu_logfile, fmt, va);
    }
}

/* log only if a bit is set on the current loglevel mask:
 * @mask: bit to check in the mask
 * @fmt: printf-style format string
 * @args: optional arguments for format string
 */
#define qemu_log_mask(MASK, FMT, ...)                   \
    do {                                                \
        if (unlikely(qemu_loglevel_mask(MASK))) {       \
            qemu_log(FMT, ## __VA_ARGS__);              \
        }                                               \
    } while (0)

/* log only if a bit is set on the current loglevel mask
 * and we are in the address range we care about:
 * @mask: bit to check in the mask
 * @addr: address to check in dfilter
 * @fmt: printf-style format string
 * @args: optional arguments for format string
 */
#define qemu_log_mask_and_addr(MASK, ADDR, FMT, ...)    \
    do {                                                \
        if (unlikely(qemu_loglevel_mask(MASK)) &&       \
                     qemu_log_in_addr_range(ADDR)) {    \
            qemu_log(FMT, ## __VA_ARGS__);              \
        }                                               \
    } while (0)

/* Maintenance: */

/* define log items */
typedef struct QEMULogItem {
    int mask;
    const char *name;
    const char *help;
} QEMULogItem;

extern const QEMULogItem qemu_log_items[];

/* This is the function that actually does the work of
 * changing the log level; it should only be accessed via
 * the qemu_set_log() wrapper.
 */
void do_qemu_set_log(int log_flags, bool use_own_buffers);

static inline void qemu_set_log(int log_flags)
{
#ifdef CONFIG_USER_ONLY
    do_qemu_set_log(log_flags, true);
#else
    do_qemu_set_log(log_flags, false);
#endif
}

void qemu_set_log_filename(const char *filename);
void qemu_set_dfilter_ranges(const char *ranges);
bool qemu_log_in_addr_range(uint64_t addr);
int qemu_str_to_log_mask(const char *str);

/* Print a usage message listing all the valid logging categories
 * to the specified FILE*.
 */
void qemu_print_log_usage(FILE *f);

/* fflush() the log file */
void qemu_log_flush(void);
/* Close the log file */
void qemu_log_close(void);

#endif<|MERGE_RESOLUTION|>--- conflicted
+++ resolved
@@ -40,18 +40,15 @@
 #define LOG_GUEST_ERROR    (1 << 11)
 #define CPU_LOG_MMU        (1 << 12)
 #define CPU_LOG_TB_NOCHAIN (1 << 13)
-<<<<<<< HEAD
-#define CPU_LOG_INSTR      (1 << 14)
-#define CPU_LOG_CVTRACE    (1 << 15)
+#define CPU_LOG_PAGE       (1 << 14)
+#define LOG_TRACE          (1 << 15)
+#define CPU_LOG_INSTR      (1 << 16)
+#define CPU_LOG_CVTRACE    (1 << 17)
 /*
  * The CPU_LOG_USER_ONLY flag only exists so that temporarily suspending the
  * instruction tracing does not cause QEMU to close and reopen the logfile.
  */
-#define CPU_LOG_USER_ONLY  (1 << 16)
-=======
-#define CPU_LOG_PAGE       (1 << 14)
-#define LOG_TRACE          (1 << 15)
->>>>>>> bfc766d3
+#define CPU_LOG_USER_ONLY  (1 << 18)
 
 /* Returns true if a bit is set in the current loglevel mask
  */
