#ifndef QEMU_LOG_H
#define QEMU_LOG_H


/* Private global variables, don't use */
extern FILE *qemu_logfile;
extern int qemu_loglevel;

/* 
 * The new API:
 *
 */

/* Log settings checking macros: */

/* Returns true if qemu_log() will really write somewhere
 */
static inline bool qemu_log_enabled(void)
{
    return qemu_logfile != NULL;
}

/* Returns true if qemu_log() will write somewhere else than stderr
 */
static inline bool qemu_log_separate(void)
{
    return qemu_logfile != NULL && qemu_logfile != stderr;
}

#define CPU_LOG_TB_OUT_ASM (1 << 0)
#define CPU_LOG_TB_IN_ASM  (1 << 1)
#define CPU_LOG_TB_OP      (1 << 2)
#define CPU_LOG_TB_OP_OPT  (1 << 3)
#define CPU_LOG_INT        (1 << 4)
#define CPU_LOG_EXEC       (1 << 5)
#define CPU_LOG_PCALL      (1 << 6)
#define CPU_LOG_TB_CPU     (1 << 8)
#define CPU_LOG_RESET      (1 << 9)
#define LOG_UNIMP          (1 << 10)
#define LOG_GUEST_ERROR    (1 << 11)
#define CPU_LOG_MMU        (1 << 12)
#define CPU_LOG_TB_NOCHAIN (1 << 13)
#define CPU_LOG_PAGE       (1 << 14)
#define LOG_TRACE          (1 << 15)
<<<<<<< HEAD
#define CPU_LOG_INSTR      (1 << 16)
#define CPU_LOG_CVTRACE    (1 << 17)
/*
 * The CPU_LOG_USER_ONLY flag only exists so that temporarily suspending the
 * instruction tracing does not cause QEMU to close and reopen the logfile.
 */
#define CPU_LOG_USER_ONLY  (1 << 18)
=======
#define CPU_LOG_TB_OP_IND  (1 << 16)
>>>>>>> 1dc33ed9

/* Returns true if a bit is set in the current loglevel mask
 */
static inline bool qemu_loglevel_mask(int mask)
{
    return (qemu_loglevel & mask) != 0;
}

/* Logging functions: */

/* main logging function
 */
int GCC_FMT_ATTR(1, 2) qemu_log(const char *fmt, ...);

/* vfprintf-like logging function
 */
static inline void GCC_FMT_ATTR(1, 0)
qemu_log_vprintf(const char *fmt, va_list va)
{
    if (qemu_logfile) {
        vfprintf(qemu_logfile, fmt, va);
    }
}

/* log only if a bit is set on the current loglevel mask:
 * @mask: bit to check in the mask
 * @fmt: printf-style format string
 * @args: optional arguments for format string
 */
#define qemu_log_mask(MASK, FMT, ...)                   \
    do {                                                \
        if (unlikely(qemu_loglevel_mask(MASK))) {       \
            qemu_log(FMT, ## __VA_ARGS__);              \
        }                                               \
    } while (0)

/* log only if a bit is set on the current loglevel mask
 * and we are in the address range we care about:
 * @mask: bit to check in the mask
 * @addr: address to check in dfilter
 * @fmt: printf-style format string
 * @args: optional arguments for format string
 */
#define qemu_log_mask_and_addr(MASK, ADDR, FMT, ...)    \
    do {                                                \
        if (unlikely(qemu_loglevel_mask(MASK)) &&       \
                     qemu_log_in_addr_range(ADDR)) {    \
            qemu_log(FMT, ## __VA_ARGS__);              \
        }                                               \
    } while (0)

/* Maintenance: */

/* define log items */
typedef struct QEMULogItem {
    int mask;
    const char *name;
    const char *help;
} QEMULogItem;

extern const QEMULogItem qemu_log_items[];

void qemu_set_log(int log_flags);
void qemu_log_needs_buffers(void);
void qemu_set_log_filename(const char *filename, Error **errp);
void qemu_set_dfilter_ranges(const char *ranges, Error **errp);
bool qemu_log_in_addr_range(uint64_t addr);
int qemu_str_to_log_mask(const char *str);

/* Print a usage message listing all the valid logging categories
 * to the specified FILE*.
 */
void qemu_print_log_usage(FILE *f);

/* fflush() the log file */
void qemu_log_flush(void);
/* Close the log file */
void qemu_log_close(void);

#endif<|MERGE_RESOLUTION|>--- conflicted
+++ resolved
@@ -42,17 +42,14 @@
 #define CPU_LOG_TB_NOCHAIN (1 << 13)
 #define CPU_LOG_PAGE       (1 << 14)
 #define LOG_TRACE          (1 << 15)
-<<<<<<< HEAD
-#define CPU_LOG_INSTR      (1 << 16)
-#define CPU_LOG_CVTRACE    (1 << 17)
+#define CPU_LOG_TB_OP_IND  (1 << 16)
+#define CPU_LOG_INSTR      (1 << 17)
+#define CPU_LOG_CVTRACE    (1 << 18)
 /*
  * The CPU_LOG_USER_ONLY flag only exists so that temporarily suspending the
  * instruction tracing does not cause QEMU to close and reopen the logfile.
  */
-#define CPU_LOG_USER_ONLY  (1 << 18)
-=======
-#define CPU_LOG_TB_OP_IND  (1 << 16)
->>>>>>> 1dc33ed9
+#define CPU_LOG_USER_ONLY  (1 << 19)
 
 /* Returns true if a bit is set in the current loglevel mask
  */
