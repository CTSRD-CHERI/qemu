--- conflicted
+++ resolved
@@ -174,17 +174,6 @@
         }
         i++;
     }
-<<<<<<< HEAD
-    // Avoid ASAN error that qsort() argument 1 must be non-null
-    if (nsyms > 0) {
-        syms = g_realloc(syms, nsyms * sizeof(*syms));
-        assert(syms != NULL);
-        qsort(syms, nsyms, sizeof(*syms), glue(symcmp, SZ));
-    } else {
-        syms = NULL;
-        fprintf(stderr, "Warning: could not find any function symbols in ELF file\n");
-    }
-=======
 
     /* check we have symbols left */
     if (nsyms == 0) {
@@ -193,7 +182,6 @@
 
     syms = g_realloc(syms, nsyms * sizeof(*syms));
     qsort(syms, nsyms, sizeof(*syms), glue(symcmp, SZ));
->>>>>>> 73995d15
     for (i = 0; i < nsyms - 1; i++) {
         if (syms[i].st_size == 0) {
             syms[i].st_size = syms[i + 1].st_value - syms[i].st_value;
