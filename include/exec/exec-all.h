--- conflicted
+++ resolved
@@ -469,14 +469,6 @@
 #define CF_USE_ICOUNT  0x00020000
 #define CF_INVALID     0x00040000 /* TB is stale. Set with @jmp_lock held */
 #define CF_PARALLEL    0x00080000 /* Generate code for a parallel context */
-<<<<<<< HEAD
-#define CF_LOG_INSTR   0x00100000 /* Generate calls to instruction tracing */
-#define CF_CLUSTER_MASK 0xff000000 /* Top 8 bits are cluster ID */
-#define CF_CLUSTER_SHIFT 24
-/* cflags' mask for hashing/comparison */
-#define CF_HASH_MASK   \
-    (CF_COUNT_MASK | CF_LAST_IO | CF_USE_ICOUNT | CF_PARALLEL | CF_CLUSTER_MASK | CF_LOG_INSTR)
-=======
 #define CF_LOG_INSTR 0x00100000   /* Generate calls to instruction tracing */
 #define CF_CLUSTER_MASK 0xff000000 /* Top 8 bits are cluster ID */
 #define CF_CLUSTER_SHIFT 24
@@ -484,7 +476,6 @@
 #define CF_HASH_MASK                                                           \
     (CF_COUNT_MASK | CF_LAST_IO | CF_USE_ICOUNT | CF_PARALLEL |                \
      CF_LOG_INSTR | CF_CLUSTER_MASK)
->>>>>>> bfbf8bb6
 
     /* Per-vCPU dynamic tracing state used to generate this TB */
     uint32_t trace_vcpu_dstate;
@@ -560,17 +551,10 @@
 /* current cflags for hashing/comparison */
 static inline uint32_t curr_cflags(CPUState *cpu)
 {
-<<<<<<< HEAD
-    uint32_t flags = (parallel_cpus ? CF_PARALLEL : 0)
-                     | (icount_enabled() ? CF_USE_ICOUNT : 0);
-#ifdef CONFIG_TCG_LOG_INSTR
-    if(cpu->log_state.loglevel_active && qemu_loglevel_mask(CPU_LOG_INSTR))
-=======
     uint32_t flags = (parallel_cpus ? CF_PARALLEL : 0) |
                      (icount_enabled() ? CF_USE_ICOUNT : 0);
 #ifdef CONFIG_TCG_LOG_INSTR
     if (cpu->log_state.loglevel_active && qemu_loglevel_mask(CPU_LOG_INSTR))
->>>>>>> bfbf8bb6
         flags |= CF_LOG_INSTR;
 #endif
     return flags;
