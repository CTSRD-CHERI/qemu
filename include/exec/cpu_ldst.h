--- conflicted
+++ resolved
@@ -136,21 +136,6 @@
 void cpu_stq_le_data(CPUArchState *env, abi_ptr ptr, uint64_t val);
 
 void cpu_stb_data_ra(CPUArchState *env, abi_ptr ptr,
-<<<<<<< HEAD
-                     uint32_t val, uintptr_t retaddr);
-void cpu_stw_data_ra(CPUArchState *env, abi_ptr ptr,
-                     uint32_t val, uintptr_t retaddr);
-void cpu_stl_data_ra(CPUArchState *env, abi_ptr ptr,
-                     uint32_t val, uintptr_t retaddr);
-void cpu_stq_data_ra(CPUArchState *env, abi_ptr ptr,
-                     uint64_t val, uintptr_t retaddr);
-#ifdef TARGET_CHERI
-uint64_t cpu_ldq_cap_data_ra(CPUArchState *env, target_ulong ptr,
-                             uintptr_t retaddr);
-void cpu_stq_cap_data_ra(CPUArchState *env, target_ulong ptr,
-                         uint64_t val, uintptr_t retaddr);
-#endif
-=======
                      uint32_t val, uintptr_t ra);
 
 void cpu_stw_be_data_ra(CPUArchState *env, abi_ptr ptr,
@@ -166,7 +151,13 @@
                         uint32_t val, uintptr_t ra);
 void cpu_stq_le_data_ra(CPUArchState *env, abi_ptr ptr,
                         uint64_t val, uintptr_t ra);
->>>>>>> cccdd8c7
+
+#ifdef TARGET_CHERI
+uint64_t cpu_ldq_cap_data_ra(CPUArchState *env, target_ulong ptr,
+                             uintptr_t retaddr);
+void cpu_stq_cap_data_ra(CPUArchState *env, target_ulong ptr,
+                         uint64_t val, uintptr_t retaddr);
+#endif
 
 #if defined(CONFIG_USER_ONLY)
 
