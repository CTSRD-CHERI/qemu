/*
 * Copyright (C) 2017, Emilio G. Cota <cota@braap.org>
 *
 * License: GNU GPL, version 2 or later.
 *   See the COPYING file in the top-level directory.
 */
#ifndef EXEC_TB_LOOKUP_H
#define EXEC_TB_LOOKUP_H

#ifdef NEED_CPU_H
#include "cpu.h"
#else
#include "exec/poison.h"
#endif

#include "exec/exec-all.h"
#include "exec/tb-hash.h"

/* Might cause an exception, so have a longjmp destination ready */
<<<<<<< HEAD
static inline TranslationBlock *
tb_lookup__cpu_state(CPUState *cpu, target_ulong *pc, target_ulong *cs_base,
                     target_ulong *cs_top, uint32_t *cheri_flags,
                     uint32_t *flags, uint32_t cf_mask)
=======
static inline TranslationBlock *tb_lookup(CPUState *cpu, target_ulong pc,
                                          target_ulong cs_base,
                                          uint32_t flags, uint32_t cflags)
>>>>>>> 74fd46ed
{
    TranslationBlock *tb;
    uint32_t hash;

<<<<<<< HEAD
    cpu_get_tb_cpu_state_6(env, pc, cs_base, cs_top, cheri_flags, flags);
    hash = tb_jmp_cache_hash_func(*pc);
    tb = qatomic_rcu_read(&cpu->tb_jmp_cache[hash]);
=======
    /* we should never be trying to look up an INVALID tb */
    tcg_debug_assert(!(cflags & CF_INVALID));
>>>>>>> 74fd46ed

    hash = tb_jmp_cache_hash_func(pc);
    tb = qatomic_rcu_read(&cpu->tb_jmp_cache[hash]);

<<<<<<< HEAD
    if (likely(tb && tb->pc == *pc && tb->cs_base == *cs_base &&
               tb->cs_top == *cs_top && tb->cheri_flags == *cheri_flags &&
               tb->flags == *flags &&
=======
    if (likely(tb &&
               tb->pc == pc &&
               tb->cs_base == cs_base &&
               tb->flags == flags &&
>>>>>>> 74fd46ed
               tb->trace_vcpu_dstate == *cpu->trace_dstate &&
               tb_cflags(tb) == cflags)) {
        return tb;
    }
<<<<<<< HEAD
    tb = tb_htable_lookup(cpu, *pc, *cs_base, *cs_top, *cheri_flags, *flags,
                          cf_mask);
=======
    tb = tb_htable_lookup(cpu, pc, cs_base, flags, cflags);
>>>>>>> 74fd46ed
    if (tb == NULL) {
        return NULL;
    }
    qatomic_set(&cpu->tb_jmp_cache[hash], tb);
    return tb;
}

#endif /* EXEC_TB_LOOKUP_H */<|MERGE_RESOLUTION|>--- conflicted
+++ resolved
@@ -17,52 +17,33 @@
 #include "exec/tb-hash.h"
 
 /* Might cause an exception, so have a longjmp destination ready */
-<<<<<<< HEAD
-static inline TranslationBlock *
-tb_lookup__cpu_state(CPUState *cpu, target_ulong *pc, target_ulong *cs_base,
-                     target_ulong *cs_top, uint32_t *cheri_flags,
-                     uint32_t *flags, uint32_t cf_mask)
-=======
 static inline TranslationBlock *tb_lookup(CPUState *cpu, target_ulong pc,
                                           target_ulong cs_base,
+                                          target_ulong cs_top,
+                                          uint32_t cheri_flags,
                                           uint32_t flags, uint32_t cflags)
->>>>>>> 74fd46ed
 {
     TranslationBlock *tb;
     uint32_t hash;
 
-<<<<<<< HEAD
-    cpu_get_tb_cpu_state_6(env, pc, cs_base, cs_top, cheri_flags, flags);
-    hash = tb_jmp_cache_hash_func(*pc);
-    tb = qatomic_rcu_read(&cpu->tb_jmp_cache[hash]);
-=======
     /* we should never be trying to look up an INVALID tb */
     tcg_debug_assert(!(cflags & CF_INVALID));
->>>>>>> 74fd46ed
 
     hash = tb_jmp_cache_hash_func(pc);
     tb = qatomic_rcu_read(&cpu->tb_jmp_cache[hash]);
 
-<<<<<<< HEAD
-    if (likely(tb && tb->pc == *pc && tb->cs_base == *cs_base &&
-               tb->cs_top == *cs_top && tb->cheri_flags == *cheri_flags &&
-               tb->flags == *flags &&
-=======
     if (likely(tb &&
                tb->pc == pc &&
                tb->cs_base == cs_base &&
+               tb->cs_top == cs_top &&
+               tb->cheri_flags == cheri_flags &&
                tb->flags == flags &&
->>>>>>> 74fd46ed
                tb->trace_vcpu_dstate == *cpu->trace_dstate &&
                tb_cflags(tb) == cflags)) {
         return tb;
     }
-<<<<<<< HEAD
-    tb = tb_htable_lookup(cpu, *pc, *cs_base, *cs_top, *cheri_flags, *flags,
-                          cf_mask);
-=======
-    tb = tb_htable_lookup(cpu, pc, cs_base, flags, cflags);
->>>>>>> 74fd46ed
+    tb = tb_htable_lookup(cpu, pc, cs_base, cs_top, cheri_flags, flags, cflags);
+
     if (tb == NULL) {
         return NULL;
     }
