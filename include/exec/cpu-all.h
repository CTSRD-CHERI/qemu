--- conflicted
+++ resolved
@@ -281,15 +281,11 @@
 #define PAGE_LC_TRAP	0x4000
 #define PAGE_SC_TRAP 0x10000
 #define PAGE_SC_CLEAR 0x20000
-<<<<<<< HEAD
-#define PAGE_C_BITS (PAGE_LC_CLEAR | PAGE_LC_TRAP | PAGE_LC_TRAP | PAGE_SC_CLEAR)
-=======
 // Like PAGE_LC_TRAP but will also trap loads of untagged values
 #define PAGE_LC_TRAP_ANY 0x40000
 #define PAGE_C_BITS                                                            \
     (PAGE_LC_CLEAR | PAGE_LC_TRAP | PAGE_SC_TRAP | PAGE_SC_CLEAR |             \
      PAGE_LC_TRAP_ANY)
->>>>>>> bfbf8bb6
 #else
 #define PAGE_C_BITS 0
 #endif
