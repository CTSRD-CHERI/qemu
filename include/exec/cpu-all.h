/*
 * defines common to all virtual CPUs
 *
 *  Copyright (c) 2003 Fabrice Bellard
 *
 * This library is free software; you can redistribute it and/or
 * modify it under the terms of the GNU Lesser General Public
 * License as published by the Free Software Foundation; either
 * version 2.1 of the License, or (at your option) any later version.
 *
 * This library is distributed in the hope that it will be useful,
 * but WITHOUT ANY WARRANTY; without even the implied warranty of
 * MERCHANTABILITY or FITNESS FOR A PARTICULAR PURPOSE.  See the GNU
 * Lesser General Public License for more details.
 *
 * You should have received a copy of the GNU Lesser General Public
 * License along with this library; if not, see <http://www.gnu.org/licenses/>.
 */
#ifndef CPU_ALL_H
#define CPU_ALL_H

#include "exec/cpu-common.h"
#include "exec/memory.h"
#include "qemu/thread.h"
#include "hw/core/cpu.h"
#include "qemu/rcu.h"

#define EXCP_INTERRUPT 	0x10000 /* async interruption */
#define EXCP_HLT        0x10001 /* hlt instruction reached */
#define EXCP_DEBUG      0x10002 /* cpu stopped after a breakpoint or singlestep */
#define EXCP_HALTED     0x10003 /* cpu is halted (waiting for external event) */
#define EXCP_YIELD      0x10004 /* cpu wants to yield timeslice to another */
#define EXCP_ATOMIC     0x10005 /* stop-the-world and emulate atomic */

/* some important defines:
 *
 * HOST_WORDS_BIGENDIAN : if defined, the host cpu is big endian and
 * otherwise little endian.
 *
 * TARGET_WORDS_BIGENDIAN : same for target cpu
 */

#if defined(HOST_WORDS_BIGENDIAN) != defined(TARGET_WORDS_BIGENDIAN)
#define BSWAP_NEEDED
#endif

#ifdef BSWAP_NEEDED

static inline uint16_t tswap16(uint16_t s)
{
    return bswap16(s);
}

static inline uint32_t tswap32(uint32_t s)
{
    return bswap32(s);
}

static inline uint64_t tswap64(uint64_t s)
{
    return bswap64(s);
}

static inline void tswap16s(uint16_t *s)
{
    *s = bswap16(*s);
}

static inline void tswap32s(uint32_t *s)
{
    *s = bswap32(*s);
}

static inline void tswap64s(uint64_t *s)
{
    *s = bswap64(*s);
}

#else

static inline uint16_t tswap16(uint16_t s)
{
    return s;
}

static inline uint32_t tswap32(uint32_t s)
{
    return s;
}

static inline uint64_t tswap64(uint64_t s)
{
    return s;
}

static inline void tswap16s(uint16_t *s)
{
}

static inline void tswap32s(uint32_t *s)
{
}

static inline void tswap64s(uint64_t *s)
{
}

#endif

#if TARGET_LONG_SIZE == 4
#define tswapl(s) tswap32(s)
#define tswapls(s) tswap32s((uint32_t *)(s))
#define bswaptls(s) bswap32s(s)
#else
#define tswapl(s) tswap64(s)
#define tswapls(s) tswap64s((uint64_t *)(s))
#define bswaptls(s) bswap64s(s)
#endif

/* Target-endianness CPU memory access functions. These fit into the
 * {ld,st}{type}{sign}{size}{endian}_p naming scheme described in bswap.h.
 */
#if defined(TARGET_WORDS_BIGENDIAN)
#define lduw_p(p) lduw_be_p(p)
#define ldsw_p(p) ldsw_be_p(p)
#define ldl_p(p) ldl_be_p(p)
#define ldq_p(p) ldq_be_p(p)
#define stw_p(p, v) stw_be_p(p, v)
#define stl_p(p, v) stl_be_p(p, v)
#define stq_p(p, v) stq_be_p(p, v)
#define ldn_p(p, sz) ldn_be_p(p, sz)
#define stn_p(p, sz, v) stn_be_p(p, sz, v)
#else
#define lduw_p(p) lduw_le_p(p)
#define ldsw_p(p) ldsw_le_p(p)
#define ldl_p(p) ldl_le_p(p)
#define ldq_p(p) ldq_le_p(p)
#define stw_p(p, v) stw_le_p(p, v)
#define stl_p(p, v) stl_le_p(p, v)
#define stq_p(p, v) stq_le_p(p, v)
#define ldn_p(p, sz) ldn_le_p(p, sz)
#define stn_p(p, sz, v) stn_le_p(p, sz, v)
#endif

/* MMU memory access macros */

#if defined(CONFIG_USER_ONLY)
#include "exec/user/abitypes.h"

/* On some host systems the guest address space is reserved on the host.
 * This allows the guest address space to be offset to a convenient location.
 */
extern uintptr_t guest_base;
extern bool have_guest_base;
extern unsigned long reserved_va;

/*
 * Limit the guest addresses as best we can.
 *
 * When not using -R reserved_va, we cannot really limit the guest
 * to less address space than the host.  For 32-bit guests, this
 * acts as a sanity check that we're not giving the guest an address
 * that it cannot even represent.  For 64-bit guests... the address
 * might not be what the real kernel would give, but it is at least
 * representable in the guest.
 *
 * TODO: Improve address allocation to avoid this problem, and to
 * avoid setting bits at the top of guest addresses that might need
 * to be used for tags.
 */
#define GUEST_ADDR_MAX_                                                 \
    ((MIN_CONST(TARGET_VIRT_ADDR_SPACE_BITS, TARGET_ABI_BITS) <= 32) ?  \
     UINT32_MAX : ~0ul)
#define GUEST_ADDR_MAX    (reserved_va ? reserved_va - 1 : GUEST_ADDR_MAX_)

#else

#include "exec/hwaddr.h"

#define SUFFIX
#define ARG1         as
#define ARG1_DECL    AddressSpace *as
#define TARGET_ENDIANNESS
#include "exec/memory_ldst.h.inc"

#define SUFFIX       _cached_slow
#define ARG1         cache
#define ARG1_DECL    MemoryRegionCache *cache
#define TARGET_ENDIANNESS
#include "exec/memory_ldst.h.inc"

static inline void stl_phys_notdirty(AddressSpace *as, hwaddr addr, uint32_t val)
{
    address_space_stl_notdirty(as, addr, val,
                               MEMTXATTRS_UNSPECIFIED, NULL);
}

#define SUFFIX
#define ARG1         as
#define ARG1_DECL    AddressSpace *as
#define TARGET_ENDIANNESS
#include "exec/memory_ldst_phys.h.inc"

/* Inline fast path for direct RAM access.  */
#define ENDIANNESS
#include "exec/memory_ldst_cached.h.inc"

#define SUFFIX       _cached
#define ARG1         cache
#define ARG1_DECL    MemoryRegionCache *cache
#define TARGET_ENDIANNESS
#include "exec/memory_ldst_phys.h.inc"
#endif

/* page related stuff */

#ifdef TARGET_PAGE_BITS_VARY
typedef struct {
    bool decided;
    int bits;
    target_long mask;
} TargetPageBits;
#if defined(CONFIG_ATTRIBUTE_ALIAS) || !defined(IN_EXEC_VARY)
extern const TargetPageBits target_page;
#else
extern TargetPageBits target_page;
#endif
#ifdef CONFIG_DEBUG_TCG
#define TARGET_PAGE_BITS   ({ assert(target_page.decided); target_page.bits; })
#define TARGET_PAGE_MASK   ({ assert(target_page.decided); target_page.mask; })
#else
#define TARGET_PAGE_BITS   target_page.bits
#define TARGET_PAGE_MASK   target_page.mask
#endif
#define TARGET_PAGE_SIZE   (-(int)TARGET_PAGE_MASK)
#else
#define TARGET_PAGE_BITS_MIN TARGET_PAGE_BITS
#define TARGET_PAGE_SIZE   (1 << TARGET_PAGE_BITS)
#define TARGET_PAGE_MASK   ((target_long)-1 << TARGET_PAGE_BITS)
#endif

#define TARGET_PAGE_ALIGN(addr) ROUND_UP((addr), TARGET_PAGE_SIZE)

/* Using intptr_t ensures that qemu_*_page_mask is sign-extended even
 * when intptr_t is 32-bit and we are aligning a long long.
 */
extern uintptr_t qemu_host_page_size;
extern intptr_t qemu_host_page_mask;

#define HOST_PAGE_ALIGN(addr) ROUND_UP((addr), qemu_host_page_size)
#define REAL_HOST_PAGE_ALIGN(addr) ROUND_UP((addr), qemu_real_host_page_size)

/* same as PROT_xxx */
#define PAGE_READ      0x0001
#define PAGE_WRITE     0x0002
#define PAGE_EXEC      0x0004
#define PAGE_BITS      (PAGE_READ | PAGE_WRITE | PAGE_EXEC)
#define PAGE_VALID     0x0008
/*
 * Original state of the write flag (used when tracking self-modifying code)
 */
#define PAGE_WRITE_ORG 0x0010
/*
 * Invalidate the TLB entry immediately, helpful for s390x
 * Low-Address-Protection. Used with PAGE_WRITE in tlb_set_page_with_attrs()
 */
#define PAGE_WRITE_INV 0x0020
/* For use with page_set_flags: page is being replaced; target_data cleared. */
#define PAGE_RESET     0x0040
/* For linux-user, indicates that the page is MAP_ANON. */
#define PAGE_ANON      0x0080

#if defined(CONFIG_BSD) && defined(CONFIG_USER_ONLY)
/* FIXME: Code that sets/uses this is broken and needs to go away.  */
#define PAGE_RESERVED  0x0100
#endif
/* Target-specific bits that will be used via page_get_flags().  */
#define PAGE_TARGET_1  0x0080
<<<<<<< HEAD
#ifdef TARGET_CHERI
#define PAGE_LC_CLEAR	0x8000
#define PAGE_LC_TRAP	0x4000
#define PAGE_SC_TRAP 0x10000
#define PAGE_SC_CLEAR 0x20000
// Like PAGE_LC_TRAP but will also trap loads of untagged values
#define PAGE_LC_TRAP_ANY 0x40000
#define PAGE_C_BITS                                                            \
    (PAGE_LC_CLEAR | PAGE_LC_TRAP | PAGE_SC_TRAP | PAGE_SC_CLEAR |             \
     PAGE_LC_TRAP_ANY)
#else
#define PAGE_C_BITS 0
#endif
=======
#define PAGE_TARGET_2  0x0200
>>>>>>> 65d6ae49

#if defined(CONFIG_USER_ONLY)
void page_dump(FILE *f);

typedef int (*walk_memory_regions_fn)(void *, target_ulong,
                                      target_ulong, unsigned long);
int walk_memory_regions(void *, walk_memory_regions_fn);

int page_get_flags(target_ulong address);
void page_set_flags(target_ulong start, target_ulong end, int flags);
int page_check_range(target_ulong start, target_ulong len, int flags);

/**
 * page_alloc_target_data(address, size)
 * @address: guest virtual address
 * @size: size of data to allocate
 *
 * Allocate @size bytes of out-of-band data to associate with the
 * guest page at @address.  If the page is not mapped, NULL will
 * be returned.  If there is existing data associated with @address,
 * no new memory will be allocated.
 *
 * The memory will be freed when the guest page is deallocated,
 * e.g. with the munmap system call.
 */
void *page_alloc_target_data(target_ulong address, size_t size);

/**
 * page_get_target_data(address)
 * @address: guest virtual address
 *
 * Return any out-of-bound memory assocated with the guest page
 * at @address, as per page_alloc_target_data.
 */
void *page_get_target_data(target_ulong address);
#endif

CPUArchState *cpu_copy(CPUArchState *env);

/* Flags for use in ENV->INTERRUPT_PENDING.

   The numbers assigned here are non-sequential in order to preserve
   binary compatibility with the vmstate dump.  Bit 0 (0x0001) was
   previously used for CPU_INTERRUPT_EXIT, and is cleared when loading
   the vmstate dump.  */

/* External hardware interrupt pending.  This is typically used for
   interrupts from devices.  */
#define CPU_INTERRUPT_HARD        0x0002

/* Exit the current TB.  This is typically used when some system-level device
   makes some change to the memory mapping.  E.g. the a20 line change.  */
#define CPU_INTERRUPT_EXITTB      0x0004

/* Halt the CPU.  */
#define CPU_INTERRUPT_HALT        0x0020

/* Debug event pending.  */
#define CPU_INTERRUPT_DEBUG       0x0080

/* Reset signal.  */
#define CPU_INTERRUPT_RESET       0x0400

/* Several target-specific external hardware interrupts.  Each target/cpu.h
   should define proper names based on these defines.  */
#define CPU_INTERRUPT_TGT_EXT_0   0x0008
#define CPU_INTERRUPT_TGT_EXT_1   0x0010
#define CPU_INTERRUPT_TGT_EXT_2   0x0040
#define CPU_INTERRUPT_TGT_EXT_3   0x0200
#define CPU_INTERRUPT_TGT_EXT_4   0x1000

/* Several target-specific internal interrupts.  These differ from the
   preceding target-specific interrupts in that they are intended to
   originate from within the cpu itself, typically in response to some
   instruction being executed.  These, therefore, are not masked while
   single-stepping within the debugger.  */
#define CPU_INTERRUPT_TGT_INT_0   0x0100
#define CPU_INTERRUPT_TGT_INT_1   0x0800
#define CPU_INTERRUPT_TGT_INT_2   0x2000

/* First unused bit: 0x4000.  */

/* The set of all bits that should be masked when single-stepping.  */
#define CPU_INTERRUPT_SSTEP_MASK \
    (CPU_INTERRUPT_HARD          \
     | CPU_INTERRUPT_TGT_EXT_0   \
     | CPU_INTERRUPT_TGT_EXT_1   \
     | CPU_INTERRUPT_TGT_EXT_2   \
     | CPU_INTERRUPT_TGT_EXT_3   \
     | CPU_INTERRUPT_TGT_EXT_4)

#ifdef CONFIG_USER_ONLY

/*
 * Allow some level of source compatibility with softmmu.  We do not
 * support any of the more exotic features, so only invalid pages may
 * be signaled by probe_access_flags().
 */
#define TLB_INVALID_MASK    (1 << (TARGET_PAGE_BITS_MIN - 1))
#define TLB_MMIO            0
#define TLB_WATCHPOINT      0

#else

/*
 * Flags stored in the low bits of the TLB virtual address.
 * These are defined so that fast path ram access is all zeros.
 * The flags all must be between TARGET_PAGE_BITS and
 * maximum address alignment bit.
 *
 * Use TARGET_PAGE_BITS_MIN so that these bits are constant
 * when TARGET_PAGE_BITS_VARY is in effect.
 */
/* Zero if TLB entry is valid.  */
#define TLB_INVALID_MASK    (1 << (TARGET_PAGE_BITS_MIN - 1))
/* Set if TLB entry references a clean RAM page.  The iotlb entry will
   contain the page physical address.  */
#define TLB_NOTDIRTY        (1 << (TARGET_PAGE_BITS_MIN - 2))
/* Set if TLB entry is an IO callback.  */
#define TLB_MMIO            (1 << (TARGET_PAGE_BITS_MIN - 3))
/* Set if TLB entry contains a watchpoint.  */
#define TLB_WATCHPOINT      (1 << (TARGET_PAGE_BITS_MIN - 4))
/* Set if TLB entry requires byte swap.  */
#define TLB_BSWAP           (1 << (TARGET_PAGE_BITS_MIN - 5))
/* Set if TLB entry writes ignored.  */
#define TLB_DISCARD_WRITE   (1 << (TARGET_PAGE_BITS_MIN - 6))

/* Use this mask to check interception with an alignment mask
 * in a TCG backend.
 */
#define TLB_FLAGS_MASK \
    (TLB_INVALID_MASK | TLB_NOTDIRTY | TLB_MMIO \
    | TLB_WATCHPOINT | TLB_BSWAP | TLB_DISCARD_WRITE)

/**
 * tlb_hit_page: return true if page aligned @addr is a hit against the
 * TLB entry @tlb_addr
 *
 * @addr: virtual address to test (must be page aligned)
 * @tlb_addr: TLB entry address (a CPUTLBEntry addr_read/write/code value)
 */
static inline bool tlb_hit_page(target_ulong tlb_addr, target_ulong addr)
{
    return addr == (tlb_addr & (TARGET_PAGE_MASK | TLB_INVALID_MASK));
}

/**
 * tlb_hit: return true if @addr is a hit against the TLB entry @tlb_addr
 *
 * @addr: virtual address to test (need not be page aligned)
 * @tlb_addr: TLB entry address (a CPUTLBEntry addr_read/write/code value)
 */
static inline bool tlb_hit(target_ulong tlb_addr, target_ulong addr)
{
    return tlb_hit_page(tlb_addr, addr & TARGET_PAGE_MASK);
}

#ifdef CONFIG_TCG
/* accel/tcg/cpu-exec.c */
void dump_drift_info(void);
/* accel/tcg/translate-all.c */
void dump_exec_info(void);
void dump_opcount_info(void);
#endif /* CONFIG_TCG */

#endif /* !CONFIG_USER_ONLY */

#ifdef CONFIG_TCG
/* accel/tcg/cpu-exec.c */
int cpu_exec(CPUState *cpu);
void tcg_exec_realizefn(CPUState *cpu, Error **errp);
void tcg_exec_unrealizefn(CPUState *cpu);
#endif /* CONFIG_TCG */

/* Returns: 0 on success, -1 on error */
int cpu_memory_rw_debug(CPUState *cpu, target_ulong addr,
                        void *ptr, target_ulong len, bool is_write);

#if defined(TARGET_CHERI) && !defined(CONFIG_USER_ONLY)
/*
 * len is length in address space, buffer at 'ptr' has one extra byte
 * per aligned capability for each tag
 */
int cpu_memory_readcap_debug(CPUState *cpu, target_ulong addr, void *ptr,
                             target_ulong len);
#endif

/**
 * cpu_set_cpustate_pointers(cpu)
 * @cpu: The cpu object
 *
 * Set the generic pointers in CPUState into the outer object.
 */
static inline void cpu_set_cpustate_pointers(ArchCPU *cpu)
{
    cpu->parent_obj.env_ptr = &cpu->env;
    cpu->parent_obj.icount_decr_ptr = &cpu->neg.icount_decr;
}

/**
 * env_archcpu(env)
 * @env: The architecture environment
 *
 * Return the ArchCPU associated with the environment.
 */
static inline ArchCPU *env_archcpu(CPUArchState *env)
{
    return container_of(env, ArchCPU, env);
}

/**
 * env_cpu(env)
 * @env: The architecture environment
 *
 * Return the CPUState associated with the environment.
 */
static inline CPUState *env_cpu(CPUArchState *env)
{
    return &env_archcpu(env)->parent_obj;
}

/**
 * env_neg(env)
 * @env: The architecture environment
 *
 * Return the CPUNegativeOffsetState associated with the environment.
 */
static inline CPUNegativeOffsetState *env_neg(CPUArchState *env)
{
    ArchCPU *arch_cpu = container_of(env, ArchCPU, env);
    return &arch_cpu->neg;
}

/**
 * cpu_neg(cpu)
 * @cpu: The generic CPUState
 *
 * Return the CPUNegativeOffsetState associated with the cpu.
 */
static inline CPUNegativeOffsetState *cpu_neg(CPUState *cpu)
{
    ArchCPU *arch_cpu = container_of(cpu, ArchCPU, parent_obj);
    return &arch_cpu->neg;
}

/**
 * env_tlb(env)
 * @env: The architecture environment
 *
 * Return the CPUTLB state associated with the environment.
 */
static inline CPUTLB *env_tlb(CPUArchState *env)
{
    return &env_neg(env)->tlb;
}

#endif /* CPU_ALL_H */<|MERGE_RESOLUTION|>--- conflicted
+++ resolved
@@ -276,7 +276,7 @@
 #endif
 /* Target-specific bits that will be used via page_get_flags().  */
 #define PAGE_TARGET_1  0x0080
-<<<<<<< HEAD
+#define PAGE_TARGET_2  0x0200
 #ifdef TARGET_CHERI
 #define PAGE_LC_CLEAR	0x8000
 #define PAGE_LC_TRAP	0x4000
@@ -290,9 +290,6 @@
 #else
 #define PAGE_C_BITS 0
 #endif
-=======
-#define PAGE_TARGET_2  0x0200
->>>>>>> 65d6ae49
 
 #if defined(CONFIG_USER_ONLY)
 void page_dump(FILE *f);
