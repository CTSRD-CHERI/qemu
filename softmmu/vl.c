--- conflicted
+++ resolved
@@ -4500,24 +4500,6 @@
     /* from here on runstate is RUN_STATE_PRELAUNCH */
     machine_run_board_init(current_machine);
 
-<<<<<<< HEAD
-#if defined(CONFIG_CHERI)
-    if (cl_breakpoint) {
-        CPUState *cs;
-
-        CPU_FOREACH(cs) {
-            cpu_breakpoint_insert(cs, cl_breakpoint, BP_GDB, NULL);
-        }
-    }
-    if (cl_breakcount) {
-        CPUState *cs;
-
-        CPU_FOREACH(cs) {
-            cpu_breakcount(cs, cl_breakcount);
-        }
-    }
-#endif
-=======
     /*
      * TODO To drop support for deprecated bogus if=..., move
      * drive_check_orphaned() here, replacing this call.  Also drop
@@ -4525,7 +4507,23 @@
      * @claimed_by_board.
      */
     drive_mark_claimed_by_board();
->>>>>>> fc1bff95
+
+#if defined(CONFIG_CHERI)
+    if (cl_breakpoint) {
+        CPUState *cs;
+
+        CPU_FOREACH(cs) {
+            cpu_breakpoint_insert(cs, cl_breakpoint, BP_GDB, NULL);
+        }
+    }
+    if (cl_breakcount) {
+        CPUState *cs;
+
+        CPU_FOREACH(cs) {
+            cpu_breakcount(cs, cl_breakcount);
+        }
+    }
+#endif
 
     realtime_init();
 
