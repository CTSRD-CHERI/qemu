# EditorConfig is a file format and collection of text editor plugins
# for maintaining consistent coding styles between different editors
# and IDEs. Most popular editors support this either natively or via
# plugin.
#
# Check https://editorconfig.org for details.

root = true

[*]
end_of_line = lf
insert_final_newline = true
charset = utf-8
indent_style = space
indent_size = 4

[*.mak]
indent_style = tab
indent_size = 8
file_type_emacs = makefile

[Makefile*]
indent_style = tab
<<<<<<< HEAD
indent_size = 8
=======
indent_size = 8
file_type_emacs = makefile

[*.{c,h}]
indent_style = space
indent_size = 4

[*.{vert,frag}]
file_type_emacs = glsl

[*.json]
indent_style = space
file_type_emacs = python
>>>>>>> 32a1a94d
<|MERGE_RESOLUTION|>--- conflicted
+++ resolved
@@ -21,9 +21,6 @@
 
 [Makefile*]
 indent_style = tab
-<<<<<<< HEAD
-indent_size = 8
-=======
 indent_size = 8
 file_type_emacs = makefile
 
@@ -36,5 +33,4 @@
 
 [*.json]
 indent_style = space
-file_type_emacs = python
->>>>>>> 32a1a94d
+file_type_emacs = python