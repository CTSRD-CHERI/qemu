--- conflicted
+++ resolved
@@ -59,19 +59,14 @@
 {
     Error *err = NULL;
     CPUState *cpu = CPU(object_new(typename));
-<<<<<<< HEAD
-    qdev_realize(DEVICE(cpu), NULL, &err);
+    if (!qdev_realize(DEVICE(cpu), NULL, &err)) {
+        error_report_err(err);
+        object_unref(OBJECT(cpu));
+        exit(EXIT_FAILURE);
+    }
 #ifdef CONFIG_TCG_LOG_INSTR
     qemu_log_instr_init(cpu);
 #endif
-    if (err != NULL) {
-=======
-    if (!qdev_realize(DEVICE(cpu), NULL, &err)) {
->>>>>>> f1d59486
-        error_report_err(err);
-        object_unref(OBJECT(cpu));
-        exit(EXIT_FAILURE);
-    }
     return cpu;
 }
 
