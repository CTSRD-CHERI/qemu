/*
 * QEMU RISC-V VirtIO Board
 *
 * Copyright (c) 2017 SiFive, Inc.
 *
 * RISC-V machine with 16550a UART and VirtIO MMIO
 *
 * This program is free software; you can redistribute it and/or modify it
 * under the terms and conditions of the GNU General Public License,
 * version 2 or later, as published by the Free Software Foundation.
 *
 * This program is distributed in the hope it will be useful, but WITHOUT
 * ANY WARRANTY; without even the implied warranty of MERCHANTABILITY or
 * FITNESS FOR A PARTICULAR PURPOSE.  See the GNU General Public License for
 * more details.
 *
 * You should have received a copy of the GNU General Public License along with
 * this program.  If not, see <http://www.gnu.org/licenses/>.
 */

#include "qemu/osdep.h"
#include "qemu/units.h"
#include "qemu/log.h"
#include "qemu/error-report.h"
#include "qapi/error.h"
#include "hw/boards.h"
#include "hw/loader.h"
#include "hw/sysbus.h"
#include "hw/qdev-properties.h"
#include "hw/char/serial.h"
#include "target/riscv/cpu.h"
#include "hw/riscv/riscv_hart.h"
#include "hw/riscv/sifive_plic.h"
#include "hw/riscv/sifive_clint.h"
#include "hw/riscv/sifive_test.h"
#include "hw/riscv/virt.h"
#include "hw/riscv/boot.h"
#include "chardev/char.h"
#include "sysemu/arch_init.h"
#include "sysemu/device_tree.h"
#include "sysemu/sysemu.h"
#include "exec/address-spaces.h"
#include "hw/pci/pci.h"
#include "hw/pci-host/gpex.h"

#include <libfdt.h>

#if defined(TARGET_RISCV32)
# define BIOS_FILENAME "opensbi-riscv32-virt-fw_jump.bin"
#else
# define BIOS_FILENAME "opensbi-riscv64-virt-fw_jump.bin"
#endif

#ifdef TARGET_CHERI
#include "cheri_tagmem.h"
#endif

static const struct MemmapEntry {
    hwaddr base;
    hwaddr size;
} virt_memmap[] = {
    [VIRT_DEBUG] =       {        0x0,         0x100 },
    [VIRT_MROM] =        {     0x1000,       0x11000 },
    [VIRT_TEST] =        {   0x100000,        0x1000 },
    [VIRT_RTC] =         {   0x101000,        0x1000 },
    [VIRT_CLINT] =       {  0x2000000,       0x10000 },
    [VIRT_PLIC] =        {  0xc000000,     0x4000000 },
    [VIRT_UART0] =       { 0x10000000,         0x100 },
    [VIRT_VIRTIO] =      { 0x10001000,        0x1000 },
    [VIRT_FLASH] =       { 0x20000000,     0x4000000 },
    [VIRT_DRAM] =        { 0x80000000,           0x0 },
    [VIRT_PCIE_MMIO] =   { 0x40000000,    0x40000000 },
    [VIRT_PCIE_PIO] =    { 0x03000000,    0x00010000 },
    [VIRT_PCIE_ECAM] =   { 0x30000000,    0x10000000 },
};

#define VIRT_FLASH_SECTOR_SIZE (256 * KiB)

static PFlashCFI01 *virt_flash_create1(RISCVVirtState *s,
                                       const char *name,
                                       const char *alias_prop_name)
{
    /*
     * Create a single flash device.  We use the same parameters as
     * the flash devices on the ARM virt board.
     */
    DeviceState *dev = qdev_create(NULL, TYPE_PFLASH_CFI01);

    qdev_prop_set_uint64(dev, "sector-length", VIRT_FLASH_SECTOR_SIZE);
    qdev_prop_set_uint8(dev, "width", 4);
    qdev_prop_set_uint8(dev, "device-width", 2);
    qdev_prop_set_bit(dev, "big-endian", false);
    qdev_prop_set_uint16(dev, "id0", 0x89);
    qdev_prop_set_uint16(dev, "id1", 0x18);
    qdev_prop_set_uint16(dev, "id2", 0x00);
    qdev_prop_set_uint16(dev, "id3", 0x00);
    qdev_prop_set_string(dev, "name", name);

    object_property_add_child(OBJECT(s), name, OBJECT(dev));
    object_property_add_alias(OBJECT(s), alias_prop_name,
                              OBJECT(dev), "drive");

    return PFLASH_CFI01(dev);
}

static void virt_flash_create(RISCVVirtState *s)
{
    s->flash[0] = virt_flash_create1(s, "virt.flash0", "pflash0");
    s->flash[1] = virt_flash_create1(s, "virt.flash1", "pflash1");
}

static void virt_flash_map1(PFlashCFI01 *flash,
                            hwaddr base, hwaddr size,
                            MemoryRegion *sysmem)
{
    DeviceState *dev = DEVICE(flash);

    assert(QEMU_IS_ALIGNED(size, VIRT_FLASH_SECTOR_SIZE));
    assert(size / VIRT_FLASH_SECTOR_SIZE <= UINT32_MAX);
    qdev_prop_set_uint32(dev, "num-blocks", size / VIRT_FLASH_SECTOR_SIZE);
    qdev_init_nofail(dev);

    memory_region_add_subregion(sysmem, base,
                                sysbus_mmio_get_region(SYS_BUS_DEVICE(dev),
                                                       0));
}

static void virt_flash_map(RISCVVirtState *s,
                           MemoryRegion *sysmem)
{
    hwaddr flashsize = virt_memmap[VIRT_FLASH].size / 2;
    hwaddr flashbase = virt_memmap[VIRT_FLASH].base;

    virt_flash_map1(s->flash[0], flashbase, flashsize,
                    sysmem);
    virt_flash_map1(s->flash[1], flashbase + flashsize, flashsize,
                    sysmem);
}

static void create_pcie_irq_map(void *fdt, char *nodename,
                                uint32_t plic_phandle)
{
    int pin, dev;
    uint32_t
        full_irq_map[GPEX_NUM_IRQS * GPEX_NUM_IRQS * FDT_INT_MAP_WIDTH] = {};
    uint32_t *irq_map = full_irq_map;

    /* This code creates a standard swizzle of interrupts such that
     * each device's first interrupt is based on it's PCI_SLOT number.
     * (See pci_swizzle_map_irq_fn())
     *
     * We only need one entry per interrupt in the table (not one per
     * possible slot) seeing the interrupt-map-mask will allow the table
     * to wrap to any number of devices.
     */
    for (dev = 0; dev < GPEX_NUM_IRQS; dev++) {
        int devfn = dev * 0x8;

        for (pin = 0; pin < GPEX_NUM_IRQS; pin++) {
            int irq_nr = PCIE_IRQ + ((pin + PCI_SLOT(devfn)) % GPEX_NUM_IRQS);
            int i = 0;

            irq_map[i] = cpu_to_be32(devfn << 8);

            i += FDT_PCI_ADDR_CELLS;
            irq_map[i] = cpu_to_be32(pin + 1);

            i += FDT_PCI_INT_CELLS;
            irq_map[i++] = cpu_to_be32(plic_phandle);

            i += FDT_PLIC_ADDR_CELLS;
            irq_map[i] = cpu_to_be32(irq_nr);

            irq_map += FDT_INT_MAP_WIDTH;
        }
    }

    qemu_fdt_setprop(fdt, nodename, "interrupt-map",
                     full_irq_map, sizeof(full_irq_map));

    qemu_fdt_setprop_cells(fdt, nodename, "interrupt-map-mask",
                           0x1800, 0, 0, 0x7);
}

static void create_fdt(RISCVVirtState *s, const struct MemmapEntry *memmap,
    uint64_t mem_size, const char *cmdline)
{
    void *fdt;
    int cpu, i;
    uint32_t *cells;
    char *nodename;
    uint32_t plic_phandle, test_phandle, phandle = 1;
    hwaddr flashsize = virt_memmap[VIRT_FLASH].size / 2;
    hwaddr flashbase = virt_memmap[VIRT_FLASH].base;

    fdt = s->fdt = create_device_tree(&s->fdt_size);
    if (!fdt) {
        error_report("create_device_tree() failed");
        exit(1);
    }

    qemu_fdt_setprop_string(fdt, "/", "model", "riscv-virtio,qemu");
    qemu_fdt_setprop_string(fdt, "/", "compatible", "riscv-virtio");
    qemu_fdt_setprop_cell(fdt, "/", "#size-cells", 0x2);
    qemu_fdt_setprop_cell(fdt, "/", "#address-cells", 0x2);

    qemu_fdt_add_subnode(fdt, "/soc");
    qemu_fdt_setprop(fdt, "/soc", "ranges", NULL, 0);
    qemu_fdt_setprop_string(fdt, "/soc", "compatible", "simple-bus");
    qemu_fdt_setprop_cell(fdt, "/soc", "#size-cells", 0x2);
    qemu_fdt_setprop_cell(fdt, "/soc", "#address-cells", 0x2);

    nodename = g_strdup_printf("/memory@%lx",
        (long)memmap[VIRT_DRAM].base);
    qemu_fdt_add_subnode(fdt, nodename);
    qemu_fdt_setprop_cells(fdt, nodename, "reg",
        memmap[VIRT_DRAM].base >> 32, memmap[VIRT_DRAM].base,
        mem_size >> 32, mem_size);
    qemu_fdt_setprop_string(fdt, nodename, "device_type", "memory");
    g_free(nodename);

    qemu_fdt_add_subnode(fdt, "/cpus");
    qemu_fdt_setprop_cell(fdt, "/cpus", "timebase-frequency",
                          SIFIVE_CLINT_TIMEBASE_FREQ);
    qemu_fdt_setprop_cell(fdt, "/cpus", "#size-cells", 0x0);
    qemu_fdt_setprop_cell(fdt, "/cpus", "#address-cells", 0x1);

    for (cpu = s->soc.num_harts - 1; cpu >= 0; cpu--) {
        int cpu_phandle = phandle++;
        int intc_phandle;
        nodename = g_strdup_printf("/cpus/cpu@%d", cpu);
        char *intc = g_strdup_printf("/cpus/cpu@%d/interrupt-controller", cpu);
        char *isa = riscv_isa_string(&s->soc.harts[cpu]);
        qemu_fdt_add_subnode(fdt, nodename);
#if defined(TARGET_RISCV32)
        qemu_fdt_setprop_string(fdt, nodename, "mmu-type", "riscv,sv32");
#else
        qemu_fdt_setprop_string(fdt, nodename, "mmu-type", "riscv,sv48");
#endif
        qemu_fdt_setprop_string(fdt, nodename, "riscv,isa", isa);
        qemu_fdt_setprop_string(fdt, nodename, "compatible", "riscv");
        qemu_fdt_setprop_string(fdt, nodename, "status", "okay");
        qemu_fdt_setprop_cell(fdt, nodename, "reg", cpu);
        qemu_fdt_setprop_string(fdt, nodename, "device_type", "cpu");
        qemu_fdt_setprop_cell(fdt, nodename, "phandle", cpu_phandle);
        intc_phandle = phandle++;
        qemu_fdt_add_subnode(fdt, intc);
        qemu_fdt_setprop_cell(fdt, intc, "phandle", intc_phandle);
        qemu_fdt_setprop_string(fdt, intc, "compatible", "riscv,cpu-intc");
        qemu_fdt_setprop(fdt, intc, "interrupt-controller", NULL, 0);
        qemu_fdt_setprop_cell(fdt, intc, "#interrupt-cells", 1);
        g_free(isa);
        g_free(intc);
        g_free(nodename);
    }

    /* Add cpu-topology node */
    qemu_fdt_add_subnode(fdt, "/cpus/cpu-map");
    qemu_fdt_add_subnode(fdt, "/cpus/cpu-map/cluster0");
    for (cpu = s->soc.num_harts - 1; cpu >= 0; cpu--) {
        char *core_nodename = g_strdup_printf("/cpus/cpu-map/cluster0/core%d",
                                              cpu);
        char *cpu_nodename = g_strdup_printf("/cpus/cpu@%d", cpu);
        uint32_t intc_phandle = qemu_fdt_get_phandle(fdt, cpu_nodename);
        qemu_fdt_add_subnode(fdt, core_nodename);
        qemu_fdt_setprop_cell(fdt, core_nodename, "cpu", intc_phandle);
        g_free(core_nodename);
        g_free(cpu_nodename);
    }

    cells =  g_new0(uint32_t, s->soc.num_harts * 4);
    for (cpu = 0; cpu < s->soc.num_harts; cpu++) {
        nodename =
            g_strdup_printf("/cpus/cpu@%d/interrupt-controller", cpu);
        uint32_t intc_phandle = qemu_fdt_get_phandle(fdt, nodename);
        cells[cpu * 4 + 0] = cpu_to_be32(intc_phandle);
        cells[cpu * 4 + 1] = cpu_to_be32(IRQ_M_SOFT);
        cells[cpu * 4 + 2] = cpu_to_be32(intc_phandle);
        cells[cpu * 4 + 3] = cpu_to_be32(IRQ_M_TIMER);
        g_free(nodename);
    }
    nodename = g_strdup_printf("/soc/clint@%lx",
        (long)memmap[VIRT_CLINT].base);
    qemu_fdt_add_subnode(fdt, nodename);
    qemu_fdt_setprop_string(fdt, nodename, "compatible", "riscv,clint0");
    qemu_fdt_setprop_cells(fdt, nodename, "reg",
        0x0, memmap[VIRT_CLINT].base,
        0x0, memmap[VIRT_CLINT].size);
    qemu_fdt_setprop(fdt, nodename, "interrupts-extended",
        cells, s->soc.num_harts * sizeof(uint32_t) * 4);
    g_free(cells);
    g_free(nodename);

    plic_phandle = phandle++;
    cells =  g_new0(uint32_t, s->soc.num_harts * 4);
    for (cpu = 0; cpu < s->soc.num_harts; cpu++) {
        nodename =
            g_strdup_printf("/cpus/cpu@%d/interrupt-controller", cpu);
        uint32_t intc_phandle = qemu_fdt_get_phandle(fdt, nodename);
        cells[cpu * 4 + 0] = cpu_to_be32(intc_phandle);
        cells[cpu * 4 + 1] = cpu_to_be32(IRQ_M_EXT);
        cells[cpu * 4 + 2] = cpu_to_be32(intc_phandle);
        cells[cpu * 4 + 3] = cpu_to_be32(IRQ_S_EXT);
        g_free(nodename);
    }
    nodename = g_strdup_printf("/soc/interrupt-controller@%lx",
        (long)memmap[VIRT_PLIC].base);
    qemu_fdt_add_subnode(fdt, nodename);
    qemu_fdt_setprop_cell(fdt, nodename, "#address-cells",
                          FDT_PLIC_ADDR_CELLS);
    qemu_fdt_setprop_cell(fdt, nodename, "#interrupt-cells",
                          FDT_PLIC_INT_CELLS);
    qemu_fdt_setprop_string(fdt, nodename, "compatible", "riscv,plic0");
    qemu_fdt_setprop(fdt, nodename, "interrupt-controller", NULL, 0);
    qemu_fdt_setprop(fdt, nodename, "interrupts-extended",
        cells, s->soc.num_harts * sizeof(uint32_t) * 4);
    qemu_fdt_setprop_cells(fdt, nodename, "reg",
        0x0, memmap[VIRT_PLIC].base,
        0x0, memmap[VIRT_PLIC].size);
    qemu_fdt_setprop_cell(fdt, nodename, "riscv,ndev", VIRTIO_NDEV);
    qemu_fdt_setprop_cell(fdt, nodename, "phandle", plic_phandle);
    plic_phandle = qemu_fdt_get_phandle(fdt, nodename);
    g_free(cells);
    g_free(nodename);

    for (i = 0; i < VIRTIO_COUNT; i++) {
        nodename = g_strdup_printf("/virtio_mmio@%lx",
            (long)(memmap[VIRT_VIRTIO].base + i * memmap[VIRT_VIRTIO].size));
        qemu_fdt_add_subnode(fdt, nodename);
        qemu_fdt_setprop_string(fdt, nodename, "compatible", "virtio,mmio");
        qemu_fdt_setprop_cells(fdt, nodename, "reg",
            0x0, memmap[VIRT_VIRTIO].base + i * memmap[VIRT_VIRTIO].size,
            0x0, memmap[VIRT_VIRTIO].size);
        qemu_fdt_setprop_cell(fdt, nodename, "interrupt-parent", plic_phandle);
        qemu_fdt_setprop_cell(fdt, nodename, "interrupts", VIRTIO_IRQ + i);
        g_free(nodename);
    }

    nodename = g_strdup_printf("/soc/pci@%lx",
        (long) memmap[VIRT_PCIE_ECAM].base);
    qemu_fdt_add_subnode(fdt, nodename);
    qemu_fdt_setprop_cell(fdt, nodename, "#address-cells",
                          FDT_PCI_ADDR_CELLS);
    qemu_fdt_setprop_cell(fdt, nodename, "#interrupt-cells",
                          FDT_PCI_INT_CELLS);
    qemu_fdt_setprop_cell(fdt, nodename, "#size-cells", 0x2);
    qemu_fdt_setprop_string(fdt, nodename, "compatible",
                            "pci-host-ecam-generic");
    qemu_fdt_setprop_string(fdt, nodename, "device_type", "pci");
    qemu_fdt_setprop_cell(fdt, nodename, "linux,pci-domain", 0);
    qemu_fdt_setprop_cells(fdt, nodename, "bus-range", 0,
                           memmap[VIRT_PCIE_ECAM].size /
                               PCIE_MMCFG_SIZE_MIN - 1);
    qemu_fdt_setprop(fdt, nodename, "dma-coherent", NULL, 0);
    qemu_fdt_setprop_cells(fdt, nodename, "reg", 0, memmap[VIRT_PCIE_ECAM].base,
                           0, memmap[VIRT_PCIE_ECAM].size);
    qemu_fdt_setprop_sized_cells(fdt, nodename, "ranges",
        1, FDT_PCI_RANGE_IOPORT, 2, 0,
        2, memmap[VIRT_PCIE_PIO].base, 2, memmap[VIRT_PCIE_PIO].size,
        1, FDT_PCI_RANGE_MMIO,
        2, memmap[VIRT_PCIE_MMIO].base,
        2, memmap[VIRT_PCIE_MMIO].base, 2, memmap[VIRT_PCIE_MMIO].size);
    create_pcie_irq_map(fdt, nodename, plic_phandle);
    g_free(nodename);

    test_phandle = phandle++;
    nodename = g_strdup_printf("/test@%lx",
        (long)memmap[VIRT_TEST].base);
    qemu_fdt_add_subnode(fdt, nodename);
    {
        const char compat[] = "sifive,test1\0sifive,test0\0syscon";
        qemu_fdt_setprop(fdt, nodename, "compatible", compat, sizeof(compat));
    }
    qemu_fdt_setprop_cells(fdt, nodename, "reg",
        0x0, memmap[VIRT_TEST].base,
        0x0, memmap[VIRT_TEST].size);
    qemu_fdt_setprop_cell(fdt, nodename, "phandle", test_phandle);
    test_phandle = qemu_fdt_get_phandle(fdt, nodename);
    g_free(nodename);

    nodename = g_strdup_printf("/reboot");
    qemu_fdt_add_subnode(fdt, nodename);
    qemu_fdt_setprop_string(fdt, nodename, "compatible", "syscon-reboot");
    qemu_fdt_setprop_cell(fdt, nodename, "regmap", test_phandle);
    qemu_fdt_setprop_cell(fdt, nodename, "offset", 0x0);
    qemu_fdt_setprop_cell(fdt, nodename, "value", FINISHER_RESET);
    g_free(nodename);

    nodename = g_strdup_printf("/poweroff");
    qemu_fdt_add_subnode(fdt, nodename);
    qemu_fdt_setprop_string(fdt, nodename, "compatible", "syscon-poweroff");
    qemu_fdt_setprop_cell(fdt, nodename, "regmap", test_phandle);
    qemu_fdt_setprop_cell(fdt, nodename, "offset", 0x0);
    qemu_fdt_setprop_cell(fdt, nodename, "value", FINISHER_PASS);
    g_free(nodename);

    nodename = g_strdup_printf("/uart@%lx",
        (long)memmap[VIRT_UART0].base);
    qemu_fdt_add_subnode(fdt, nodename);
    qemu_fdt_setprop_string(fdt, nodename, "compatible", "ns16550a");
    qemu_fdt_setprop_cells(fdt, nodename, "reg",
        0x0, memmap[VIRT_UART0].base,
        0x0, memmap[VIRT_UART0].size);
    qemu_fdt_setprop_cell(fdt, nodename, "clock-frequency", 3686400);
    qemu_fdt_setprop_cell(fdt, nodename, "interrupt-parent", plic_phandle);
    qemu_fdt_setprop_cell(fdt, nodename, "interrupts", UART0_IRQ);

    qemu_fdt_add_subnode(fdt, "/chosen");
    qemu_fdt_setprop_string(fdt, "/chosen", "stdout-path", nodename);
    if (cmdline) {
        qemu_fdt_setprop_string(fdt, "/chosen", "bootargs", cmdline);
    }
    g_free(nodename);

    nodename = g_strdup_printf("/rtc@%lx",
        (long)memmap[VIRT_RTC].base);
    qemu_fdt_add_subnode(fdt, nodename);
    qemu_fdt_setprop_string(fdt, nodename, "compatible",
        "google,goldfish-rtc");
    qemu_fdt_setprop_cells(fdt, nodename, "reg",
        0x0, memmap[VIRT_RTC].base,
        0x0, memmap[VIRT_RTC].size);
    qemu_fdt_setprop_cell(fdt, nodename, "interrupt-parent", plic_phandle);
    qemu_fdt_setprop_cell(fdt, nodename, "interrupts", RTC_IRQ);
    g_free(nodename);

    nodename = g_strdup_printf("/flash@%" PRIx64, flashbase);
    qemu_fdt_add_subnode(s->fdt, nodename);
    qemu_fdt_setprop_string(s->fdt, nodename, "compatible", "cfi-flash");
    qemu_fdt_setprop_sized_cells(s->fdt, nodename, "reg",
                                 2, flashbase, 2, flashsize,
                                 2, flashbase + flashsize, 2, flashsize);
    qemu_fdt_setprop_cell(s->fdt, nodename, "bank-width", 4);
    g_free(nodename);
}


static inline DeviceState *gpex_pcie_init(MemoryRegion *sys_mem,
                                          hwaddr ecam_base, hwaddr ecam_size,
                                          hwaddr mmio_base, hwaddr mmio_size,
                                          hwaddr pio_base,
                                          DeviceState *plic, bool link_up)
{
    DeviceState *dev;
    MemoryRegion *ecam_alias, *ecam_reg;
    MemoryRegion *mmio_alias, *mmio_reg;
    qemu_irq irq;
    int i;

    dev = qdev_create(NULL, TYPE_GPEX_HOST);

    qdev_init_nofail(dev);

    ecam_alias = g_new0(MemoryRegion, 1);
    ecam_reg = sysbus_mmio_get_region(SYS_BUS_DEVICE(dev), 0);
    memory_region_init_alias(ecam_alias, OBJECT(dev), "pcie-ecam",
                             ecam_reg, 0, ecam_size);
    memory_region_add_subregion(get_system_memory(), ecam_base, ecam_alias);

    mmio_alias = g_new0(MemoryRegion, 1);
    mmio_reg = sysbus_mmio_get_region(SYS_BUS_DEVICE(dev), 1);
    memory_region_init_alias(mmio_alias, OBJECT(dev), "pcie-mmio",
                             mmio_reg, mmio_base, mmio_size);
    memory_region_add_subregion(get_system_memory(), mmio_base, mmio_alias);

    sysbus_mmio_map(SYS_BUS_DEVICE(dev), 2, pio_base);

    for (i = 0; i < GPEX_NUM_IRQS; i++) {
        irq = qdev_get_gpio_in(plic, PCIE_IRQ + i);

        sysbus_connect_irq(SYS_BUS_DEVICE(dev), i, irq);
        gpex_set_irq_num(GPEX_HOST(dev), i, PCIE_IRQ + i);
    }

    return dev;
}

static void riscv_virt_board_init(MachineState *machine)
{
    const struct MemmapEntry *memmap = virt_memmap;
    RISCVVirtState *s = RISCV_VIRT_MACHINE(machine);
    MemoryRegion *system_memory = get_system_memory();
    MemoryRegion *main_mem = g_new(MemoryRegion, 1);
    MemoryRegion *mask_rom = g_new(MemoryRegion, 1);
    char *plic_hart_config;
    size_t plic_hart_config_len;
    target_ulong start_addr = memmap[VIRT_DRAM].base;
    int i;
    unsigned int smp_cpus = machine->smp.cpus;

    /* Initialize SOC */
    object_initialize_child(OBJECT(machine), "soc", &s->soc, sizeof(s->soc),
                            TYPE_RISCV_HART_ARRAY, &error_abort, NULL);
    object_property_set_str(OBJECT(&s->soc), machine->cpu_type, "cpu-type",
                            &error_abort);
    object_property_set_int(OBJECT(&s->soc), smp_cpus, "num-harts",
                            &error_abort);
    object_property_set_bool(OBJECT(&s->soc), true, "realized",
                            &error_abort);

    /* register system main memory (actual RAM) */
    memory_region_init_ram(main_mem, NULL, "riscv_virt_board.ram",
                           machine->ram_size, &error_fatal);
    memory_region_add_subregion(system_memory, memmap[VIRT_DRAM].base,
        main_mem);
#ifdef TARGET_CHERI
    cheri_tag_init(main_mem, machine->ram_size);
#endif

    /* create device tree */
    create_fdt(s, memmap, machine->ram_size, machine->kernel_cmdline);

    /* boot rom */
    memory_region_init_rom(mask_rom, NULL, "riscv_virt_board.mrom",
                           memmap[VIRT_MROM].size, &error_fatal);
    memory_region_add_subregion(system_memory, memmap[VIRT_MROM].base,
                                mask_rom);

<<<<<<< HEAD
    start_addr =
        riscv_find_and_load_firmware(machine, BIOS_FILENAME, start_addr);
=======
    riscv_find_and_load_firmware(machine, BIOS_FILENAME,
                                 memmap[VIRT_DRAM].base, NULL);
>>>>>>> cccdd8c7

    if (machine->kernel_filename) {
        uint64_t kernel_entry = riscv_load_kernel(machine->kernel_filename,
                                                  NULL);

        if (machine->initrd_filename) {
            hwaddr start;
            hwaddr end = riscv_load_initrd(machine->initrd_filename,
                                           machine->ram_size, kernel_entry,
                                           &start);
            qemu_fdt_setprop_cell(s->fdt, "/chosen",
                                  "linux,initrd-start", start);
            qemu_fdt_setprop_cell(s->fdt, "/chosen", "linux,initrd-end",
                                  end);
        }
    }

    if (drive_get(IF_PFLASH, 0, 0)) {
        /*
         * Pflash was supplied, let's overwrite the address we jump to after
         * reset to the base of the flash.
         */
        start_addr = virt_memmap[VIRT_FLASH].base;
    }

    /* reset vector */
    uint32_t reset_vec[8] = {
        0x00000297,                  /* 1:  auipc  t0, %pcrel_hi(dtb) */
        0x02028593,                  /*     addi   a1, t0, %pcrel_lo(1b) */
        0xf1402573,                  /*     csrr   a0, mhartid  */
#if defined(TARGET_RISCV32)
        0x0182a283,                  /*     lw     t0, 24(t0) */
#elif defined(TARGET_RISCV64)
        0x0182b283,                  /*     ld     t0, 24(t0) */
#endif
        0x00028067,                  /*     jr     t0 */
        0x00000000,
        start_addr,                  /* start: .dword */
        0x00000000,
                                     /* dtb: */
    };

    /* copy in the reset vector in little_endian byte order */
    for (i = 0; i < sizeof(reset_vec) >> 2; i++) {
        reset_vec[i] = cpu_to_le32(reset_vec[i]);
    }
    rom_add_blob_fixed_as("mrom.reset", reset_vec, sizeof(reset_vec),
                          memmap[VIRT_MROM].base, &address_space_memory);

    /* copy in the device tree */
    if (fdt_pack(s->fdt) || fdt_totalsize(s->fdt) >
            memmap[VIRT_MROM].size - sizeof(reset_vec)) {
        error_report("not enough space to store device-tree");
        exit(1);
    }
    qemu_fdt_dumpdtb(s->fdt, fdt_totalsize(s->fdt));
    rom_add_blob_fixed_as("mrom.fdt", s->fdt, fdt_totalsize(s->fdt),
                          memmap[VIRT_MROM].base + sizeof(reset_vec),
                          &address_space_memory);

    /* create PLIC hart topology configuration string */
    plic_hart_config_len = (strlen(VIRT_PLIC_HART_CONFIG) + 1) * smp_cpus;
    plic_hart_config = g_malloc0(plic_hart_config_len);
    for (i = 0; i < smp_cpus; i++) {
        if (i != 0) {
            strncat(plic_hart_config, ",", plic_hart_config_len);
        }
        strncat(plic_hart_config, VIRT_PLIC_HART_CONFIG, plic_hart_config_len);
        plic_hart_config_len -= (strlen(VIRT_PLIC_HART_CONFIG) + 1);
    }

    /* MMIO */
    s->plic = sifive_plic_create(memmap[VIRT_PLIC].base,
        plic_hart_config,
        VIRT_PLIC_NUM_SOURCES,
        VIRT_PLIC_NUM_PRIORITIES,
        VIRT_PLIC_PRIORITY_BASE,
        VIRT_PLIC_PENDING_BASE,
        VIRT_PLIC_ENABLE_BASE,
        VIRT_PLIC_ENABLE_STRIDE,
        VIRT_PLIC_CONTEXT_BASE,
        VIRT_PLIC_CONTEXT_STRIDE,
        memmap[VIRT_PLIC].size);
    sifive_clint_create(memmap[VIRT_CLINT].base,
        memmap[VIRT_CLINT].size, smp_cpus,
        SIFIVE_SIP_BASE, SIFIVE_TIMECMP_BASE, SIFIVE_TIME_BASE, true);
    sifive_test_create(memmap[VIRT_TEST].base);

    for (i = 0; i < VIRTIO_COUNT; i++) {
        sysbus_create_simple("virtio-mmio",
            memmap[VIRT_VIRTIO].base + i * memmap[VIRT_VIRTIO].size,
            qdev_get_gpio_in(DEVICE(s->plic), VIRTIO_IRQ + i));
    }

    gpex_pcie_init(system_memory,
                         memmap[VIRT_PCIE_ECAM].base,
                         memmap[VIRT_PCIE_ECAM].size,
                         memmap[VIRT_PCIE_MMIO].base,
                         memmap[VIRT_PCIE_MMIO].size,
                         memmap[VIRT_PCIE_PIO].base,
                         DEVICE(s->plic), true);

    serial_mm_init(system_memory, memmap[VIRT_UART0].base,
        0, qdev_get_gpio_in(DEVICE(s->plic), UART0_IRQ), 399193,
        serial_hd(0), DEVICE_LITTLE_ENDIAN);

    sysbus_create_simple("goldfish_rtc", memmap[VIRT_RTC].base,
        qdev_get_gpio_in(DEVICE(s->plic), RTC_IRQ));

    virt_flash_create(s);

    for (i = 0; i < ARRAY_SIZE(s->flash); i++) {
        /* Map legacy -drive if=pflash to machine properties */
        pflash_cfi01_legacy_drive(s->flash[i],
                                  drive_get(IF_PFLASH, 0, i));
    }
    virt_flash_map(s, system_memory);

    g_free(plic_hart_config);
}

static void riscv_virt_machine_instance_init(Object *obj)
{
}

static void riscv_virt_machine_class_init(ObjectClass *oc, void *data)
{
    MachineClass *mc = MACHINE_CLASS(oc);

    mc->desc = "RISC-V VirtIO board";
    mc->init = riscv_virt_board_init;
    mc->max_cpus = 8;
    mc->default_cpu_type = VIRT_CPU;
    mc->pci_allow_0_address = true;
}

static const TypeInfo riscv_virt_machine_typeinfo = {
    .name       = MACHINE_TYPE_NAME("virt"),
    .parent     = TYPE_MACHINE,
    .class_init = riscv_virt_machine_class_init,
    .instance_init = riscv_virt_machine_instance_init,
    .instance_size = sizeof(RISCVVirtState),
};

static void riscv_virt_machine_init_register_types(void)
{
    type_register_static(&riscv_virt_machine_typeinfo);
}

type_init(riscv_virt_machine_init_register_types)<|MERGE_RESOLUTION|>--- conflicted
+++ resolved
@@ -516,13 +516,8 @@
     memory_region_add_subregion(system_memory, memmap[VIRT_MROM].base,
                                 mask_rom);
 
-<<<<<<< HEAD
     start_addr =
-        riscv_find_and_load_firmware(machine, BIOS_FILENAME, start_addr);
-=======
-    riscv_find_and_load_firmware(machine, BIOS_FILENAME,
-                                 memmap[VIRT_DRAM].base, NULL);
->>>>>>> cccdd8c7
+        riscv_find_and_load_firmware(machine, BIOS_FILENAME, start_addr, NULL);
 
     if (machine->kernel_filename) {
         uint64_t kernel_entry = riscv_load_kernel(machine->kernel_filename,
