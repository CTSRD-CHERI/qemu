/*
 * QEMU RISC-V VirtIO Board
 *
 * Copyright (c) 2017 SiFive, Inc.
 *
 * RISC-V machine with 16550a UART and VirtIO MMIO
 *
 * This program is free software; you can redistribute it and/or modify it
 * under the terms and conditions of the GNU General Public License,
 * version 2 or later, as published by the Free Software Foundation.
 *
 * This program is distributed in the hope it will be useful, but WITHOUT
 * ANY WARRANTY; without even the implied warranty of MERCHANTABILITY or
 * FITNESS FOR A PARTICULAR PURPOSE.  See the GNU General Public License for
 * more details.
 *
 * You should have received a copy of the GNU General Public License along with
 * this program.  If not, see <http://www.gnu.org/licenses/>.
 */

#include "qemu/osdep.h"
#include "qemu/units.h"
#include "qemu/log.h"
#include "qemu/error-report.h"
#include "qapi/error.h"
#include "hw/boards.h"
#include "hw/loader.h"
#include "hw/sysbus.h"
#include "hw/qdev-properties.h"
#include "hw/char/serial.h"
#include "target/riscv/cpu.h"
#include "hw/riscv/riscv_hart.h"
#include "hw/riscv/virt.h"
#include "hw/riscv/boot.h"
#include "hw/riscv/numa.h"
#include "hw/intc/sifive_clint.h"
#include "hw/intc/sifive_plic.h"
#include "hw/misc/sifive_test.h"
#include "chardev/char.h"
#include "sysemu/arch_init.h"
#include "sysemu/device_tree.h"
#include "sysemu/sysemu.h"
#include "hw/pci/pci.h"
#include "hw/pci-host/gpex.h"

#if defined(TARGET_CHERI)
/*
 * Use a purecap BBL as the BIOS for CHERI
 * TODO: switch to OpenSBI since it's less awful.
 */
# define BIOS_FILENAME "bbl-" TARGET_NAME "-virt-fw_jump.bin"
#else
# define BIOS_FILENAME "opensbi-" TARGET_NAME "-generic-virt-fw_jump.bin"
#endif

#ifdef TARGET_CHERI
#include "cheri_tagmem.h"
#endif

static const struct MemmapEntry {
    hwaddr base;
    hwaddr size;
} virt_memmap[] = {
    [VIRT_DEBUG] =       {        0x0,         0x100 },
    [VIRT_MROM] =        {     0x1000,        0xf000 },
    [VIRT_TEST] =        {   0x100000,        0x1000 },
    [VIRT_RTC] =         {   0x101000,        0x1000 },
    [VIRT_CLINT] =       {  0x2000000,       0x10000 },
    [VIRT_PCIE_PIO] =    {  0x3000000,       0x10000 },
    [VIRT_PLIC] =        {  0xc000000, VIRT_PLIC_SIZE(VIRT_CPUS_MAX * 2) },
    [VIRT_UART0] =       { 0x10000000,         0x100 },
    [VIRT_VIRTIO] =      { 0x10001000,        0x1000 },
    [VIRT_FLASH] =       { 0x20000000,     0x4000000 },
    [VIRT_PCIE_ECAM] =   { 0x30000000,    0x10000000 },
    [VIRT_PCIE_MMIO] =   { 0x40000000,    0x40000000 },
    [VIRT_DRAM] =        { 0x80000000,           0x0 },
};

#define VIRT_FLASH_SECTOR_SIZE (256 * KiB)

static PFlashCFI01 *virt_flash_create1(RISCVVirtState *s,
                                       const char *name,
                                       const char *alias_prop_name)
{
    /*
     * Create a single flash device.  We use the same parameters as
     * the flash devices on the ARM virt board.
     */
    DeviceState *dev = qdev_new(TYPE_PFLASH_CFI01);

    qdev_prop_set_uint64(dev, "sector-length", VIRT_FLASH_SECTOR_SIZE);
    qdev_prop_set_uint8(dev, "width", 4);
    qdev_prop_set_uint8(dev, "device-width", 2);
    qdev_prop_set_bit(dev, "big-endian", false);
    qdev_prop_set_uint16(dev, "id0", 0x89);
    qdev_prop_set_uint16(dev, "id1", 0x18);
    qdev_prop_set_uint16(dev, "id2", 0x00);
    qdev_prop_set_uint16(dev, "id3", 0x00);
    qdev_prop_set_string(dev, "name", name);

    object_property_add_child(OBJECT(s), name, OBJECT(dev));
    object_property_add_alias(OBJECT(s), alias_prop_name,
                              OBJECT(dev), "drive");

    return PFLASH_CFI01(dev);
}

static void virt_flash_create(RISCVVirtState *s)
{
    s->flash[0] = virt_flash_create1(s, "virt.flash0", "pflash0");
    s->flash[1] = virt_flash_create1(s, "virt.flash1", "pflash1");
}

static void virt_flash_map1(PFlashCFI01 *flash,
                            hwaddr base, hwaddr size,
                            MemoryRegion *sysmem)
{
    DeviceState *dev = DEVICE(flash);

    assert(QEMU_IS_ALIGNED(size, VIRT_FLASH_SECTOR_SIZE));
    assert(size / VIRT_FLASH_SECTOR_SIZE <= UINT32_MAX);
    qdev_prop_set_uint32(dev, "num-blocks", size / VIRT_FLASH_SECTOR_SIZE);
    sysbus_realize_and_unref(SYS_BUS_DEVICE(dev), &error_fatal);

    memory_region_add_subregion(sysmem, base,
                                sysbus_mmio_get_region(SYS_BUS_DEVICE(dev),
                                                       0));
}

static void virt_flash_map(RISCVVirtState *s,
                           MemoryRegion *sysmem)
{
    hwaddr flashsize = virt_memmap[VIRT_FLASH].size / 2;
    hwaddr flashbase = virt_memmap[VIRT_FLASH].base;

    virt_flash_map1(s->flash[0], flashbase, flashsize,
                    sysmem);
    virt_flash_map1(s->flash[1], flashbase + flashsize, flashsize,
                    sysmem);
}

static void create_pcie_irq_map(void *fdt, char *nodename,
                                uint32_t plic_phandle)
{
    int pin, dev;
    uint32_t
        full_irq_map[GPEX_NUM_IRQS * GPEX_NUM_IRQS * FDT_INT_MAP_WIDTH] = {};
    uint32_t *irq_map = full_irq_map;

    /* This code creates a standard swizzle of interrupts such that
     * each device's first interrupt is based on it's PCI_SLOT number.
     * (See pci_swizzle_map_irq_fn())
     *
     * We only need one entry per interrupt in the table (not one per
     * possible slot) seeing the interrupt-map-mask will allow the table
     * to wrap to any number of devices.
     */
    for (dev = 0; dev < GPEX_NUM_IRQS; dev++) {
        int devfn = dev * 0x8;

        for (pin = 0; pin < GPEX_NUM_IRQS; pin++) {
            int irq_nr = PCIE_IRQ + ((pin + PCI_SLOT(devfn)) % GPEX_NUM_IRQS);
            int i = 0;

            irq_map[i] = cpu_to_be32(devfn << 8);

            i += FDT_PCI_ADDR_CELLS;
            irq_map[i] = cpu_to_be32(pin + 1);

            i += FDT_PCI_INT_CELLS;
            irq_map[i++] = cpu_to_be32(plic_phandle);

            i += FDT_PLIC_ADDR_CELLS;
            irq_map[i] = cpu_to_be32(irq_nr);

            irq_map += FDT_INT_MAP_WIDTH;
        }
    }

    qemu_fdt_setprop(fdt, nodename, "interrupt-map",
                     full_irq_map, sizeof(full_irq_map));

    qemu_fdt_setprop_cells(fdt, nodename, "interrupt-map-mask",
                           0x1800, 0, 0, 0x7);
}

static void create_fdt(RISCVVirtState *s, const struct MemmapEntry *memmap,
    uint64_t mem_size, const char *cmdline)
{
    void *fdt;
    int i, cpu, socket;
    const char *dtb_filename;
    MachineState *mc = MACHINE(s);
    uint64_t addr, size;
    uint32_t *clint_cells, *plic_cells;
    unsigned long clint_addr, plic_addr;
    uint32_t plic_phandle[MAX_NODES];
    uint32_t cpu_phandle, intc_phandle, test_phandle;
    uint32_t phandle = 1, plic_mmio_phandle = 1;
    uint32_t plic_pcie_phandle = 1, plic_virtio_phandle = 1;
    char *mem_name, *cpu_name, *core_name, *intc_name;
    char *name, *clint_name, *plic_name, *clust_name;
    hwaddr flashsize = virt_memmap[VIRT_FLASH].size / 2;
    hwaddr flashbase = virt_memmap[VIRT_FLASH].base;

    dtb_filename = qemu_opt_get(qemu_get_machine_opts(), "dtb");
    if (dtb_filename) {
        fdt = s->fdt = load_device_tree(dtb_filename, &s->fdt_size);
        if (!fdt) {
            error_report("load_device_tree() failed");
            exit(1);
        }
        goto update_bootargs;
    } else {
        fdt = s->fdt = create_device_tree(&s->fdt_size);
        if (!fdt) {
            error_report("create_device_tree() failed");
            exit(1);
        }
    }

    qemu_fdt_setprop_string(fdt, "/", "model", "riscv-virtio,qemu");
    qemu_fdt_setprop_string(fdt, "/", "compatible", "riscv-virtio");
    qemu_fdt_setprop_cell(fdt, "/", "#size-cells", 0x2);
    qemu_fdt_setprop_cell(fdt, "/", "#address-cells", 0x2);

    qemu_fdt_add_subnode(fdt, "/soc");
    qemu_fdt_setprop(fdt, "/soc", "ranges", NULL, 0);
    qemu_fdt_setprop_string(fdt, "/soc", "compatible", "simple-bus");
    qemu_fdt_setprop_cell(fdt, "/soc", "#size-cells", 0x2);
    qemu_fdt_setprop_cell(fdt, "/soc", "#address-cells", 0x2);

    qemu_fdt_add_subnode(fdt, "/cpus");
    qemu_fdt_setprop_cell(fdt, "/cpus", "timebase-frequency",
                          SIFIVE_CLINT_TIMEBASE_FREQ);
    qemu_fdt_setprop_cell(fdt, "/cpus", "#size-cells", 0x0);
    qemu_fdt_setprop_cell(fdt, "/cpus", "#address-cells", 0x1);
    qemu_fdt_add_subnode(fdt, "/cpus/cpu-map");

    for (socket = (riscv_socket_count(mc) - 1); socket >= 0; socket--) {
        clust_name = g_strdup_printf("/cpus/cpu-map/cluster%d", socket);
        qemu_fdt_add_subnode(fdt, clust_name);

        plic_cells = g_new0(uint32_t, s->soc[socket].num_harts * 4);
        clint_cells = g_new0(uint32_t, s->soc[socket].num_harts * 4);

        for (cpu = s->soc[socket].num_harts - 1; cpu >= 0; cpu--) {
            cpu_phandle = phandle++;

            cpu_name = g_strdup_printf("/cpus/cpu@%d",
                s->soc[socket].hartid_base + cpu);
            qemu_fdt_add_subnode(fdt, cpu_name);
#if defined(TARGET_RISCV32)
            qemu_fdt_setprop_string(fdt, cpu_name, "mmu-type", "riscv,sv32");
#else
            qemu_fdt_setprop_string(fdt, cpu_name, "mmu-type", "riscv,sv48");
#endif
            name = riscv_isa_string(&s->soc[socket].harts[cpu]);
            qemu_fdt_setprop_string(fdt, cpu_name, "riscv,isa", name);
            g_free(name);
            qemu_fdt_setprop_string(fdt, cpu_name, "compatible", "riscv");
            qemu_fdt_setprop_string(fdt, cpu_name, "status", "okay");
            qemu_fdt_setprop_cell(fdt, cpu_name, "reg",
                s->soc[socket].hartid_base + cpu);
            qemu_fdt_setprop_string(fdt, cpu_name, "device_type", "cpu");
            riscv_socket_fdt_write_id(mc, fdt, cpu_name, socket);
            qemu_fdt_setprop_cell(fdt, cpu_name, "phandle", cpu_phandle);

            intc_name = g_strdup_printf("%s/interrupt-controller", cpu_name);
            qemu_fdt_add_subnode(fdt, intc_name);
            intc_phandle = phandle++;
            qemu_fdt_setprop_cell(fdt, intc_name, "phandle", intc_phandle);
            qemu_fdt_setprop_string(fdt, intc_name, "compatible",
                "riscv,cpu-intc");
            qemu_fdt_setprop(fdt, intc_name, "interrupt-controller", NULL, 0);
            qemu_fdt_setprop_cell(fdt, intc_name, "#interrupt-cells", 1);

            clint_cells[cpu * 4 + 0] = cpu_to_be32(intc_phandle);
            clint_cells[cpu * 4 + 1] = cpu_to_be32(IRQ_M_SOFT);
            clint_cells[cpu * 4 + 2] = cpu_to_be32(intc_phandle);
            clint_cells[cpu * 4 + 3] = cpu_to_be32(IRQ_M_TIMER);

            plic_cells[cpu * 4 + 0] = cpu_to_be32(intc_phandle);
            plic_cells[cpu * 4 + 1] = cpu_to_be32(IRQ_M_EXT);
            plic_cells[cpu * 4 + 2] = cpu_to_be32(intc_phandle);
            plic_cells[cpu * 4 + 3] = cpu_to_be32(IRQ_S_EXT);

            core_name = g_strdup_printf("%s/core%d", clust_name, cpu);
            qemu_fdt_add_subnode(fdt, core_name);
            qemu_fdt_setprop_cell(fdt, core_name, "cpu", cpu_phandle);

            g_free(core_name);
            g_free(intc_name);
            g_free(cpu_name);
        }

        addr = memmap[VIRT_DRAM].base + riscv_socket_mem_offset(mc, socket);
        size = riscv_socket_mem_size(mc, socket);
        mem_name = g_strdup_printf("/memory@%lx", (long)addr);
        qemu_fdt_add_subnode(fdt, mem_name);
        qemu_fdt_setprop_cells(fdt, mem_name, "reg",
            addr >> 32, addr, size >> 32, size);
        qemu_fdt_setprop_string(fdt, mem_name, "device_type", "memory");
        riscv_socket_fdt_write_id(mc, fdt, mem_name, socket);
        g_free(mem_name);

        clint_addr = memmap[VIRT_CLINT].base +
            (memmap[VIRT_CLINT].size * socket);
        clint_name = g_strdup_printf("/soc/clint@%lx", clint_addr);
        qemu_fdt_add_subnode(fdt, clint_name);
        qemu_fdt_setprop_string(fdt, clint_name, "compatible", "riscv,clint0");
        qemu_fdt_setprop_cells(fdt, clint_name, "reg",
            0x0, clint_addr, 0x0, memmap[VIRT_CLINT].size);
        qemu_fdt_setprop(fdt, clint_name, "interrupts-extended",
            clint_cells, s->soc[socket].num_harts * sizeof(uint32_t) * 4);
        riscv_socket_fdt_write_id(mc, fdt, clint_name, socket);
        g_free(clint_name);

        plic_phandle[socket] = phandle++;
        plic_addr = memmap[VIRT_PLIC].base + (memmap[VIRT_PLIC].size * socket);
        plic_name = g_strdup_printf("/soc/plic@%lx", plic_addr);
        qemu_fdt_add_subnode(fdt, plic_name);
        qemu_fdt_setprop_cell(fdt, plic_name,
            "#address-cells", FDT_PLIC_ADDR_CELLS);
        qemu_fdt_setprop_cell(fdt, plic_name,
            "#interrupt-cells", FDT_PLIC_INT_CELLS);
        qemu_fdt_setprop_string(fdt, plic_name, "compatible", "riscv,plic0");
        qemu_fdt_setprop(fdt, plic_name, "interrupt-controller", NULL, 0);
        qemu_fdt_setprop(fdt, plic_name, "interrupts-extended",
            plic_cells, s->soc[socket].num_harts * sizeof(uint32_t) * 4);
        qemu_fdt_setprop_cells(fdt, plic_name, "reg",
            0x0, plic_addr, 0x0, memmap[VIRT_PLIC].size);
        qemu_fdt_setprop_cell(fdt, plic_name, "riscv,ndev", VIRTIO_NDEV);
        riscv_socket_fdt_write_id(mc, fdt, plic_name, socket);
        qemu_fdt_setprop_cell(fdt, plic_name, "phandle", plic_phandle[socket]);
        g_free(plic_name);

        g_free(clint_cells);
        g_free(plic_cells);
        g_free(clust_name);
    }

    for (socket = 0; socket < riscv_socket_count(mc); socket++) {
        if (socket == 0) {
            plic_mmio_phandle = plic_phandle[socket];
            plic_virtio_phandle = plic_phandle[socket];
            plic_pcie_phandle = plic_phandle[socket];
        }
        if (socket == 1) {
            plic_virtio_phandle = plic_phandle[socket];
            plic_pcie_phandle = plic_phandle[socket];
        }
        if (socket == 2) {
            plic_pcie_phandle = plic_phandle[socket];
        }
    }

    riscv_socket_fdt_write_distance_matrix(mc, fdt);

    for (i = 0; i < VIRTIO_COUNT; i++) {
        name = g_strdup_printf("/soc/virtio_mmio@%lx",
            (long)(memmap[VIRT_VIRTIO].base + i * memmap[VIRT_VIRTIO].size));
        qemu_fdt_add_subnode(fdt, name);
        qemu_fdt_setprop_string(fdt, name, "compatible", "virtio,mmio");
        qemu_fdt_setprop_cells(fdt, name, "reg",
            0x0, memmap[VIRT_VIRTIO].base + i * memmap[VIRT_VIRTIO].size,
            0x0, memmap[VIRT_VIRTIO].size);
        qemu_fdt_setprop_cell(fdt, name, "interrupt-parent",
            plic_virtio_phandle);
        qemu_fdt_setprop_cell(fdt, name, "interrupts", VIRTIO_IRQ + i);
        g_free(name);
    }

    name = g_strdup_printf("/soc/pci@%lx",
        (long) memmap[VIRT_PCIE_ECAM].base);
    qemu_fdt_add_subnode(fdt, name);
    qemu_fdt_setprop_cell(fdt, name, "#address-cells", FDT_PCI_ADDR_CELLS);
    qemu_fdt_setprop_cell(fdt, name, "#interrupt-cells", FDT_PCI_INT_CELLS);
    qemu_fdt_setprop_cell(fdt, name, "#size-cells", 0x2);
    qemu_fdt_setprop_string(fdt, name, "compatible", "pci-host-ecam-generic");
    qemu_fdt_setprop_string(fdt, name, "device_type", "pci");
    qemu_fdt_setprop_cell(fdt, name, "linux,pci-domain", 0);
    qemu_fdt_setprop_cells(fdt, name, "bus-range", 0,
        memmap[VIRT_PCIE_ECAM].size / PCIE_MMCFG_SIZE_MIN - 1);
    qemu_fdt_setprop(fdt, name, "dma-coherent", NULL, 0);
    qemu_fdt_setprop_cells(fdt, name, "reg", 0,
        memmap[VIRT_PCIE_ECAM].base, 0, memmap[VIRT_PCIE_ECAM].size);
    qemu_fdt_setprop_sized_cells(fdt, name, "ranges",
        1, FDT_PCI_RANGE_IOPORT, 2, 0,
        2, memmap[VIRT_PCIE_PIO].base, 2, memmap[VIRT_PCIE_PIO].size,
        1, FDT_PCI_RANGE_MMIO,
        2, memmap[VIRT_PCIE_MMIO].base,
        2, memmap[VIRT_PCIE_MMIO].base, 2, memmap[VIRT_PCIE_MMIO].size);
    create_pcie_irq_map(fdt, name, plic_pcie_phandle);
    g_free(name);

    test_phandle = phandle++;
    name = g_strdup_printf("/soc/test@%lx",
        (long)memmap[VIRT_TEST].base);
    qemu_fdt_add_subnode(fdt, name);
    {
        const char compat[] = "sifive,test1\0sifive,test0\0syscon";
        qemu_fdt_setprop(fdt, name, "compatible", compat, sizeof(compat));
    }
    qemu_fdt_setprop_cells(fdt, name, "reg",
        0x0, memmap[VIRT_TEST].base,
        0x0, memmap[VIRT_TEST].size);
    qemu_fdt_setprop_cell(fdt, name, "phandle", test_phandle);
    test_phandle = qemu_fdt_get_phandle(fdt, name);
    g_free(name);

    name = g_strdup_printf("/soc/reboot");
    qemu_fdt_add_subnode(fdt, name);
    qemu_fdt_setprop_string(fdt, name, "compatible", "syscon-reboot");
    qemu_fdt_setprop_cell(fdt, name, "regmap", test_phandle);
    qemu_fdt_setprop_cell(fdt, name, "offset", 0x0);
    qemu_fdt_setprop_cell(fdt, name, "value", FINISHER_RESET);
    g_free(name);

    name = g_strdup_printf("/soc/poweroff");
    qemu_fdt_add_subnode(fdt, name);
    qemu_fdt_setprop_string(fdt, name, "compatible", "syscon-poweroff");
    qemu_fdt_setprop_cell(fdt, name, "regmap", test_phandle);
    qemu_fdt_setprop_cell(fdt, name, "offset", 0x0);
    qemu_fdt_setprop_cell(fdt, name, "value", FINISHER_PASS);
    g_free(name);

    name = g_strdup_printf("/soc/uart@%lx", (long)memmap[VIRT_UART0].base);
    qemu_fdt_add_subnode(fdt, name);
    qemu_fdt_setprop_string(fdt, name, "compatible", "ns16550a");
    qemu_fdt_setprop_cells(fdt, name, "reg",
        0x0, memmap[VIRT_UART0].base,
        0x0, memmap[VIRT_UART0].size);
    qemu_fdt_setprop_cell(fdt, name, "clock-frequency", 3686400);
    qemu_fdt_setprop_cell(fdt, name, "interrupt-parent", plic_mmio_phandle);
    qemu_fdt_setprop_cell(fdt, name, "interrupts", UART0_IRQ);

    qemu_fdt_add_subnode(fdt, "/chosen");
    qemu_fdt_setprop_string(fdt, "/chosen", "stdout-path", name);
    g_free(name);

    name = g_strdup_printf("/soc/rtc@%lx", (long)memmap[VIRT_RTC].base);
    qemu_fdt_add_subnode(fdt, name);
    qemu_fdt_setprop_string(fdt, name, "compatible", "google,goldfish-rtc");
    qemu_fdt_setprop_cells(fdt, name, "reg",
        0x0, memmap[VIRT_RTC].base,
        0x0, memmap[VIRT_RTC].size);
    qemu_fdt_setprop_cell(fdt, name, "interrupt-parent", plic_mmio_phandle);
    qemu_fdt_setprop_cell(fdt, name, "interrupts", RTC_IRQ);
    g_free(name);

    name = g_strdup_printf("/soc/flash@%" PRIx64, flashbase);
    qemu_fdt_add_subnode(s->fdt, name);
    qemu_fdt_setprop_string(s->fdt, name, "compatible", "cfi-flash");
    qemu_fdt_setprop_sized_cells(s->fdt, name, "reg",
                                 2, flashbase, 2, flashsize,
                                 2, flashbase + flashsize, 2, flashsize);
    qemu_fdt_setprop_cell(s->fdt, name, "bank-width", 4);
    g_free(name);

update_bootargs:
    if (cmdline) {
        qemu_fdt_setprop_string(fdt, "/chosen", "bootargs", cmdline);
    }
}

static inline DeviceState *gpex_pcie_init(MemoryRegion *sys_mem,
                                          hwaddr ecam_base, hwaddr ecam_size,
                                          hwaddr mmio_base, hwaddr mmio_size,
                                          hwaddr pio_base,
                                          DeviceState *plic, bool link_up)
{
    DeviceState *dev;
    MemoryRegion *ecam_alias, *ecam_reg;
    MemoryRegion *mmio_alias, *mmio_reg;
    qemu_irq irq;
    int i;

    dev = qdev_new(TYPE_GPEX_HOST);

    sysbus_realize_and_unref(SYS_BUS_DEVICE(dev), &error_fatal);

    ecam_alias = g_new0(MemoryRegion, 1);
    ecam_reg = sysbus_mmio_get_region(SYS_BUS_DEVICE(dev), 0);
    memory_region_init_alias(ecam_alias, OBJECT(dev), "pcie-ecam",
                             ecam_reg, 0, ecam_size);
    memory_region_add_subregion(get_system_memory(), ecam_base, ecam_alias);

    mmio_alias = g_new0(MemoryRegion, 1);
    mmio_reg = sysbus_mmio_get_region(SYS_BUS_DEVICE(dev), 1);
    memory_region_init_alias(mmio_alias, OBJECT(dev), "pcie-mmio",
                             mmio_reg, mmio_base, mmio_size);
    memory_region_add_subregion(get_system_memory(), mmio_base, mmio_alias);

    sysbus_mmio_map(SYS_BUS_DEVICE(dev), 2, pio_base);

    for (i = 0; i < GPEX_NUM_IRQS; i++) {
        irq = qdev_get_gpio_in(plic, PCIE_IRQ + i);

        sysbus_connect_irq(SYS_BUS_DEVICE(dev), i, irq);
        gpex_set_irq_num(GPEX_HOST(dev), i, PCIE_IRQ + i);
    }

    return dev;
}

static void virt_machine_init(MachineState *machine)
{
    const struct MemmapEntry *memmap = virt_memmap;
    RISCVVirtState *s = RISCV_VIRT_MACHINE(machine);
    MemoryRegion *system_memory = get_system_memory();
    MemoryRegion *main_mem = g_new(MemoryRegion, 1);
    MemoryRegion *mask_rom = g_new(MemoryRegion, 1);
    char *plic_hart_config, *soc_name;
    size_t plic_hart_config_len;
    target_ulong start_addr = memmap[VIRT_DRAM].base;
    target_ulong firmware_end_addr, kernel_start_addr;
    uint32_t fdt_load_addr;
    uint64_t kernel_entry;
    DeviceState *mmio_plic, *virtio_plic, *pcie_plic;
    int i, j, base_hartid, hart_count;

    /* Check socket count limit */
    if (VIRT_SOCKETS_MAX < riscv_socket_count(machine)) {
        error_report("number of sockets/nodes should be less than %d",
            VIRT_SOCKETS_MAX);
        exit(1);
    }

    /* Initialize sockets */
    mmio_plic = virtio_plic = pcie_plic = NULL;
    for (i = 0; i < riscv_socket_count(machine); i++) {
        if (!riscv_socket_check_hartids(machine, i)) {
            error_report("discontinuous hartids in socket%d", i);
            exit(1);
        }

        base_hartid = riscv_socket_first_hartid(machine, i);
        if (base_hartid < 0) {
            error_report("can't find hartid base for socket%d", i);
            exit(1);
        }

        hart_count = riscv_socket_hart_count(machine, i);
        if (hart_count < 0) {
            error_report("can't find hart count for socket%d", i);
            exit(1);
        }

        soc_name = g_strdup_printf("soc%d", i);
        object_initialize_child(OBJECT(machine), soc_name, &s->soc[i],
                                TYPE_RISCV_HART_ARRAY);
        g_free(soc_name);
        object_property_set_str(OBJECT(&s->soc[i]), "cpu-type",
                                machine->cpu_type, &error_abort);
        object_property_set_int(OBJECT(&s->soc[i]), "hartid-base",
                                base_hartid, &error_abort);
        object_property_set_int(OBJECT(&s->soc[i]), "num-harts",
                                hart_count, &error_abort);
        sysbus_realize(SYS_BUS_DEVICE(&s->soc[i]), &error_abort);

        /* Per-socket CLINT */
        sifive_clint_create(
            memmap[VIRT_CLINT].base + i * memmap[VIRT_CLINT].size,
            memmap[VIRT_CLINT].size, base_hartid, hart_count,
            SIFIVE_SIP_BASE, SIFIVE_TIMECMP_BASE, SIFIVE_TIME_BASE,
            SIFIVE_CLINT_TIMEBASE_FREQ, true);

        /* Per-socket PLIC hart topology configuration string */
        plic_hart_config_len =
            (strlen(VIRT_PLIC_HART_CONFIG) + 1) * hart_count;
        plic_hart_config = g_malloc0(plic_hart_config_len);
        for (j = 0; j < hart_count; j++) {
            if (j != 0) {
                strncat(plic_hart_config, ",", plic_hart_config_len);
            }
            strncat(plic_hart_config, VIRT_PLIC_HART_CONFIG,
                plic_hart_config_len);
            plic_hart_config_len -= (strlen(VIRT_PLIC_HART_CONFIG) + 1);
        }

        /* Per-socket PLIC */
        s->plic[i] = sifive_plic_create(
            memmap[VIRT_PLIC].base + i * memmap[VIRT_PLIC].size,
            plic_hart_config, base_hartid,
            VIRT_PLIC_NUM_SOURCES,
            VIRT_PLIC_NUM_PRIORITIES,
            VIRT_PLIC_PRIORITY_BASE,
            VIRT_PLIC_PENDING_BASE,
            VIRT_PLIC_ENABLE_BASE,
            VIRT_PLIC_ENABLE_STRIDE,
            VIRT_PLIC_CONTEXT_BASE,
            VIRT_PLIC_CONTEXT_STRIDE,
            memmap[VIRT_PLIC].size);
        g_free(plic_hart_config);

        /* Try to use different PLIC instance based device type */
        if (i == 0) {
            mmio_plic = s->plic[i];
            virtio_plic = s->plic[i];
            pcie_plic = s->plic[i];
        }
        if (i == 1) {
            virtio_plic = s->plic[i];
            pcie_plic = s->plic[i];
        }
        if (i == 2) {
            pcie_plic = s->plic[i];
        }
    }

    /* register system main memory (actual RAM) */
    memory_region_init_ram(main_mem, NULL, "riscv_virt_board.ram",
                           machine->ram_size, &error_fatal);
    memory_region_add_subregion(system_memory, memmap[VIRT_DRAM].base,
        main_mem);
#ifdef TARGET_CHERI
    cheri_tag_init(main_mem, machine->ram_size);
#endif

    /* create device tree */
    create_fdt(s, memmap, machine->ram_size, machine->kernel_cmdline);

    /* boot rom */
    memory_region_init_rom(mask_rom, NULL, "riscv_virt_board.mrom",
                           memmap[VIRT_MROM].size, &error_fatal);
    memory_region_add_subregion(system_memory, memmap[VIRT_MROM].base,
                                mask_rom);

<<<<<<< HEAD
    start_addr = riscv_find_and_load_firmware(machine, BIOS_FILENAME,
                                              memmap[VIRT_DRAM].base, NULL);
=======
    firmware_end_addr = riscv_find_and_load_firmware(machine, BIOS_FILENAME,
                                                     start_addr, NULL);
>>>>>>> 553032db

    if (machine->kernel_filename) {
        kernel_start_addr = riscv_calc_kernel_start_addr(machine,
                                                         firmware_end_addr);

        kernel_entry = riscv_load_kernel(machine->kernel_filename,
                                         kernel_start_addr, NULL);

        if (machine->initrd_filename) {
            hwaddr start;
            hwaddr end = riscv_load_initrd(machine->initrd_filename,
                                           machine->ram_size, kernel_entry,
                                           &start);
            qemu_fdt_setprop_cell(s->fdt, "/chosen",
                                  "linux,initrd-start", start);
            qemu_fdt_setprop_cell(s->fdt, "/chosen", "linux,initrd-end",
                                  end);
        }
    } else {
       /*
        * If dynamic firmware is used, it doesn't know where is the next mode
        * if kernel argument is not set.
        */
        kernel_entry = 0;
    }

    if (drive_get(IF_PFLASH, 0, 0)) {
        /*
         * Pflash was supplied, let's overwrite the address we jump to after
         * reset to the base of the flash.
         */
        start_addr = virt_memmap[VIRT_FLASH].base;
    }

    /* Compute the fdt load address in dram */
    fdt_load_addr = riscv_load_fdt(memmap[VIRT_DRAM].base,
                                   machine->ram_size, s->fdt);
    /* load the reset vector */
    riscv_setup_rom_reset_vec(start_addr, virt_memmap[VIRT_MROM].base,
                              virt_memmap[VIRT_MROM].size, kernel_entry,
                              fdt_load_addr, s->fdt);

    /* SiFive Test MMIO device */
    sifive_test_create(memmap[VIRT_TEST].base);

    /* VirtIO MMIO devices */
    for (i = 0; i < VIRTIO_COUNT; i++) {
        sysbus_create_simple("virtio-mmio",
            memmap[VIRT_VIRTIO].base + i * memmap[VIRT_VIRTIO].size,
            qdev_get_gpio_in(DEVICE(virtio_plic), VIRTIO_IRQ + i));
    }

    gpex_pcie_init(system_memory,
                         memmap[VIRT_PCIE_ECAM].base,
                         memmap[VIRT_PCIE_ECAM].size,
                         memmap[VIRT_PCIE_MMIO].base,
                         memmap[VIRT_PCIE_MMIO].size,
                         memmap[VIRT_PCIE_PIO].base,
                         DEVICE(pcie_plic), true);

    serial_mm_init(system_memory, memmap[VIRT_UART0].base,
        0, qdev_get_gpio_in(DEVICE(mmio_plic), UART0_IRQ), 399193,
        serial_hd(0), DEVICE_LITTLE_ENDIAN);

    sysbus_create_simple("goldfish_rtc", memmap[VIRT_RTC].base,
        qdev_get_gpio_in(DEVICE(mmio_plic), RTC_IRQ));

    virt_flash_create(s);

    for (i = 0; i < ARRAY_SIZE(s->flash); i++) {
        /* Map legacy -drive if=pflash to machine properties */
        pflash_cfi01_legacy_drive(s->flash[i],
                                  drive_get(IF_PFLASH, 0, i));
    }
    virt_flash_map(s, system_memory);
}

static void virt_machine_instance_init(Object *obj)
{
}

static void virt_machine_class_init(ObjectClass *oc, void *data)
{
    MachineClass *mc = MACHINE_CLASS(oc);

    mc->desc = "RISC-V VirtIO board";
    mc->init = virt_machine_init;
    mc->max_cpus = VIRT_CPUS_MAX;
    mc->default_cpu_type = VIRT_CPU;
    mc->pci_allow_0_address = true;
    mc->possible_cpu_arch_ids = riscv_numa_possible_cpu_arch_ids;
    mc->cpu_index_to_instance_props = riscv_numa_cpu_index_to_props;
    mc->get_default_cpu_node_id = riscv_numa_get_default_cpu_node_id;
    mc->numa_mem_supported = true;
}

static const TypeInfo virt_machine_typeinfo = {
    .name       = MACHINE_TYPE_NAME("virt"),
    .parent     = TYPE_MACHINE,
    .class_init = virt_machine_class_init,
    .instance_init = virt_machine_instance_init,
    .instance_size = sizeof(RISCVVirtState),
};

static void virt_machine_init_register_types(void)
{
    type_register_static(&virt_machine_typeinfo);
}

type_init(virt_machine_init_register_types)<|MERGE_RESOLUTION|>--- conflicted
+++ resolved
@@ -627,13 +627,8 @@
     memory_region_add_subregion(system_memory, memmap[VIRT_MROM].base,
                                 mask_rom);
 
-<<<<<<< HEAD
-    start_addr = riscv_find_and_load_firmware(machine, BIOS_FILENAME,
-                                              memmap[VIRT_DRAM].base, NULL);
-=======
     firmware_end_addr = riscv_find_and_load_firmware(machine, BIOS_FILENAME,
                                                      start_addr, NULL);
->>>>>>> 553032db
 
     if (machine->kernel_filename) {
         kernel_start_addr = riscv_calc_kernel_start_addr(machine,
