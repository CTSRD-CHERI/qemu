--- conflicted
+++ resolved
@@ -42,19 +42,12 @@
 #include "hw/pci/pci.h"
 #include "hw/pci-host/gpex.h"
 
-<<<<<<< HEAD
-#include <libfdt.h>
-
 #if defined(TARGET_CHERI)
 /*
  * Use a purecap BBL as the BIOS for CHERI
  * TODO: switch to OpenSBI since it's less awful.
  */
 # define BIOS_FILENAME "bbl-" TARGET_NAME "-virt-fw_jump.bin"
-=======
-#if defined(TARGET_RISCV32)
-# define BIOS_FILENAME "opensbi-riscv32-virt-fw_jump.bin"
->>>>>>> f1d59486
 #else
 # define BIOS_FILENAME "opensbi-" TARGET_NAME "-virt-fw_jump.bin"
 #endif
@@ -525,8 +518,8 @@
     memory_region_add_subregion(system_memory, memmap[VIRT_MROM].base,
                                 mask_rom);
 
-    start_addr =
-        riscv_find_and_load_firmware(machine, BIOS_FILENAME, start_addr, NULL);
+    start_addr = riscv_find_and_load_firmware(machine, BIOS_FILENAME,
+                                              memmap[VIRT_DRAM].base, NULL);
 
     if (machine->kernel_filename) {
         kernel_entry = riscv_load_kernel(machine->kernel_filename, NULL);
