--- conflicted
+++ resolved
@@ -98,7 +98,7 @@
     VirtioBusState bus;
     bool ioeventfd_disabled;
     bool ioeventfd_started;
-<<<<<<< HEAD
+    bool format_transport_address;
     /* Virtio transitional stub. Supports one virtqueue only */
     uint32_t queue_desc_low;
     uint32_t queue_desc_high;
@@ -106,9 +106,6 @@
     uint32_t queue_avail_high;
     uint32_t queue_used_low;
     uint32_t queue_used_high;
-=======
-    bool format_transport_address;
->>>>>>> 1dc33ed9
 } VirtIOMMIOProxy;
 
 static bool virtio_mmio_ioeventfd_started(DeviceState *d)
