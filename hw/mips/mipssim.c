/*
 * QEMU/mipssim emulation
 *
 * Emulates a very simple machine model similar to the one used by the
 * proprietary MIPS emulator.
 *
 * Copyright (c) 2007 Thiemo Seufer
 *
 * Permission is hereby granted, free of charge, to any person obtaining a copy
 * of this software and associated documentation files (the "Software"), to deal
 * in the Software without restriction, including without limitation the rights
 * to use, copy, modify, merge, publish, distribute, sublicense, and/or sell
 * copies of the Software, and to permit persons to whom the Software is
 * furnished to do so, subject to the following conditions:
 *
 * The above copyright notice and this permission notice shall be included in
 * all copies or substantial portions of the Software.
 *
 * THE SOFTWARE IS PROVIDED "AS IS", WITHOUT WARRANTY OF ANY KIND, EXPRESS OR
 * IMPLIED, INCLUDING BUT NOT LIMITED TO THE WARRANTIES OF MERCHANTABILITY,
 * FITNESS FOR A PARTICULAR PURPOSE AND NONINFRINGEMENT. IN NO EVENT SHALL
 * THE AUTHORS OR COPYRIGHT HOLDERS BE LIABLE FOR ANY CLAIM, DAMAGES OR OTHER
 * LIABILITY, WHETHER IN AN ACTION OF CONTRACT, TORT OR OTHERWISE, ARISING FROM,
 * OUT OF OR IN CONNECTION WITH THE SOFTWARE OR THE USE OR OTHER DEALINGS IN
 * THE SOFTWARE.
 */

#include "qemu/osdep.h"
#include "qapi/error.h"
#include "qemu-common.h"
#include "qemu/datadir.h"
#include "cpu.h"
#include "hw/clock.h"
#include "hw/mips/mips.h"
#include "hw/mips/cpudevs.h"
#include "hw/char/serial.h"
#include "hw/isa/isa.h"
#include "net/net.h"
#include "sysemu/sysemu.h"
#include "hw/boards.h"
#include "hw/mips/bios.h"
#include "hw/loader.h"
#include "elf.h"
#include "hw/sysbus.h"
#include "hw/qdev-properties.h"
#include "exec/address-spaces.h"
#include "qemu/error-report.h"
#include "sysemu/qtest.h"
#include "sysemu/reset.h"

#if defined(TARGET_CHERI)
#include "cheri_tagmem.h"
#endif

static struct _loaderparams {
    int ram_size;
    const char *kernel_filename;
    const char *kernel_cmdline;
    const char *initrd_filename;
} loaderparams;

typedef struct ResetData {
    MIPSCPU *cpu;
    uint64_t vector;
} ResetData;

static uint64_t load_kernel(void)
{
    uint64_t entry, kernel_high, initrd_size;
    long kernel_size;
    ram_addr_t initrd_offset;
    int big_endian;

#ifdef TARGET_WORDS_BIGENDIAN
    big_endian = 1;
#else
    big_endian = 0;
#endif

    kernel_size = load_elf(loaderparams.kernel_filename, NULL,
<<<<<<< HEAD
                           cpu_mips_translate_elf_to_phys, NULL,
                           (uint64_t *)&entry, NULL,
                           (uint64_t *)&kernel_high, NULL, big_endian,
=======
                           cpu_mips_kseg0_to_phys, NULL,
                           &entry, NULL,
                           &kernel_high, NULL, big_endian,
>>>>>>> 2e0b5bbe
                           EM_MIPS, 1, 0);
    if (kernel_size < 0) {
        error_report("could not load kernel '%s': %s",
                     loaderparams.kernel_filename,
                     load_elf_strerror(kernel_size));
        exit(1);
    }

    /* load initrd */
    initrd_size = 0;
    initrd_offset = 0;
    if (loaderparams.initrd_filename) {
        initrd_size = get_image_size(loaderparams.initrd_filename);
        if (initrd_size > 0) {
            initrd_offset = ROUND_UP(kernel_high, INITRD_PAGE_SIZE);
            if (initrd_offset + initrd_size > loaderparams.ram_size) {
                error_report("memory too small for initial ram disk '%s'",
                             loaderparams.initrd_filename);
                exit(1);
            }
            initrd_size = load_image_targphys(loaderparams.initrd_filename,
                initrd_offset, loaderparams.ram_size - initrd_offset);
        }
        if (initrd_size == (target_ulong) -1) {
            error_report("could not load initial ram disk '%s'",
                         loaderparams.initrd_filename);
            exit(1);
        }
    }
    return entry;
}

static void main_cpu_reset(void *opaque)
{
    ResetData *s = (ResetData *)opaque;
    CPUMIPSState *env = &s->cpu->env;

    cpu_reset(CPU(s->cpu));
    mips_update_pc(env, s->vector & ~(target_ulong)1, /*can_be_unrepresentable=*/false);
    if (s->vector & 1) {
        env->hflags |= MIPS_HFLAG_M16;
    }
}

static void mipsnet_init(int base, qemu_irq irq, NICInfo *nd)
{
    DeviceState *dev;
    SysBusDevice *s;

    dev = qdev_new("mipsnet");
    qdev_set_nic_properties(dev, nd);

    s = SYS_BUS_DEVICE(dev);
    sysbus_realize_and_unref(s, &error_fatal);
    sysbus_connect_irq(s, 0, irq);
    memory_region_add_subregion(get_system_io(),
                                base,
                                sysbus_mmio_get_region(s, 0));
}

static void
mips_mipssim_init(MachineState *machine)
{
    const char *kernel_filename = machine->kernel_filename;
    const char *kernel_cmdline = machine->kernel_cmdline;
    const char *initrd_filename = machine->initrd_filename;
    char *filename;
    MemoryRegion *address_space_mem = get_system_memory();
    MemoryRegion *isa = g_new(MemoryRegion, 1);
    MemoryRegion *bios = g_new(MemoryRegion, 1);
    Clock *cpuclk;
    MIPSCPU *cpu;
    CPUMIPSState *env;
    ResetData *reset_info;
    int bios_size;

    cpuclk = clock_new(OBJECT(machine), "cpu-refclk");
#ifdef TARGET_MIPS64
    clock_set_hz(cpuclk, 6000000); /* 6 MHz */
#else
    clock_set_hz(cpuclk, 12000000); /* 12 MHz */
#endif

    /* Init CPUs. */
    cpu = mips_cpu_create_with_clock(machine->cpu_type, cpuclk);
    env = &cpu->env;

    reset_info = g_malloc0(sizeof(ResetData));
    reset_info->cpu = cpu;
    reset_info->vector = PC_ADDR(env);
    qemu_register_reset(main_cpu_reset, reset_info);

    /* Allocate RAM. */
    memory_region_init_rom(bios, NULL, "mips_mipssim.bios", BIOS_SIZE,
                           &error_fatal);

    memory_region_add_subregion(address_space_mem, 0, machine->ram);
    /* Map the BIOS / boot exception handler. */
    memory_region_add_subregion(address_space_mem, 0x1fc00000LL, bios);
    /* Load a BIOS / boot exception handler image. */
    filename = qemu_find_file(QEMU_FILE_TYPE_BIOS, machine->firmware ?: BIOS_FILENAME);
    if (filename) {
        bios_size = load_image_targphys(filename, 0x1fc00000LL, BIOS_SIZE);
        g_free(filename);
    } else {
        bios_size = -1;
    }
    if ((bios_size < 0 || bios_size > BIOS_SIZE) &&
        machine->firmware && !qtest_enabled()) {
        /* Bail out if we have neither a kernel image nor boot vector code. */
        error_report("Could not load MIPS bios '%s'", machine->firmware);
        exit(1);
    } else {
        /* We have a boot vector start address. */
        mips_update_pc(env, (target_long)(int32_t)0xbfc00000, /*can_be_unrepresentable=*/false);
    }

    if (kernel_filename) {
        loaderparams.ram_size = machine->ram_size;
        loaderparams.kernel_filename = kernel_filename;
        loaderparams.kernel_cmdline = kernel_cmdline;
        loaderparams.initrd_filename = initrd_filename;
        reset_info->vector = load_kernel();
    }

    /* Init CPU internal devices. */
    cpu_mips_irq_init_cpu(cpu);
    cpu_mips_clock_init(cpu);

    /* Register 64 KB of ISA IO space at 0x1fd00000. */
    memory_region_init_alias(isa, NULL, "isa_mmio",
                             get_system_io(), 0, 0x00010000);
    memory_region_add_subregion(get_system_memory(), 0x1fd00000, isa);

    /*
     * A single 16450 sits at offset 0x3f8. It is attached to
     * MIPS CPU INT2, which is interrupt 4.
     */
    if (serial_hd(0)) {
        DeviceState *dev = qdev_new(TYPE_SERIAL_MM);

        qdev_prop_set_chr(dev, "chardev", serial_hd(0));
        qdev_prop_set_uint8(dev, "regshift", 0);
        qdev_prop_set_uint8(dev, "endianness", DEVICE_LITTLE_ENDIAN);
        sysbus_realize_and_unref(SYS_BUS_DEVICE(dev), &error_fatal);
        sysbus_connect_irq(SYS_BUS_DEVICE(dev), 0, env->irq[4]);
        sysbus_add_io(SYS_BUS_DEVICE(dev), 0x3f8,
                      sysbus_mmio_get_region(SYS_BUS_DEVICE(dev), 0));
    }

    if (nd_table[0].used)
        /* MIPSnet uses the MIPS CPU INT0, which is interrupt 2. */
        mipsnet_init(0x4200, env->irq[2], &nd_table[0]);
}

static void mips_mipssim_machine_init(MachineClass *mc)
{
    mc->desc = "MIPS MIPSsim platform";
    mc->init = mips_mipssim_init;
#if defined(TARGET_CHERI)
    mc->default_cpu_type = MIPS_CPU_TYPE_NAME("BERI");
#elif defined(TARGET_MIPS64)
    mc->default_cpu_type = MIPS_CPU_TYPE_NAME("5Kf");
#else
    mc->default_cpu_type = MIPS_CPU_TYPE_NAME("24Kf");
#endif
    mc->default_ram_id = "mips_mipssim.ram";
}

DEFINE_MACHINE("mipssim", mips_mipssim_machine_init)<|MERGE_RESOLUTION|>--- conflicted
+++ resolved
@@ -78,15 +78,9 @@
 #endif
 
     kernel_size = load_elf(loaderparams.kernel_filename, NULL,
-<<<<<<< HEAD
                            cpu_mips_translate_elf_to_phys, NULL,
-                           (uint64_t *)&entry, NULL,
-                           (uint64_t *)&kernel_high, NULL, big_endian,
-=======
-                           cpu_mips_kseg0_to_phys, NULL,
                            &entry, NULL,
                            &kernel_high, NULL, big_endian,
->>>>>>> 2e0b5bbe
                            EM_MIPS, 1, 0);
     if (kernel_size < 0) {
         error_report("could not load kernel '%s': %s",
