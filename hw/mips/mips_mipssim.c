/*
 * QEMU/mipssim emulation
 *
 * Emulates a very simple machine model similar to the one used by the
 * proprietary MIPS emulator.
 * 
 * Copyright (c) 2007 Thiemo Seufer
 *
 * Permission is hereby granted, free of charge, to any person obtaining a copy
 * of this software and associated documentation files (the "Software"), to deal
 * in the Software without restriction, including without limitation the rights
 * to use, copy, modify, merge, publish, distribute, sublicense, and/or sell
 * copies of the Software, and to permit persons to whom the Software is
 * furnished to do so, subject to the following conditions:
 *
 * The above copyright notice and this permission notice shall be included in
 * all copies or substantial portions of the Software.
 *
 * THE SOFTWARE IS PROVIDED "AS IS", WITHOUT WARRANTY OF ANY KIND, EXPRESS OR
 * IMPLIED, INCLUDING BUT NOT LIMITED TO THE WARRANTIES OF MERCHANTABILITY,
 * FITNESS FOR A PARTICULAR PURPOSE AND NONINFRINGEMENT. IN NO EVENT SHALL
 * THE AUTHORS OR COPYRIGHT HOLDERS BE LIABLE FOR ANY CLAIM, DAMAGES OR OTHER
 * LIABILITY, WHETHER IN AN ACTION OF CONTRACT, TORT OR OTHERWISE, ARISING FROM,
 * OUT OF OR IN CONNECTION WITH THE SOFTWARE OR THE USE OR OTHER DEALINGS IN
 * THE SOFTWARE.
 */
#include "qemu/osdep.h"
#include "qapi/error.h"
#include "qemu-common.h"
#include "cpu.h"
#include "hw/hw.h"
#include "hw/mips/mips.h"
#include "hw/mips/cpudevs.h"
#include "hw/char/serial.h"
#include "hw/isa/isa.h"
#include "net/net.h"
#include "sysemu/sysemu.h"
#include "hw/boards.h"
#include "hw/mips/bios.h"
#include "hw/loader.h"
#include "elf.h"
#include "hw/sysbus.h"
#include "exec/address-spaces.h"
#include "qemu/error-report.h"
#include "sysemu/qtest.h"

static struct _loaderparams {
    int ram_size;
    const char *kernel_filename;
    const char *kernel_cmdline;
    const char *initrd_filename;
} loaderparams;

typedef struct ResetData {
    MIPSCPU *cpu;
    uint64_t vector;
} ResetData;

static int64_t load_kernel(void)
{
    int64_t entry, kernel_high, initrd_size;
    long kernel_size;
    ram_addr_t initrd_offset;
    int big_endian;

#ifdef TARGET_WORDS_BIGENDIAN
    big_endian = 1;
#else
    big_endian = 0;
#endif

<<<<<<< HEAD
#if defined(TARGET_MIPS64)
    kernel_size = load_elf(loaderparams.kernel_filename, cpu_cheri_kseg0_to_phys,
#else
    kernel_size = load_elf(loaderparams.kernel_filename, cpu_mips_kseg0_to_phys,
#endif
                           NULL, (uint64_t *)&entry, NULL,
=======
    kernel_size = load_elf(loaderparams.kernel_filename, NULL,
                           cpu_mips_kseg0_to_phys, NULL,
                           (uint64_t *)&entry, NULL,
>>>>>>> 49fc899f
                           (uint64_t *)&kernel_high, big_endian,
                           EM_MIPS, 1, 0);
    if (kernel_size >= 0) {
        if ((entry & ~0x7fffffffULL) == 0x80000000)
            entry = (int32_t)entry;
    } else {
        error_report("could not load kernel '%s': %s",
                     loaderparams.kernel_filename,
                     load_elf_strerror(kernel_size));
        exit(1);
    }

    /* load initrd */
    initrd_size = 0;
    initrd_offset = 0;
    if (loaderparams.initrd_filename) {
        initrd_size = get_image_size (loaderparams.initrd_filename);
        if (initrd_size > 0) {
            initrd_offset = (kernel_high + ~INITRD_PAGE_MASK) & INITRD_PAGE_MASK;
            if (initrd_offset + initrd_size > loaderparams.ram_size) {
                error_report("memory too small for initial ram disk '%s'",
                             loaderparams.initrd_filename);
                exit(1);
            }
            initrd_size = load_image_targphys(loaderparams.initrd_filename,
                initrd_offset, loaderparams.ram_size - initrd_offset);
        }
        if (initrd_size == (target_ulong) -1) {
            error_report("could not load initial ram disk '%s'",
                         loaderparams.initrd_filename);
            exit(1);
        }
    }
    return entry;
}

static void main_cpu_reset(void *opaque)
{
    ResetData *s = (ResetData *)opaque;
    CPUMIPSState *env = &s->cpu->env;

    cpu_reset(CPU(s->cpu));
    env->active_tc.PC = s->vector & ~(target_ulong)1;
    if (s->vector & 1) {
        env->hflags |= MIPS_HFLAG_M16;
    }
}

static void mipsnet_init(int base, qemu_irq irq, NICInfo *nd)
{
    DeviceState *dev;
    SysBusDevice *s;

    dev = qdev_create(NULL, "mipsnet");
    qdev_set_nic_properties(dev, nd);
    qdev_init_nofail(dev);

    s = SYS_BUS_DEVICE(dev);
    sysbus_connect_irq(s, 0, irq);
    memory_region_add_subregion(get_system_io(),
                                base,
                                sysbus_mmio_get_region(s, 0));
}

static void
mips_mipssim_init(MachineState *machine)
{
    ram_addr_t ram_size = machine->ram_size;
    const char *kernel_filename = machine->kernel_filename;
    const char *kernel_cmdline = machine->kernel_cmdline;
    const char *initrd_filename = machine->initrd_filename;
    char *filename;
    MemoryRegion *address_space_mem = get_system_memory();
    MemoryRegion *isa = g_new(MemoryRegion, 1);
    MemoryRegion *ram = g_new(MemoryRegion, 1);
    MemoryRegion *bios = g_new(MemoryRegion, 1);
    MIPSCPU *cpu;
    CPUMIPSState *env;
    ResetData *reset_info;
    int bios_size;

    /* Init CPUs. */
    cpu = MIPS_CPU(cpu_create(machine->cpu_type));
    env = &cpu->env;

    reset_info = g_malloc0(sizeof(ResetData));
    reset_info->cpu = cpu;
    reset_info->vector = env->active_tc.PC;
    qemu_register_reset(main_cpu_reset, reset_info);

#ifdef TARGET_CHERI
    cheri_tag_init(ram_size);
#endif

    /* Allocate RAM. */
    memory_region_allocate_system_memory(ram, NULL, "mips_mipssim.ram",
                                         ram_size);
    memory_region_init_ram(bios, NULL, "mips_mipssim.bios", BIOS_SIZE,
                           &error_fatal);
    memory_region_set_readonly(bios, true);

    memory_region_add_subregion(address_space_mem, 0, ram);

    /* Map the BIOS / boot exception handler. */
    memory_region_add_subregion(address_space_mem, 0x1fc00000LL, bios);
    /* Load a BIOS / boot exception handler image. */
    if (bios_name == NULL)
        bios_name = BIOS_FILENAME;
    filename = qemu_find_file(QEMU_FILE_TYPE_BIOS, bios_name);
    if (filename) {
        bios_size = load_image_targphys(filename, 0x1fc00000LL, BIOS_SIZE);
        g_free(filename);
    } else {
        bios_size = -1;
    }
    if ((bios_size < 0 || bios_size > BIOS_SIZE) &&
        !kernel_filename && !qtest_enabled()) {
        /* Bail out if we have neither a kernel image nor boot vector code. */
        error_report("Could not load MIPS bios '%s', and no "
                     "-kernel argument was specified", bios_name);
        exit(1);
    } else {
        /* We have a boot vector start address. */
        env->active_tc.PC = (target_long)(int32_t)0xbfc00000;
    }

    if (kernel_filename) {
        loaderparams.ram_size = ram_size;
        loaderparams.kernel_filename = kernel_filename;
        loaderparams.kernel_cmdline = kernel_cmdline;
        loaderparams.initrd_filename = initrd_filename;
        reset_info->vector = load_kernel();
    }

    /* Init CPU internal devices. */
    cpu_mips_irq_init_cpu(cpu);
    cpu_mips_clock_init(cpu);

    /* Register 64 KB of ISA IO space at 0x1fd00000. */
    memory_region_init_alias(isa, NULL, "isa_mmio",
                             get_system_io(), 0, 0x00010000);
    memory_region_add_subregion(get_system_memory(), 0x1fd00000, isa);

    /* A single 16450 sits at offset 0x3f8. It is attached to
       MIPS CPU INT2, which is interrupt 4. */
    if (serial_hd(0))
        serial_init(0x3f8, env->irq[4], 115200, serial_hd(0),
                    get_system_io());

    if (nd_table[0].used)
        /* MIPSnet uses the MIPS CPU INT0, which is interrupt 2. */
        mipsnet_init(0x4200, env->irq[2], &nd_table[0]);
}

static void mips_mipssim_machine_init(MachineClass *mc)
{
    mc->desc = "MIPS MIPSsim platform";
    mc->init = mips_mipssim_init;
#if defined(TARGET_CHERI)
    mc->default_cpu_type = MIPS_CPU_TYPE_NAME("BERI");
#elif defined(TARGET_MIPS64)
    mc->default_cpu_type = MIPS_CPU_TYPE_NAME("5Kf");
#else
    mc->default_cpu_type = MIPS_CPU_TYPE_NAME("24Kf");
#endif
}

DEFINE_MACHINE("mipssim", mips_mipssim_machine_init)<|MERGE_RESOLUTION|>--- conflicted
+++ resolved
@@ -69,18 +69,13 @@
     big_endian = 0;
 #endif
 
-<<<<<<< HEAD
+    kernel_size = load_elf(loaderparams.kernel_filename, NULL,
 #if defined(TARGET_MIPS64)
-    kernel_size = load_elf(loaderparams.kernel_filename, cpu_cheri_kseg0_to_phys,
+                           cpu_cheri_kseg0_to_phys, NULL,
 #else
-    kernel_size = load_elf(loaderparams.kernel_filename, cpu_mips_kseg0_to_phys,
-#endif
-                           NULL, (uint64_t *)&entry, NULL,
-=======
-    kernel_size = load_elf(loaderparams.kernel_filename, NULL,
                            cpu_mips_kseg0_to_phys, NULL,
+#endif
                            (uint64_t *)&entry, NULL,
->>>>>>> 49fc899f
                            (uint64_t *)&kernel_high, big_endian,
                            EM_MIPS, 1, 0);
     if (kernel_size >= 0) {
