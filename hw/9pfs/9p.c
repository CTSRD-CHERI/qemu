/*
 * Virtio 9p backend
 *
 * Copyright IBM, Corp. 2010
 *
 * Authors:
 *  Anthony Liguori   <aliguori@us.ibm.com>
 *
 * This work is licensed under the terms of the GNU GPL, version 2.  See
 * the COPYING file in the top-level directory.
 *
 */

#include "qemu/osdep.h"
#include <glib/gprintf.h>
#include "hw/virtio/virtio.h"
#include "qapi/error.h"
#include "qemu/error-report.h"
#include "qemu/iov.h"
#include "qemu/main-loop.h"
#include "qemu/sockets.h"
#include "virtio-9p.h"
#include "fsdev/qemu-fsdev.h"
#include "9p-xattr.h"
#include "9p-util.h"
#include "coth.h"
#include "trace.h"
#include "migration/blocker.h"
#include "sysemu/qtest.h"
#include "qemu/xxhash.h"
#include <math.h>
#ifdef __linux__
#include <linux/limits.h>
#endif

int open_fd_hw;
int total_open_fd;
static int open_fd_rc;

enum {
    Oread   = 0x00,
    Owrite  = 0x01,
    Ordwr   = 0x02,
    Oexec   = 0x03,
    Oexcl   = 0x04,
    Otrunc  = 0x10,
    Orexec  = 0x20,
    Orclose = 0x40,
    Oappend = 0x80,
};

static ssize_t pdu_marshal(V9fsPDU *pdu, size_t offset, const char *fmt, ...)
{
    ssize_t ret;
    va_list ap;

    va_start(ap, fmt);
    ret = pdu->s->transport->pdu_vmarshal(pdu, offset, fmt, ap);
    va_end(ap);

    return ret;
}

static ssize_t pdu_unmarshal(V9fsPDU *pdu, size_t offset, const char *fmt, ...)
{
    ssize_t ret;
    va_list ap;

    va_start(ap, fmt);
    ret = pdu->s->transport->pdu_vunmarshal(pdu, offset, fmt, ap);
    va_end(ap);

    return ret;
}

static int omode_to_uflags(int8_t mode)
{
    int ret = 0;

    switch (mode & 3) {
    case Oread:
        ret = O_RDONLY;
        break;
    case Ordwr:
        ret = O_RDWR;
        break;
    case Owrite:
        ret = O_WRONLY;
        break;
    case Oexec:
        ret = O_RDONLY;
        break;
    }

    if (mode & Otrunc) {
        ret |= O_TRUNC;
    }

    if (mode & Oappend) {
        ret |= O_APPEND;
    }

    if (mode & Oexcl) {
        ret |= O_EXCL;
    }

    return ret;
}

typedef struct DotlOpenflagMap {
    int dotl_flag;
    int open_flag;
} DotlOpenflagMap;

static int dotl_to_open_flags(int flags)
{
    int i;
    /*
     * We have same bits for P9_DOTL_READONLY, P9_DOTL_WRONLY
     * and P9_DOTL_NOACCESS
     */
    int oflags = flags & O_ACCMODE;

    DotlOpenflagMap dotl_oflag_map[] = {
        { P9_DOTL_CREATE, O_CREAT },
        { P9_DOTL_EXCL, O_EXCL },
        { P9_DOTL_NOCTTY , O_NOCTTY },
        { P9_DOTL_TRUNC, O_TRUNC },
        { P9_DOTL_APPEND, O_APPEND },
        { P9_DOTL_NONBLOCK, O_NONBLOCK } ,
        { P9_DOTL_DSYNC, O_DSYNC },
        { P9_DOTL_FASYNC, FASYNC },
#ifndef CONFIG_DARWIN
        { P9_DOTL_NOATIME, O_NOATIME },
        /* On Darwin, we could map to F_NOCACHE, which is
           similar, but doesn't quite have the same
           semantics. However, we don't support O_DIRECT
           even on linux at the moment, so we just ignore
           it here. */
        { P9_DOTL_DIRECT, O_DIRECT },
#endif
        { P9_DOTL_LARGEFILE, O_LARGEFILE },
        { P9_DOTL_DIRECTORY, O_DIRECTORY },
        { P9_DOTL_NOFOLLOW, O_NOFOLLOW },
        { P9_DOTL_SYNC, O_SYNC },
    };

    for (i = 0; i < ARRAY_SIZE(dotl_oflag_map); i++) {
        if (flags & dotl_oflag_map[i].dotl_flag) {
            oflags |= dotl_oflag_map[i].open_flag;
        }
    }

    return oflags;
}

void cred_init(FsCred *credp)
{
    credp->fc_uid = -1;
    credp->fc_gid = -1;
    credp->fc_mode = -1;
    credp->fc_rdev = -1;
}

static int get_dotl_openflags(V9fsState *s, int oflags)
{
    int flags;
    /*
     * Filter the client open flags
     */
    flags = dotl_to_open_flags(oflags);
    flags &= ~(O_NOCTTY | O_ASYNC | O_CREAT);
#ifndef CONFIG_DARWIN
    /*
     * Ignore direct disk access hint until the server supports it.
     */
    flags &= ~O_DIRECT;
#endif
    return flags;
}

void v9fs_path_init(V9fsPath *path)
{
    path->data = NULL;
    path->size = 0;
}

void v9fs_path_free(V9fsPath *path)
{
    g_free(path->data);
    path->data = NULL;
    path->size = 0;
}


void GCC_FMT_ATTR(2, 3)
v9fs_path_sprintf(V9fsPath *path, const char *fmt, ...)
{
    va_list ap;

    v9fs_path_free(path);

    va_start(ap, fmt);
    /* Bump the size for including terminating NULL */
    path->size = g_vasprintf(&path->data, fmt, ap) + 1;
    va_end(ap);
}

void v9fs_path_copy(V9fsPath *dst, const V9fsPath *src)
{
    v9fs_path_free(dst);
    dst->size = src->size;
    dst->data = g_memdup(src->data, src->size);
}

int v9fs_name_to_path(V9fsState *s, V9fsPath *dirpath,
                      const char *name, V9fsPath *path)
{
    int err;
    err = s->ops->name_to_path(&s->ctx, dirpath, name, path);
    if (err < 0) {
        err = -errno;
    }
    return err;
}

/*
 * Return TRUE if s1 is an ancestor of s2.
 *
 * E.g. "a/b" is an ancestor of "a/b/c" but not of "a/bc/d".
 * As a special case, We treat s1 as ancestor of s2 if they are same!
 */
static int v9fs_path_is_ancestor(V9fsPath *s1, V9fsPath *s2)
{
    if (!strncmp(s1->data, s2->data, s1->size - 1)) {
        if (s2->data[s1->size - 1] == '\0' || s2->data[s1->size - 1] == '/') {
            return 1;
        }
    }
    return 0;
}

static size_t v9fs_string_size(V9fsString *str)
{
    return str->size;
}

/*
 * returns 0 if fid got re-opened, 1 if not, < 0 on error */
static int coroutine_fn v9fs_reopen_fid(V9fsPDU *pdu, V9fsFidState *f)
{
    int err = 1;
    if (f->fid_type == P9_FID_FILE) {
        if (f->fs.fd == -1) {
            do {
                err = v9fs_co_open(pdu, f, f->open_flags);
            } while (err == -EINTR && !pdu->cancelled);
        }
    } else if (f->fid_type == P9_FID_DIR) {
        if (f->fs.dir.stream == NULL) {
            do {
                err = v9fs_co_opendir(pdu, f);
            } while (err == -EINTR && !pdu->cancelled);
        }
    }
    return err;
}

static V9fsFidState *coroutine_fn get_fid(V9fsPDU *pdu, int32_t fid)
{
    int err;
    V9fsFidState *f;
    V9fsState *s = pdu->s;

    for (f = s->fid_list; f; f = f->next) {
        BUG_ON(f->clunked);
        if (f->fid == fid) {
            /*
             * Update the fid ref upfront so that
             * we don't get reclaimed when we yield
             * in open later.
             */
            f->ref++;
            /*
             * check whether we need to reopen the
             * file. We might have closed the fd
             * while trying to free up some file
             * descriptors.
             */
            err = v9fs_reopen_fid(pdu, f);
            if (err < 0) {
                f->ref--;
                return NULL;
            }
            /*
             * Mark the fid as referenced so that the LRU
             * reclaim won't close the file descriptor
             */
            f->flags |= FID_REFERENCED;
            return f;
        }
    }
    return NULL;
}

static V9fsFidState *alloc_fid(V9fsState *s, int32_t fid)
{
    V9fsFidState *f;

    for (f = s->fid_list; f; f = f->next) {
        /* If fid is already there return NULL */
        BUG_ON(f->clunked);
        if (f->fid == fid) {
            return NULL;
        }
    }
    f = g_malloc0(sizeof(V9fsFidState));
    f->fid = fid;
    f->fid_type = P9_FID_NONE;
    f->ref = 1;
    /*
     * Mark the fid as referenced so that the LRU
     * reclaim won't close the file descriptor
     */
    f->flags |= FID_REFERENCED;
    f->next = s->fid_list;
    s->fid_list = f;

    v9fs_readdir_init(s->proto_version, &f->fs.dir);
    v9fs_readdir_init(s->proto_version, &f->fs_reclaim.dir);

    return f;
}

static int coroutine_fn v9fs_xattr_fid_clunk(V9fsPDU *pdu, V9fsFidState *fidp)
{
    int retval = 0;

    if (fidp->fs.xattr.xattrwalk_fid) {
        /* getxattr/listxattr fid */
        goto free_value;
    }
    /*
     * if this is fid for setxattr. clunk should
     * result in setxattr localcall
     */
    if (fidp->fs.xattr.len != fidp->fs.xattr.copied_len) {
        /* clunk after partial write */
        retval = -EINVAL;
        goto free_out;
    }
    if (fidp->fs.xattr.len) {
        retval = v9fs_co_lsetxattr(pdu, &fidp->path, &fidp->fs.xattr.name,
                                   fidp->fs.xattr.value,
                                   fidp->fs.xattr.len,
                                   fidp->fs.xattr.flags);
    } else {
        retval = v9fs_co_lremovexattr(pdu, &fidp->path, &fidp->fs.xattr.name);
    }
free_out:
    v9fs_string_free(&fidp->fs.xattr.name);
free_value:
    g_free(fidp->fs.xattr.value);
    return retval;
}

static int coroutine_fn free_fid(V9fsPDU *pdu, V9fsFidState *fidp)
{
    int retval = 0;

    if (fidp->fid_type == P9_FID_FILE) {
        /* If we reclaimed the fd no need to close */
        if (fidp->fs.fd != -1) {
            retval = v9fs_co_close(pdu, &fidp->fs);
        }
    } else if (fidp->fid_type == P9_FID_DIR) {
        if (fidp->fs.dir.stream != NULL) {
            retval = v9fs_co_closedir(pdu, &fidp->fs);
        }
    } else if (fidp->fid_type == P9_FID_XATTR) {
        retval = v9fs_xattr_fid_clunk(pdu, fidp);
    }
    v9fs_path_free(&fidp->path);
    g_free(fidp);
    return retval;
}

static int coroutine_fn put_fid(V9fsPDU *pdu, V9fsFidState *fidp)
{
    BUG_ON(!fidp->ref);
    fidp->ref--;
    /*
     * Don't free the fid if it is in reclaim list
     */
    if (!fidp->ref && fidp->clunked) {
        if (fidp->fid == pdu->s->root_fid) {
            /*
             * if the clunked fid is root fid then we
             * have unmounted the fs on the client side.
             * delete the migration blocker. Ideally, this
             * should be hooked to transport close notification
             */
            if (pdu->s->migration_blocker) {
                migrate_del_blocker(pdu->s->migration_blocker);
                error_free(pdu->s->migration_blocker);
                pdu->s->migration_blocker = NULL;
            }
        }
        return free_fid(pdu, fidp);
    }
    return 0;
}

static V9fsFidState *clunk_fid(V9fsState *s, int32_t fid)
{
    V9fsFidState **fidpp, *fidp;

    for (fidpp = &s->fid_list; *fidpp; fidpp = &(*fidpp)->next) {
        if ((*fidpp)->fid == fid) {
            break;
        }
    }
    if (*fidpp == NULL) {
        return NULL;
    }
    fidp = *fidpp;
    *fidpp = fidp->next;
    fidp->clunked = 1;
    return fidp;
}

void coroutine_fn v9fs_reclaim_fd(V9fsPDU *pdu)
{
    int reclaim_count = 0;
    V9fsState *s = pdu->s;
    V9fsFidState *f, *reclaim_list = NULL;

    for (f = s->fid_list; f; f = f->next) {
        /*
         * Unlink fids cannot be reclaimed. Check
         * for them and skip them. Also skip fids
         * currently being operated on.
         */
        if (f->ref || f->flags & FID_NON_RECLAIMABLE) {
            continue;
        }
        /*
         * if it is a recently referenced fid
         * we leave the fid untouched and clear the
         * reference bit. We come back to it later
         * in the next iteration. (a simple LRU without
         * moving list elements around)
         */
        if (f->flags & FID_REFERENCED) {
            f->flags &= ~FID_REFERENCED;
            continue;
        }
        /*
         * Add fids to reclaim list.
         */
        if (f->fid_type == P9_FID_FILE) {
            if (f->fs.fd != -1) {
                /*
                 * Up the reference count so that
                 * a clunk request won't free this fid
                 */
                f->ref++;
                f->rclm_lst = reclaim_list;
                reclaim_list = f;
                f->fs_reclaim.fd = f->fs.fd;
                f->fs.fd = -1;
                reclaim_count++;
            }
        } else if (f->fid_type == P9_FID_DIR) {
            if (f->fs.dir.stream != NULL) {
                /*
                 * Up the reference count so that
                 * a clunk request won't free this fid
                 */
                f->ref++;
                f->rclm_lst = reclaim_list;
                reclaim_list = f;
                f->fs_reclaim.dir.stream = f->fs.dir.stream;
                f->fs.dir.stream = NULL;
                reclaim_count++;
            }
        }
        if (reclaim_count >= open_fd_rc) {
            break;
        }
    }
    /*
     * Now close the fid in reclaim list. Free them if they
     * are already clunked.
     */
    while (reclaim_list) {
        f = reclaim_list;
        reclaim_list = f->rclm_lst;
        if (f->fid_type == P9_FID_FILE) {
            v9fs_co_close(pdu, &f->fs_reclaim);
        } else if (f->fid_type == P9_FID_DIR) {
            v9fs_co_closedir(pdu, &f->fs_reclaim);
        }
        f->rclm_lst = NULL;
        /*
         * Now drop the fid reference, free it
         * if clunked.
         */
        put_fid(pdu, f);
    }
}

static int coroutine_fn v9fs_mark_fids_unreclaim(V9fsPDU *pdu, V9fsPath *path)
{
    int err;
    V9fsState *s = pdu->s;
    V9fsFidState *fidp, head_fid;

    head_fid.next = s->fid_list;
    for (fidp = s->fid_list; fidp; fidp = fidp->next) {
        if (fidp->path.size != path->size) {
            continue;
        }
        if (!memcmp(fidp->path.data, path->data, path->size)) {
            /* Mark the fid non reclaimable. */
            fidp->flags |= FID_NON_RECLAIMABLE;

            /* reopen the file/dir if already closed */
            err = v9fs_reopen_fid(pdu, fidp);
            if (err < 0) {
                return err;
            }
            /*
             * Go back to head of fid list because
             * the list could have got updated when
             * switched to the worker thread
             */
            if (err == 0) {
                fidp = &head_fid;
            }
        }
    }
    return 0;
}

static void coroutine_fn virtfs_reset(V9fsPDU *pdu)
{
    V9fsState *s = pdu->s;
    V9fsFidState *fidp;

    /* Free all fids */
    while (s->fid_list) {
        /* Get fid */
        fidp = s->fid_list;
        fidp->ref++;

        /* Clunk fid */
        s->fid_list = fidp->next;
        fidp->clunked = 1;

        put_fid(pdu, fidp);
    }
}

#define P9_QID_TYPE_DIR         0x80
#define P9_QID_TYPE_SYMLINK     0x02

#define P9_STAT_MODE_DIR        0x80000000
#define P9_STAT_MODE_APPEND     0x40000000
#define P9_STAT_MODE_EXCL       0x20000000
#define P9_STAT_MODE_MOUNT      0x10000000
#define P9_STAT_MODE_AUTH       0x08000000
#define P9_STAT_MODE_TMP        0x04000000
#define P9_STAT_MODE_SYMLINK    0x02000000
#define P9_STAT_MODE_LINK       0x01000000
#define P9_STAT_MODE_DEVICE     0x00800000
#define P9_STAT_MODE_NAMED_PIPE 0x00200000
#define P9_STAT_MODE_SOCKET     0x00100000
#define P9_STAT_MODE_SETUID     0x00080000
#define P9_STAT_MODE_SETGID     0x00040000
#define P9_STAT_MODE_SETVTX     0x00010000

#define P9_STAT_MODE_TYPE_BITS (P9_STAT_MODE_DIR |          \
                                P9_STAT_MODE_SYMLINK |      \
                                P9_STAT_MODE_LINK |         \
                                P9_STAT_MODE_DEVICE |       \
                                P9_STAT_MODE_NAMED_PIPE |   \
                                P9_STAT_MODE_SOCKET)

/* Mirrors all bits of a byte. So e.g. binary 10100000 would become 00000101. */
static inline uint8_t mirror8bit(uint8_t byte)
{
    return (byte * 0x0202020202ULL & 0x010884422010ULL) % 1023;
}

/* Same as mirror8bit() just for a 64 bit data type instead for a byte. */
static inline uint64_t mirror64bit(uint64_t value)
{
    return ((uint64_t)mirror8bit(value         & 0xff) << 56) |
           ((uint64_t)mirror8bit((value >> 8)  & 0xff) << 48) |
           ((uint64_t)mirror8bit((value >> 16) & 0xff) << 40) |
           ((uint64_t)mirror8bit((value >> 24) & 0xff) << 32) |
           ((uint64_t)mirror8bit((value >> 32) & 0xff) << 24) |
           ((uint64_t)mirror8bit((value >> 40) & 0xff) << 16) |
           ((uint64_t)mirror8bit((value >> 48) & 0xff) << 8)  |
           ((uint64_t)mirror8bit((value >> 56) & 0xff));
}

/**
 * @brief Parameter k for the Exponential Golomb algorihm to be used.
 *
 * The smaller this value, the smaller the minimum bit count for the Exp.
 * Golomb generated affixes will be (at lowest index) however for the
 * price of having higher maximum bit count of generated affixes (at highest
 * index). Likewise increasing this parameter yields in smaller maximum bit
 * count for the price of having higher minimum bit count.
 *
 * In practice that means: a good value for k depends on the expected amount
 * of devices to be exposed by one export. For a small amount of devices k
 * should be small, for a large amount of devices k might be increased
 * instead. The default of k=0 should be fine for most users though.
 *
 * @b IMPORTANT: In case this ever becomes a runtime parameter; the value of
 * k should not change as long as guest is still running! Because that would
 * cause completely different inode numbers to be generated on guest.
 */
#define EXP_GOLOMB_K    0

/**
 * @brief Exponential Golomb algorithm for arbitrary k (including k=0).
 *
 * The Exponential Golomb algorithm generates @b prefixes (@b not suffixes!)
 * with growing length and with the mathematical property of being
 * "prefix-free". The latter means the generated prefixes can be prepended
 * in front of arbitrary numbers and the resulting concatenated numbers are
 * guaranteed to be always unique.
 *
 * This is a minor adjustment to the original Exp. Golomb algorithm in the
 * sense that lowest allowed index (@param n) starts with 1, not with zero.
 *
 * @param n - natural number (or index) of the prefix to be generated
 *            (1, 2, 3, ...)
 * @param k - parameter k of Exp. Golomb algorithm to be used
 *            (see comment on EXP_GOLOMB_K macro for details about k)
 */
static VariLenAffix expGolombEncode(uint64_t n, int k)
{
    const uint64_t value = n + (1 << k) - 1;
    const int bits = (int) log2(value) + 1;
    return (VariLenAffix) {
        .type = AffixType_Prefix,
        .value = value,
        .bits = bits + MAX((bits - 1 - k), 0)
    };
}

/**
 * @brief Converts a suffix into a prefix, or a prefix into a suffix.
 *
 * Simply mirror all bits of the affix value, for the purpose to preserve
 * respectively the mathematical "prefix-free" or "suffix-free" property
 * after the conversion.
 *
 * If a passed prefix is suitable to create unique numbers, then the
 * returned suffix is suitable to create unique numbers as well (and vice
 * versa).
 */
static VariLenAffix invertAffix(const VariLenAffix *affix)
{
    return (VariLenAffix) {
        .type =
            (affix->type == AffixType_Suffix) ?
                AffixType_Prefix : AffixType_Suffix,
        .value =
            mirror64bit(affix->value) >>
            ((sizeof(affix->value) * 8) - affix->bits),
        .bits = affix->bits
    };
}

/**
 * @brief Generates suffix numbers with "suffix-free" property.
 *
 * This is just a wrapper function on top of the Exp. Golomb algorithm.
 *
 * Since the Exp. Golomb algorithm generates prefixes, but we need suffixes,
 * this function converts the Exp. Golomb prefixes into appropriate suffixes
 * which are still suitable for generating unique numbers.
 *
 * @param n - natural number (or index) of the suffix to be generated
 *            (1, 2, 3, ...)
 */
static VariLenAffix affixForIndex(uint64_t index)
{
    VariLenAffix prefix;
    prefix = expGolombEncode(index, EXP_GOLOMB_K);
    return invertAffix(&prefix); /* convert prefix to suffix */
}

/* creative abuse of tb_hash_func7, which is based on xxhash */
static uint32_t qpp_hash(QppEntry e)
{
    return qemu_xxhash7(e.ino_prefix, e.dev, 0, 0, 0);
}

static uint32_t qpf_hash(QpfEntry e)
{
    return qemu_xxhash7(e.ino, e.dev, 0, 0, 0);
}

static bool qpd_cmp_func(const void *obj, const void *userp)
{
    const QpdEntry *e1 = obj, *e2 = userp;
    return e1->dev == e2->dev;
}

static bool qpp_cmp_func(const void *obj, const void *userp)
{
    const QppEntry *e1 = obj, *e2 = userp;
    return e1->dev == e2->dev && e1->ino_prefix == e2->ino_prefix;
}

static bool qpf_cmp_func(const void *obj, const void *userp)
{
    const QpfEntry *e1 = obj, *e2 = userp;
    return e1->dev == e2->dev && e1->ino == e2->ino;
}

static void qp_table_remove(void *p, uint32_t h, void *up)
{
    g_free(p);
}

static void qp_table_destroy(struct qht *ht)
{
    if (!ht || !ht->map) {
        return;
    }
    qht_iter(ht, qp_table_remove, NULL);
    qht_destroy(ht);
}

static void qpd_table_init(struct qht *ht)
{
    qht_init(ht, qpd_cmp_func, 1, QHT_MODE_AUTO_RESIZE);
}

static void qpp_table_init(struct qht *ht)
{
    qht_init(ht, qpp_cmp_func, 1, QHT_MODE_AUTO_RESIZE);
}

static void qpf_table_init(struct qht *ht)
{
    qht_init(ht, qpf_cmp_func, 1 << 16, QHT_MODE_AUTO_RESIZE);
}

/*
 * Returns how many (high end) bits of inode numbers of the passed fs
 * device shall be used (in combination with the device number) to
 * generate hash values for qpp_table entries.
 *
 * This function is required if variable length suffixes are used for inode
 * number mapping on guest level. Since a device may end up having multiple
 * entries in qpp_table, each entry most probably with a different suffix
 * length, we thus need this function in conjunction with qpd_table to
 * "agree" about a fix amount of bits (per device) to be always used for
 * generating hash values for the purpose of accessing qpp_table in order
 * get consistent behaviour when accessing qpp_table.
 */
static int qid_inode_prefix_hash_bits(V9fsPDU *pdu, dev_t dev)
{
    QpdEntry lookup = {
        .dev = dev
    }, *val;
    uint32_t hash = dev;
    VariLenAffix affix;

    val = qht_lookup(&pdu->s->qpd_table, &lookup, hash);
    if (!val) {
        val = g_malloc0(sizeof(QpdEntry));
        *val = lookup;
        affix = affixForIndex(pdu->s->qp_affix_next);
        val->prefix_bits = affix.bits;
        qht_insert(&pdu->s->qpd_table, val, hash, NULL);
        pdu->s->qp_ndevices++;
    }
    return val->prefix_bits;
}

/**
 * @brief Slow / full mapping host inode nr -> guest inode nr.
 *
 * This function performs a slower and much more costly remapping of an
 * original file inode number on host to an appropriate different inode
 * number on guest. For every (dev, inode) combination on host a new
 * sequential number is generated, cached and exposed as inode number on
 * guest.
 *
 * This is just a "last resort" fallback solution if the much faster/cheaper
 * qid_path_suffixmap() failed. In practice this slow / full mapping is not
 * expected ever to be used at all though.
 *
 * @see qid_path_suffixmap() for details
 *
 */
static int qid_path_fullmap(V9fsPDU *pdu, const struct stat *stbuf,
                            uint64_t *path)
{
    QpfEntry lookup = {
        .dev = stbuf->st_dev,
        .ino = stbuf->st_ino
    }, *val;
    uint32_t hash = qpf_hash(lookup);
    VariLenAffix affix;

    val = qht_lookup(&pdu->s->qpf_table, &lookup, hash);

    if (!val) {
        if (pdu->s->qp_fullpath_next == 0) {
            /* no more files can be mapped :'( */
            error_report_once(
                "9p: No more prefixes available for remapping inodes from "
                "host to guest."
            );
            return -ENFILE;
        }

        val = g_malloc0(sizeof(QppEntry));
        *val = lookup;

        /* new unique inode and device combo */
        affix = affixForIndex(
            1ULL << (sizeof(pdu->s->qp_affix_next) * 8)
        );
        val->path = (pdu->s->qp_fullpath_next++ << affix.bits) | affix.value;
        pdu->s->qp_fullpath_next &= ((1ULL << (64 - affix.bits)) - 1);
        qht_insert(&pdu->s->qpf_table, val, hash, NULL);
    }

    *path = val->path;
    return 0;
}

/**
 * @brief Quick mapping host inode nr -> guest inode nr.
 *
 * This function performs quick remapping of an original file inode number
 * on host to an appropriate different inode number on guest. This remapping
 * of inodes is required to avoid inode nr collisions on guest which would
 * happen if the 9p export contains more than 1 exported file system (or
 * more than 1 file system data set), because unlike on host level where the
 * files would have different device nrs, all files exported by 9p would
 * share the same device nr on guest (the device nr of the virtual 9p device
 * that is).
 *
 * Inode remapping is performed by chopping off high end bits of the original
 * inode number from host, shifting the result upwards and then assigning a
 * generated suffix number for the low end bits, where the same suffix number
 * will be shared by all inodes with the same device id AND the same high end
 * bits that have been chopped off. That approach utilizes the fact that inode
 * numbers very likely share the same high end bits (i.e. due to their common
 * sequential generation by file systems) and hence we only have to generate
 * and track a very limited amount of suffixes in practice due to that.
 *
 * We generate variable size suffixes for that purpose. The 1st generated
 * suffix will only have 1 bit and hence we only need to chop off 1 bit from
 * the original inode number. The subsequent suffixes being generated will
 * grow in (bit) size subsequently, i.e. the 2nd and 3rd suffix being
 * generated will have 3 bits and hence we have to chop off 3 bits from their
 * original inodes, and so on. That approach of using variable length suffixes
 * (i.e. over fixed size ones) utilizes the fact that in practice only a very
 * limited amount of devices are shared by the same export (e.g. typically
 * less than 2 dozen devices per 9p export), so in practice we need to chop
 * off less bits than with fixed size prefixes and yet are flexible to add
 * new devices at runtime below host's export directory at any time without
 * having to reboot guest nor requiring to reconfigure guest for that. And due
 * to the very limited amount of original high end bits that we chop off that
 * way, the total amount of suffixes we need to generate is less than by using
 * fixed size prefixes and hence it also improves performance of the inode
 * remapping algorithm, and finally has the nice side effect that the inode
 * numbers on guest will be much smaller & human friendly. ;-)
 */
static int qid_path_suffixmap(V9fsPDU *pdu, const struct stat *stbuf,
                              uint64_t *path)
{
    const int ino_hash_bits = qid_inode_prefix_hash_bits(pdu, stbuf->st_dev);
    QppEntry lookup = {
        .dev = stbuf->st_dev,
        .ino_prefix = (uint16_t) (stbuf->st_ino >> (64 - ino_hash_bits))
    }, *val;
    uint32_t hash = qpp_hash(lookup);

    val = qht_lookup(&pdu->s->qpp_table, &lookup, hash);

    if (!val) {
        if (pdu->s->qp_affix_next == 0) {
            /* we ran out of affixes */
            warn_report_once(
                "9p: Potential degraded performance of inode remapping"
            );
            return -ENFILE;
        }

        val = g_malloc0(sizeof(QppEntry));
        *val = lookup;

        /* new unique inode affix and device combo */
        val->qp_affix_index = pdu->s->qp_affix_next++;
        val->qp_affix = affixForIndex(val->qp_affix_index);
        qht_insert(&pdu->s->qpp_table, val, hash, NULL);
    }
    /* assuming generated affix to be suffix type, not prefix */
    *path = (stbuf->st_ino << val->qp_affix.bits) | val->qp_affix.value;
    return 0;
}

static int stat_to_qid(V9fsPDU *pdu, const struct stat *stbuf, V9fsQID *qidp)
{
    int err;
    size_t size;

    if (pdu->s->ctx.export_flags & V9FS_REMAP_INODES) {
        /* map inode+device to qid path (fast path) */
        err = qid_path_suffixmap(pdu, stbuf, &qidp->path);
        if (err == -ENFILE) {
            /* fast path didn't work, fall back to full map */
            err = qid_path_fullmap(pdu, stbuf, &qidp->path);
        }
        if (err) {
            return err;
        }
    } else {
        if (pdu->s->dev_id != stbuf->st_dev) {
            if (pdu->s->ctx.export_flags & V9FS_FORBID_MULTIDEVS) {
                error_report_once(
                    "9p: Multiple devices detected in same VirtFS export. "
                    "Access of guest to additional devices is (partly) "
                    "denied due to virtfs option 'multidevs=forbid' being "
                    "effective."
                );
                return -ENODEV;
            } else {
                warn_report_once(
                    "9p: Multiple devices detected in same VirtFS export, "
                    "which might lead to file ID collisions and severe "
                    "misbehaviours on guest! You should either use a "
                    "separate export for each device shared from host or "
                    "use virtfs option 'multidevs=remap'!"
                );
            }
        }
        memset(&qidp->path, 0, sizeof(qidp->path));
        size = MIN(sizeof(stbuf->st_ino), sizeof(qidp->path));
        memcpy(&qidp->path, &stbuf->st_ino, size);
    }

    qidp->version = stbuf->st_mtime ^ (stbuf->st_size << 8);
    qidp->type = 0;
    if (S_ISDIR(stbuf->st_mode)) {
        qidp->type |= P9_QID_TYPE_DIR;
    }
    if (S_ISLNK(stbuf->st_mode)) {
        qidp->type |= P9_QID_TYPE_SYMLINK;
    }

    return 0;
}

static int coroutine_fn fid_to_qid(V9fsPDU *pdu, V9fsFidState *fidp,
                                   V9fsQID *qidp)
{
    struct stat stbuf;
    int err;

    err = v9fs_co_lstat(pdu, &fidp->path, &stbuf);
    if (err < 0) {
        return err;
    }
    err = stat_to_qid(pdu, &stbuf, qidp);
    if (err < 0) {
        return err;
    }
    return 0;
}

V9fsPDU *pdu_alloc(V9fsState *s)
{
    V9fsPDU *pdu = NULL;

    if (!QLIST_EMPTY(&s->free_list)) {
        pdu = QLIST_FIRST(&s->free_list);
        QLIST_REMOVE(pdu, next);
        QLIST_INSERT_HEAD(&s->active_list, pdu, next);
    }
    return pdu;
}

void pdu_free(V9fsPDU *pdu)
{
    V9fsState *s = pdu->s;

    g_assert(!pdu->cancelled);
    QLIST_REMOVE(pdu, next);
    QLIST_INSERT_HEAD(&s->free_list, pdu, next);
}

static void coroutine_fn pdu_complete(V9fsPDU *pdu, ssize_t len)
{
    int8_t id = pdu->id + 1; /* Response */
    V9fsState *s = pdu->s;
    int ret;

    /*
     * The 9p spec requires that successfully cancelled pdus receive no reply.
     * Sending a reply would confuse clients because they would
     * assume that any EINTR is the actual result of the operation,
     * rather than a consequence of the cancellation. However, if
     * the operation completed (succesfully or with an error other
     * than caused be cancellation), we do send out that reply, both
     * for efficiency and to avoid confusing the rest of the state machine
     * that assumes passing a non-error here will mean a successful
     * transmission of the reply.
     */
    bool discard = pdu->cancelled && len == -EINTR;
    if (discard) {
        trace_v9fs_rcancel(pdu->tag, pdu->id);
        pdu->size = 0;
        goto out_notify;
    }

    if (len < 0) {
        int err = -len;
        len = 7;

        if (s->proto_version != V9FS_PROTO_2000L) {
            V9fsString str;

            str.data = strerror(err);
            str.size = strlen(str.data);

            ret = pdu_marshal(pdu, len, "s", &str);
            if (ret < 0) {
                goto out_notify;
            }
            len += ret;
            id = P9_RERROR;
        }

        ret = pdu_marshal(pdu, len, "d", err);
        if (ret < 0) {
            goto out_notify;
        }
        len += ret;

        if (s->proto_version == V9FS_PROTO_2000L) {
            id = P9_RLERROR;
        }
        trace_v9fs_rerror(pdu->tag, pdu->id, err); /* Trace ERROR */
    }

    /* fill out the header */
    if (pdu_marshal(pdu, 0, "dbw", (int32_t)len, id, pdu->tag) < 0) {
        goto out_notify;
    }

    /* keep these in sync */
    pdu->size = len;
    pdu->id = id;

out_notify:
    pdu->s->transport->push_and_notify(pdu);

    /* Now wakeup anybody waiting in flush for this request */
    if (!qemu_co_queue_next(&pdu->complete)) {
        pdu_free(pdu);
    }
}

static mode_t v9mode_to_mode(uint32_t mode, V9fsString *extension)
{
    mode_t ret;

    ret = mode & 0777;
    if (mode & P9_STAT_MODE_DIR) {
        ret |= S_IFDIR;
    }

    if (mode & P9_STAT_MODE_SYMLINK) {
        ret |= S_IFLNK;
    }
    if (mode & P9_STAT_MODE_SOCKET) {
        ret |= S_IFSOCK;
    }
    if (mode & P9_STAT_MODE_NAMED_PIPE) {
        ret |= S_IFIFO;
    }
    if (mode & P9_STAT_MODE_DEVICE) {
        if (extension->size && extension->data[0] == 'c') {
            ret |= S_IFCHR;
        } else {
            ret |= S_IFBLK;
        }
    }

    if (!(ret&~0777)) {
        ret |= S_IFREG;
    }

    if (mode & P9_STAT_MODE_SETUID) {
        ret |= S_ISUID;
    }
    if (mode & P9_STAT_MODE_SETGID) {
        ret |= S_ISGID;
    }
    if (mode & P9_STAT_MODE_SETVTX) {
        ret |= S_ISVTX;
    }

    return ret;
}

static int donttouch_stat(V9fsStat *stat)
{
    if (stat->type == -1 &&
        stat->dev == -1 &&
        stat->qid.type == 0xff &&
        stat->qid.version == (uint32_t) -1 &&
        stat->qid.path == (uint64_t) -1 &&
        stat->mode == -1 &&
        stat->atime == -1 &&
        stat->mtime == -1 &&
        stat->length == -1 &&
        !stat->name.size &&
        !stat->uid.size &&
        !stat->gid.size &&
        !stat->muid.size &&
        stat->n_uid == -1 &&
        stat->n_gid == -1 &&
        stat->n_muid == -1) {
        return 1;
    }

    return 0;
}

static void v9fs_stat_init(V9fsStat *stat)
{
    v9fs_string_init(&stat->name);
    v9fs_string_init(&stat->uid);
    v9fs_string_init(&stat->gid);
    v9fs_string_init(&stat->muid);
    v9fs_string_init(&stat->extension);
}

static void v9fs_stat_free(V9fsStat *stat)
{
    v9fs_string_free(&stat->name);
    v9fs_string_free(&stat->uid);
    v9fs_string_free(&stat->gid);
    v9fs_string_free(&stat->muid);
    v9fs_string_free(&stat->extension);
}

static uint32_t stat_to_v9mode(const struct stat *stbuf)
{
    uint32_t mode;

    mode = stbuf->st_mode & 0777;
    if (S_ISDIR(stbuf->st_mode)) {
        mode |= P9_STAT_MODE_DIR;
    }

    if (S_ISLNK(stbuf->st_mode)) {
        mode |= P9_STAT_MODE_SYMLINK;
    }

    if (S_ISSOCK(stbuf->st_mode)) {
        mode |= P9_STAT_MODE_SOCKET;
    }

    if (S_ISFIFO(stbuf->st_mode)) {
        mode |= P9_STAT_MODE_NAMED_PIPE;
    }

    if (S_ISBLK(stbuf->st_mode) || S_ISCHR(stbuf->st_mode)) {
        mode |= P9_STAT_MODE_DEVICE;
    }

    if (stbuf->st_mode & S_ISUID) {
        mode |= P9_STAT_MODE_SETUID;
    }

    if (stbuf->st_mode & S_ISGID) {
        mode |= P9_STAT_MODE_SETGID;
    }

    if (stbuf->st_mode & S_ISVTX) {
        mode |= P9_STAT_MODE_SETVTX;
    }

    return mode;
}

static int coroutine_fn stat_to_v9stat(V9fsPDU *pdu, V9fsPath *path,
                                       const char *basename,
                                       const struct stat *stbuf,
                                       V9fsStat *v9stat)
{
    int err;

    memset(v9stat, 0, sizeof(*v9stat));

    err = stat_to_qid(pdu, stbuf, &v9stat->qid);
    if (err < 0) {
        return err;
    }
    v9stat->mode = stat_to_v9mode(stbuf);
    v9stat->atime = stbuf->st_atime;
    v9stat->mtime = stbuf->st_mtime;
    v9stat->length = stbuf->st_size;

    v9fs_string_free(&v9stat->uid);
    v9fs_string_free(&v9stat->gid);
    v9fs_string_free(&v9stat->muid);

    v9stat->n_uid = stbuf->st_uid;
    v9stat->n_gid = stbuf->st_gid;
    v9stat->n_muid = 0;

    v9fs_string_free(&v9stat->extension);

    if (v9stat->mode & P9_STAT_MODE_SYMLINK) {
        err = v9fs_co_readlink(pdu, path, &v9stat->extension);
        if (err < 0) {
            return err;
        }
    } else if (v9stat->mode & P9_STAT_MODE_DEVICE) {
        v9fs_string_sprintf(&v9stat->extension, "%c %u %u",
                S_ISCHR(stbuf->st_mode) ? 'c' : 'b',
                major(stbuf->st_rdev), minor(stbuf->st_rdev));
    } else if (S_ISDIR(stbuf->st_mode) || S_ISREG(stbuf->st_mode)) {
        v9fs_string_sprintf(&v9stat->extension, "%s %lu",
                "HARDLINKCOUNT", (unsigned long)stbuf->st_nlink);
    }

    v9fs_string_sprintf(&v9stat->name, "%s", basename);

    v9stat->size = 61 +
        v9fs_string_size(&v9stat->name) +
        v9fs_string_size(&v9stat->uid) +
        v9fs_string_size(&v9stat->gid) +
        v9fs_string_size(&v9stat->muid) +
        v9fs_string_size(&v9stat->extension);
    return 0;
}

#define P9_STATS_MODE          0x00000001ULL
#define P9_STATS_NLINK         0x00000002ULL
#define P9_STATS_UID           0x00000004ULL
#define P9_STATS_GID           0x00000008ULL
#define P9_STATS_RDEV          0x00000010ULL
#define P9_STATS_ATIME         0x00000020ULL
#define P9_STATS_MTIME         0x00000040ULL
#define P9_STATS_CTIME         0x00000080ULL
#define P9_STATS_INO           0x00000100ULL
#define P9_STATS_SIZE          0x00000200ULL
#define P9_STATS_BLOCKS        0x00000400ULL

#define P9_STATS_BTIME         0x00000800ULL
#define P9_STATS_GEN           0x00001000ULL
#define P9_STATS_DATA_VERSION  0x00002000ULL

#define P9_STATS_BASIC         0x000007ffULL /* Mask for fields up to BLOCKS */
#define P9_STATS_ALL           0x00003fffULL /* Mask for All fields above */


static int stat_to_v9stat_dotl(V9fsPDU *pdu, const struct stat *stbuf,
                                V9fsStatDotl *v9lstat)
{
    memset(v9lstat, 0, sizeof(*v9lstat));

    v9lstat->st_mode = stbuf->st_mode;
    v9lstat->st_nlink = stbuf->st_nlink;
    v9lstat->st_uid = stbuf->st_uid;
    v9lstat->st_gid = stbuf->st_gid;
    v9lstat->st_rdev = stbuf->st_rdev;
    v9lstat->st_size = stbuf->st_size;
    v9lstat->st_blksize = stbuf->st_blksize;
    v9lstat->st_blocks = stbuf->st_blocks;
    v9lstat->st_atime_sec = stbuf->st_atime;
    v9lstat->st_mtime_sec = stbuf->st_mtime;
    v9lstat->st_ctime_sec = stbuf->st_ctime;
#ifdef CONFIG_DARWIN
    v9lstat->st_atime_nsec = stbuf->st_atimespec.tv_nsec;
    v9lstat->st_mtime_nsec = stbuf->st_mtimespec.tv_nsec;
    v9lstat->st_ctime_nsec = stbuf->st_ctimespec.tv_nsec;
#else
    v9lstat->st_atime_nsec = stbuf->st_atim.tv_nsec;
    v9lstat->st_mtime_nsec = stbuf->st_mtim.tv_nsec;
    v9lstat->st_ctime_nsec = stbuf->st_ctim.tv_nsec;
#endif
    /* Currently we only support BASIC fields in stat */
    v9lstat->st_result_mask = P9_STATS_BASIC;

    return stat_to_qid(pdu, stbuf, &v9lstat->qid);
}

static void print_sg(struct iovec *sg, int cnt)
{
    int i;

    printf("sg[%d]: {", cnt);
    for (i = 0; i < cnt; i++) {
        if (i) {
            printf(", ");
        }
        printf("(%p, %zd)", sg[i].iov_base, sg[i].iov_len);
    }
    printf("}\n");
}

/* Will call this only for path name based fid */
static void v9fs_fix_path(V9fsPath *dst, V9fsPath *src, int len)
{
    V9fsPath str;
    v9fs_path_init(&str);
    v9fs_path_copy(&str, dst);
    v9fs_path_sprintf(dst, "%s%s", src->data, str.data + len);
    v9fs_path_free(&str);
}

static inline bool is_ro_export(FsContext *ctx)
{
    return ctx->export_flags & V9FS_RDONLY;
}

static void coroutine_fn v9fs_version(void *opaque)
{
    ssize_t err;
    V9fsPDU *pdu = opaque;
    V9fsState *s = pdu->s;
    V9fsString version;
    size_t offset = 7;

    v9fs_string_init(&version);
    err = pdu_unmarshal(pdu, offset, "ds", &s->msize, &version);
    if (err < 0) {
        goto out;
    }
    trace_v9fs_version(pdu->tag, pdu->id, s->msize, version.data);

    virtfs_reset(pdu);

    if (!strcmp(version.data, "9P2000.u")) {
        s->proto_version = V9FS_PROTO_2000U;
    } else if (!strcmp(version.data, "9P2000.L")) {
        s->proto_version = V9FS_PROTO_2000L;
    } else {
        v9fs_string_sprintf(&version, "unknown");
        /* skip min. msize check, reporting invalid version has priority */
        goto marshal;
    }

    if (s->msize < P9_MIN_MSIZE) {
        err = -EMSGSIZE;
        error_report(
            "9pfs: Client requested msize < minimum msize ("
            stringify(P9_MIN_MSIZE) ") supported by this server."
        );
        goto out;
    }

marshal:
    err = pdu_marshal(pdu, offset, "ds", s->msize, &version);
    if (err < 0) {
        goto out;
    }
    err += offset;
    trace_v9fs_version_return(pdu->tag, pdu->id, s->msize, version.data);
out:
    pdu_complete(pdu, err);
    v9fs_string_free(&version);
}

static void coroutine_fn v9fs_attach(void *opaque)
{
    V9fsPDU *pdu = opaque;
    V9fsState *s = pdu->s;
    int32_t fid, afid, n_uname;
    V9fsString uname, aname;
    V9fsFidState *fidp;
    size_t offset = 7;
    V9fsQID qid;
    ssize_t err;

    v9fs_string_init(&uname);
    v9fs_string_init(&aname);
    err = pdu_unmarshal(pdu, offset, "ddssd", &fid,
                        &afid, &uname, &aname, &n_uname);
    if (err < 0) {
        goto out_nofid;
    }
    trace_v9fs_attach(pdu->tag, pdu->id, fid, afid, uname.data, aname.data);

    fidp = alloc_fid(s, fid);
    if (fidp == NULL) {
        err = -EINVAL;
        goto out_nofid;
    }
    fidp->uid = n_uname;
    err = v9fs_co_name_to_path(pdu, NULL, "/", &fidp->path);
    if (err < 0) {
        err = -EINVAL;
        clunk_fid(s, fid);
        goto out;
    }
    err = fid_to_qid(pdu, fidp, &qid);
    if (err < 0) {
        err = -EINVAL;
        clunk_fid(s, fid);
        goto out;
    }

    /*
     * disable migration if we haven't done already.
     * attach could get called multiple times for the same export.
     */
    if (!s->migration_blocker) {
        error_setg(&s->migration_blocker,
                   "Migration is disabled when VirtFS export path '%s' is mounted in the guest using mount_tag '%s'",
                   s->ctx.fs_root ? s->ctx.fs_root : "NULL", s->tag);
        err = migrate_add_blocker(s->migration_blocker, NULL);
        if (err < 0) {
            error_free(s->migration_blocker);
            s->migration_blocker = NULL;
            clunk_fid(s, fid);
            goto out;
        }
        s->root_fid = fid;
    }

    err = pdu_marshal(pdu, offset, "Q", &qid);
    if (err < 0) {
        clunk_fid(s, fid);
        goto out;
    }
    err += offset;

    memcpy(&s->root_qid, &qid, sizeof(qid));
    trace_v9fs_attach_return(pdu->tag, pdu->id,
                             qid.type, qid.version, qid.path);
out:
    put_fid(pdu, fidp);
out_nofid:
    pdu_complete(pdu, err);
    v9fs_string_free(&uname);
    v9fs_string_free(&aname);
}

static void coroutine_fn v9fs_stat(void *opaque)
{
    int32_t fid;
    V9fsStat v9stat;
    ssize_t err = 0;
    size_t offset = 7;
    struct stat stbuf;
    V9fsFidState *fidp;
    V9fsPDU *pdu = opaque;
    char *basename;

    err = pdu_unmarshal(pdu, offset, "d", &fid);
    if (err < 0) {
        goto out_nofid;
    }
    trace_v9fs_stat(pdu->tag, pdu->id, fid);

    fidp = get_fid(pdu, fid);
    if (fidp == NULL) {
        err = -ENOENT;
        goto out_nofid;
    }
    err = v9fs_co_lstat(pdu, &fidp->path, &stbuf);
    if (err < 0) {
        goto out;
    }
    basename = g_path_get_basename(fidp->path.data);
    err = stat_to_v9stat(pdu, &fidp->path, basename, &stbuf, &v9stat);
    g_free(basename);
    if (err < 0) {
        goto out;
    }
    err = pdu_marshal(pdu, offset, "wS", 0, &v9stat);
    if (err < 0) {
        v9fs_stat_free(&v9stat);
        goto out;
    }
    trace_v9fs_stat_return(pdu->tag, pdu->id, v9stat.mode,
                           v9stat.atime, v9stat.mtime, v9stat.length);
    err += offset;
    v9fs_stat_free(&v9stat);
out:
    put_fid(pdu, fidp);
out_nofid:
    pdu_complete(pdu, err);
}

static void coroutine_fn v9fs_getattr(void *opaque)
{
    int32_t fid;
    size_t offset = 7;
    ssize_t retval = 0;
    struct stat stbuf;
    V9fsFidState *fidp;
    uint64_t request_mask;
    V9fsStatDotl v9stat_dotl;
    V9fsPDU *pdu = opaque;

    retval = pdu_unmarshal(pdu, offset, "dq", &fid, &request_mask);
    if (retval < 0) {
        goto out_nofid;
    }
    trace_v9fs_getattr(pdu->tag, pdu->id, fid, request_mask);

    fidp = get_fid(pdu, fid);
    if (fidp == NULL) {
        retval = -ENOENT;
        goto out_nofid;
    }
    /*
     * Currently we only support BASIC fields in stat, so there is no
     * need to look at request_mask.
     */
    retval = v9fs_co_lstat(pdu, &fidp->path, &stbuf);
    if (retval < 0) {
        goto out;
    }
    retval = stat_to_v9stat_dotl(pdu, &stbuf, &v9stat_dotl);
    if (retval < 0) {
        goto out;
    }

    /*  fill st_gen if requested and supported by underlying fs */
    if (request_mask & P9_STATS_GEN) {
        retval = v9fs_co_st_gen(pdu, &fidp->path, stbuf.st_mode, &v9stat_dotl);
        switch (retval) {
        case 0:
            /* we have valid st_gen: update result mask */
            v9stat_dotl.st_result_mask |= P9_STATS_GEN;
            break;
        case -EINTR:
            /* request cancelled, e.g. by Tflush */
            goto out;
        default:
            /* failed to get st_gen: not fatal, ignore */
            break;
        }
    }
    retval = pdu_marshal(pdu, offset, "A", &v9stat_dotl);
    if (retval < 0) {
        goto out;
    }
    retval += offset;
    trace_v9fs_getattr_return(pdu->tag, pdu->id, v9stat_dotl.st_result_mask,
                              v9stat_dotl.st_mode, v9stat_dotl.st_uid,
                              v9stat_dotl.st_gid);
out:
    put_fid(pdu, fidp);
out_nofid:
    pdu_complete(pdu, retval);
}

/* Attribute flags */
#define P9_ATTR_MODE       (1 << 0)
#define P9_ATTR_UID        (1 << 1)
#define P9_ATTR_GID        (1 << 2)
#define P9_ATTR_SIZE       (1 << 3)
#define P9_ATTR_ATIME      (1 << 4)
#define P9_ATTR_MTIME      (1 << 5)
#define P9_ATTR_CTIME      (1 << 6)
#define P9_ATTR_ATIME_SET  (1 << 7)
#define P9_ATTR_MTIME_SET  (1 << 8)

#define P9_ATTR_MASK    127

static void coroutine_fn v9fs_setattr(void *opaque)
{
    int err = 0;
    int32_t fid;
    V9fsFidState *fidp;
    size_t offset = 7;
    V9fsIattr v9iattr;
    V9fsPDU *pdu = opaque;

    err = pdu_unmarshal(pdu, offset, "dI", &fid, &v9iattr);
    if (err < 0) {
        goto out_nofid;
    }

    trace_v9fs_setattr(pdu->tag, pdu->id, fid,
                       v9iattr.valid, v9iattr.mode, v9iattr.uid, v9iattr.gid,
                       v9iattr.size, v9iattr.atime_sec, v9iattr.mtime_sec);

    fidp = get_fid(pdu, fid);
    if (fidp == NULL) {
        err = -EINVAL;
        goto out_nofid;
    }
    if (v9iattr.valid & P9_ATTR_MODE) {
        err = v9fs_co_chmod(pdu, &fidp->path, v9iattr.mode);
        if (err < 0) {
            goto out;
        }
    }
    if (v9iattr.valid & (P9_ATTR_ATIME | P9_ATTR_MTIME)) {
        struct timespec times[2];
        if (v9iattr.valid & P9_ATTR_ATIME) {
            if (v9iattr.valid & P9_ATTR_ATIME_SET) {
                times[0].tv_sec = v9iattr.atime_sec;
                times[0].tv_nsec = v9iattr.atime_nsec;
            } else {
                times[0].tv_nsec = UTIME_NOW;
            }
        } else {
            times[0].tv_nsec = UTIME_OMIT;
        }
        if (v9iattr.valid & P9_ATTR_MTIME) {
            if (v9iattr.valid & P9_ATTR_MTIME_SET) {
                times[1].tv_sec = v9iattr.mtime_sec;
                times[1].tv_nsec = v9iattr.mtime_nsec;
            } else {
                times[1].tv_nsec = UTIME_NOW;
            }
        } else {
            times[1].tv_nsec = UTIME_OMIT;
        }
        err = v9fs_co_utimensat(pdu, &fidp->path, times);
        if (err < 0) {
            goto out;
        }
    }
    /*
     * If the only valid entry in iattr is ctime we can call
     * chown(-1,-1) to update the ctime of the file
     */
    if ((v9iattr.valid & (P9_ATTR_UID | P9_ATTR_GID)) ||
        ((v9iattr.valid & P9_ATTR_CTIME)
         && !((v9iattr.valid & P9_ATTR_MASK) & ~P9_ATTR_CTIME))) {
        if (!(v9iattr.valid & P9_ATTR_UID)) {
            v9iattr.uid = -1;
        }
        if (!(v9iattr.valid & P9_ATTR_GID)) {
            v9iattr.gid = -1;
        }
        err = v9fs_co_chown(pdu, &fidp->path, v9iattr.uid,
                            v9iattr.gid);
        if (err < 0) {
            goto out;
        }
    }
    if (v9iattr.valid & (P9_ATTR_SIZE)) {
        err = v9fs_co_truncate(pdu, &fidp->path, v9iattr.size);
        if (err < 0) {
            goto out;
        }
    }
    err = offset;
    trace_v9fs_setattr_return(pdu->tag, pdu->id);
out:
    put_fid(pdu, fidp);
out_nofid:
    pdu_complete(pdu, err);
}

static int v9fs_walk_marshal(V9fsPDU *pdu, uint16_t nwnames, V9fsQID *qids)
{
    int i;
    ssize_t err;
    size_t offset = 7;

    err = pdu_marshal(pdu, offset, "w", nwnames);
    if (err < 0) {
        return err;
    }
    offset += err;
    for (i = 0; i < nwnames; i++) {
        err = pdu_marshal(pdu, offset, "Q", &qids[i]);
        if (err < 0) {
            return err;
        }
        offset += err;
    }
    return offset;
}

static bool name_is_illegal(const char *name)
{
    return !*name || strchr(name, '/') != NULL;
}

static bool not_same_qid(const V9fsQID *qid1, const V9fsQID *qid2)
{
    return
        qid1->type != qid2->type ||
        qid1->version != qid2->version ||
        qid1->path != qid2->path;
}

static void coroutine_fn v9fs_walk(void *opaque)
{
    int name_idx;
    V9fsQID *qids = NULL;
    int i, err = 0;
    V9fsPath dpath, path;
    uint16_t nwnames;
    struct stat stbuf;
    size_t offset = 7;
    int32_t fid, newfid;
    V9fsString *wnames = NULL;
    V9fsFidState *fidp;
    V9fsFidState *newfidp = NULL;
    V9fsPDU *pdu = opaque;
    V9fsState *s = pdu->s;
    V9fsQID qid;

    err = pdu_unmarshal(pdu, offset, "ddw", &fid, &newfid, &nwnames);
    if (err < 0) {
        pdu_complete(pdu, err);
        return ;
    }
    offset += err;

    trace_v9fs_walk(pdu->tag, pdu->id, fid, newfid, nwnames);

    if (nwnames && nwnames <= P9_MAXWELEM) {
        wnames = g_new0(V9fsString, nwnames);
        qids   = g_new0(V9fsQID, nwnames);
        for (i = 0; i < nwnames; i++) {
            err = pdu_unmarshal(pdu, offset, "s", &wnames[i]);
            if (err < 0) {
                goto out_nofid;
            }
            if (name_is_illegal(wnames[i].data)) {
                err = -ENOENT;
                goto out_nofid;
            }
            offset += err;
        }
    } else if (nwnames > P9_MAXWELEM) {
        err = -EINVAL;
        goto out_nofid;
    }
    fidp = get_fid(pdu, fid);
    if (fidp == NULL) {
        err = -ENOENT;
        goto out_nofid;
    }

    v9fs_path_init(&dpath);
    v9fs_path_init(&path);

    err = fid_to_qid(pdu, fidp, &qid);
    if (err < 0) {
        goto out;
    }

    /*
     * Both dpath and path initially poin to fidp.
     * Needed to handle request with nwnames == 0
     */
    v9fs_path_copy(&dpath, &fidp->path);
    v9fs_path_copy(&path, &fidp->path);
    for (name_idx = 0; name_idx < nwnames; name_idx++) {
        if (not_same_qid(&pdu->s->root_qid, &qid) ||
            strcmp("..", wnames[name_idx].data)) {
            err = v9fs_co_name_to_path(pdu, &dpath, wnames[name_idx].data,
                                       &path);
            if (err < 0) {
                goto out;
            }

            err = v9fs_co_lstat(pdu, &path, &stbuf);
            if (err < 0) {
                goto out;
            }
            err = stat_to_qid(pdu, &stbuf, &qid);
            if (err < 0) {
                goto out;
            }
            v9fs_path_copy(&dpath, &path);
        }
        memcpy(&qids[name_idx], &qid, sizeof(qid));
    }
    if (fid == newfid) {
        if (fidp->fid_type != P9_FID_NONE) {
            err = -EINVAL;
            goto out;
        }
        v9fs_path_write_lock(s);
        v9fs_path_copy(&fidp->path, &path);
        v9fs_path_unlock(s);
    } else {
        newfidp = alloc_fid(s, newfid);
        if (newfidp == NULL) {
            err = -EINVAL;
            goto out;
        }
        newfidp->uid = fidp->uid;
        v9fs_path_copy(&newfidp->path, &path);
    }
    err = v9fs_walk_marshal(pdu, nwnames, qids);
    trace_v9fs_walk_return(pdu->tag, pdu->id, nwnames, qids);
out:
    put_fid(pdu, fidp);
    if (newfidp) {
        put_fid(pdu, newfidp);
    }
    v9fs_path_free(&dpath);
    v9fs_path_free(&path);
out_nofid:
    pdu_complete(pdu, err);
    if (nwnames && nwnames <= P9_MAXWELEM) {
        for (name_idx = 0; name_idx < nwnames; name_idx++) {
            v9fs_string_free(&wnames[name_idx]);
        }
        g_free(wnames);
        g_free(qids);
    }
}

static int32_t coroutine_fn get_iounit(V9fsPDU *pdu, V9fsPath *path)
{
    struct statfs stbuf;
    int32_t iounit = 0;
    V9fsState *s = pdu->s;

    /*
     * iounit should be multiples of f_bsize (host filesystem block size
     * and as well as less than (client msize - P9_IOHDRSZ))
     */
    if (!v9fs_co_statfs(pdu, path, &stbuf)) {
        if (stbuf.f_bsize) {
            iounit = stbuf.f_bsize;
            iounit *= (s->msize - P9_IOHDRSZ) / stbuf.f_bsize;
        }
    }
    if (!iounit) {
        iounit = s->msize - P9_IOHDRSZ;
    }
    return iounit;
}

static void coroutine_fn v9fs_open(void *opaque)
{
    int flags;
    int32_t fid;
    int32_t mode;
    V9fsQID qid;
    int iounit = 0;
    ssize_t err = 0;
    size_t offset = 7;
    struct stat stbuf;
    V9fsFidState *fidp;
    V9fsPDU *pdu = opaque;
    V9fsState *s = pdu->s;

    if (s->proto_version == V9FS_PROTO_2000L) {
        err = pdu_unmarshal(pdu, offset, "dd", &fid, &mode);
    } else {
        uint8_t modebyte;
        err = pdu_unmarshal(pdu, offset, "db", &fid, &modebyte);
        mode = modebyte;
    }
    if (err < 0) {
        goto out_nofid;
    }
    trace_v9fs_open(pdu->tag, pdu->id, fid, mode);

    fidp = get_fid(pdu, fid);
    if (fidp == NULL) {
        err = -ENOENT;
        goto out_nofid;
    }
    if (fidp->fid_type != P9_FID_NONE) {
        err = -EINVAL;
        goto out;
    }

    err = v9fs_co_lstat(pdu, &fidp->path, &stbuf);
    if (err < 0) {
        goto out;
    }
    err = stat_to_qid(pdu, &stbuf, &qid);
    if (err < 0) {
        goto out;
    }
    if (S_ISDIR(stbuf.st_mode)) {
        err = v9fs_co_opendir(pdu, fidp);
        if (err < 0) {
            goto out;
        }
        fidp->fid_type = P9_FID_DIR;
        err = pdu_marshal(pdu, offset, "Qd", &qid, 0);
        if (err < 0) {
            goto out;
        }
        err += offset;
    } else {
        if (s->proto_version == V9FS_PROTO_2000L) {
            flags = get_dotl_openflags(s, mode);
        } else {
            flags = omode_to_uflags(mode);
        }
        if (is_ro_export(&s->ctx)) {
            if (mode & O_WRONLY || mode & O_RDWR ||
                mode & O_APPEND || mode & O_TRUNC) {
                err = -EROFS;
                goto out;
            }
        }
        err = v9fs_co_open(pdu, fidp, flags);
        if (err < 0) {
            goto out;
        }
        fidp->fid_type = P9_FID_FILE;
        fidp->open_flags = flags;
        if (flags & O_EXCL) {
            /*
             * We let the host file system do O_EXCL check
             * We should not reclaim such fd
             */
            fidp->flags |= FID_NON_RECLAIMABLE;
        }
        iounit = get_iounit(pdu, &fidp->path);
        err = pdu_marshal(pdu, offset, "Qd", &qid, iounit);
        if (err < 0) {
            goto out;
        }
        err += offset;
    }
    trace_v9fs_open_return(pdu->tag, pdu->id,
                           qid.type, qid.version, qid.path, iounit);
out:
    put_fid(pdu, fidp);
out_nofid:
    pdu_complete(pdu, err);
}

static void coroutine_fn v9fs_lcreate(void *opaque)
{
    int32_t dfid, flags, mode;
    gid_t gid;
    ssize_t err = 0;
    ssize_t offset = 7;
    V9fsString name;
    V9fsFidState *fidp;
    struct stat stbuf;
    V9fsQID qid;
    int32_t iounit;
    V9fsPDU *pdu = opaque;

    v9fs_string_init(&name);
    err = pdu_unmarshal(pdu, offset, "dsddd", &dfid,
                        &name, &flags, &mode, &gid);
    if (err < 0) {
        goto out_nofid;
    }
    trace_v9fs_lcreate(pdu->tag, pdu->id, dfid, flags, mode, gid);

    if (name_is_illegal(name.data)) {
        err = -ENOENT;
        goto out_nofid;
    }

    if (!strcmp(".", name.data) || !strcmp("..", name.data)) {
        err = -EEXIST;
        goto out_nofid;
    }

    fidp = get_fid(pdu, dfid);
    if (fidp == NULL) {
        err = -ENOENT;
        goto out_nofid;
    }
    if (fidp->fid_type != P9_FID_NONE) {
        err = -EINVAL;
        goto out;
    }

    flags = get_dotl_openflags(pdu->s, flags);
    err = v9fs_co_open2(pdu, fidp, &name, gid,
                        flags | O_CREAT, mode, &stbuf);
    if (err < 0) {
        goto out;
    }
    fidp->fid_type = P9_FID_FILE;
    fidp->open_flags = flags;
    if (flags & O_EXCL) {
        /*
         * We let the host file system do O_EXCL check
         * We should not reclaim such fd
         */
        fidp->flags |= FID_NON_RECLAIMABLE;
    }
    iounit =  get_iounit(pdu, &fidp->path);
    err = stat_to_qid(pdu, &stbuf, &qid);
    if (err < 0) {
        goto out;
    }
    err = pdu_marshal(pdu, offset, "Qd", &qid, iounit);
    if (err < 0) {
        goto out;
    }
    err += offset;
    trace_v9fs_lcreate_return(pdu->tag, pdu->id,
                              qid.type, qid.version, qid.path, iounit);
out:
    put_fid(pdu, fidp);
out_nofid:
    pdu_complete(pdu, err);
    v9fs_string_free(&name);
}

static void coroutine_fn v9fs_fsync(void *opaque)
{
    int err;
    int32_t fid;
    int datasync;
    size_t offset = 7;
    V9fsFidState *fidp;
    V9fsPDU *pdu = opaque;

    err = pdu_unmarshal(pdu, offset, "dd", &fid, &datasync);
    if (err < 0) {
        goto out_nofid;
    }
    trace_v9fs_fsync(pdu->tag, pdu->id, fid, datasync);

    fidp = get_fid(pdu, fid);
    if (fidp == NULL) {
        err = -ENOENT;
        goto out_nofid;
    }
    err = v9fs_co_fsync(pdu, fidp, datasync);
    if (!err) {
        err = offset;
    }
    put_fid(pdu, fidp);
out_nofid:
    pdu_complete(pdu, err);
}

static void coroutine_fn v9fs_clunk(void *opaque)
{
    int err;
    int32_t fid;
    size_t offset = 7;
    V9fsFidState *fidp;
    V9fsPDU *pdu = opaque;
    V9fsState *s = pdu->s;

    err = pdu_unmarshal(pdu, offset, "d", &fid);
    if (err < 0) {
        goto out_nofid;
    }
    trace_v9fs_clunk(pdu->tag, pdu->id, fid);

    fidp = clunk_fid(s, fid);
    if (fidp == NULL) {
        err = -ENOENT;
        goto out_nofid;
    }
    /*
     * Bump the ref so that put_fid will
     * free the fid.
     */
    fidp->ref++;
    err = put_fid(pdu, fidp);
    if (!err) {
        err = offset;
    }
out_nofid:
    pdu_complete(pdu, err);
}

/*
 * Create a QEMUIOVector for a sub-region of PDU iovecs
 *
 * @qiov:       uninitialized QEMUIOVector
 * @skip:       number of bytes to skip from beginning of PDU
 * @size:       number of bytes to include
 * @is_write:   true - write, false - read
 *
 * The resulting QEMUIOVector has heap-allocated iovecs and must be cleaned up
 * with qemu_iovec_destroy().
 */
static void v9fs_init_qiov_from_pdu(QEMUIOVector *qiov, V9fsPDU *pdu,
                                    size_t skip, size_t size,
                                    bool is_write)
{
    QEMUIOVector elem;
    struct iovec *iov;
    unsigned int niov;

    if (is_write) {
        pdu->s->transport->init_out_iov_from_pdu(pdu, &iov, &niov, size + skip);
    } else {
        pdu->s->transport->init_in_iov_from_pdu(pdu, &iov, &niov, size + skip);
    }

    qemu_iovec_init_external(&elem, iov, niov);
    qemu_iovec_init(qiov, niov);
    qemu_iovec_concat(qiov, &elem, skip, size);
}

static int v9fs_xattr_read(V9fsState *s, V9fsPDU *pdu, V9fsFidState *fidp,
                           uint64_t off, uint32_t max_count)
{
    ssize_t err;
    size_t offset = 7;
    uint64_t read_count;
    QEMUIOVector qiov_full;

    if (fidp->fs.xattr.len < off) {
        read_count = 0;
    } else {
        read_count = fidp->fs.xattr.len - off;
    }
    if (read_count > max_count) {
        read_count = max_count;
    }
    err = pdu_marshal(pdu, offset, "d", read_count);
    if (err < 0) {
        return err;
    }
    offset += err;

    v9fs_init_qiov_from_pdu(&qiov_full, pdu, offset, read_count, false);
    err = v9fs_pack(qiov_full.iov, qiov_full.niov, 0,
                    ((char *)fidp->fs.xattr.value) + off,
                    read_count);
    qemu_iovec_destroy(&qiov_full);
    if (err < 0) {
        return err;
    }
    offset += err;
    return offset;
}

/**
 * Get the seek offset of a dirent. If not available from the structure itself,
 * obtain it by calling telldir.
 */
static int v9fs_dent_telldir(V9fsPDU *pdu, V9fsFidState *fidp,
                             struct dirent *dent)
{
#ifdef CONFIG_DARWIN
    /*
     * Darwin has d_seekoff, which appears to function similarly to d_off.
     * However, it does not appear to be supported on all file systems,
     * so use telldir for correctness.
     */
    return v9fs_co_telldir(pdu, fidp);
#else
    return dent->d_off;
#endif
}

static int coroutine_fn v9fs_do_readdir_with_stat(V9fsPDU *pdu,
                                                  V9fsFidState *fidp,
                                                  uint32_t max_count)
{
    V9fsPath path;
    V9fsStat v9stat;
    int len, err = 0;
    int32_t count = 0;
    struct stat stbuf;
    off_t saved_dir_pos;
    struct dirent *dent;

    /* save the directory position */
    saved_dir_pos = v9fs_co_telldir(pdu, fidp);
    if (saved_dir_pos < 0) {
        return saved_dir_pos;
    }

    while (1) {
        v9fs_path_init(&path);

        v9fs_readdir_lock(&fidp->fs.dir);

        err = v9fs_co_readdir(pdu, fidp, &dent);
        if (err || !dent) {
            break;
        }
        err = v9fs_co_name_to_path(pdu, &fidp->path, dent->d_name, &path);
        if (err < 0) {
            break;
        }
        err = v9fs_co_lstat(pdu, &path, &stbuf);
        if (err < 0) {
            break;
        }
        err = stat_to_v9stat(pdu, &path, dent->d_name, &stbuf, &v9stat);
        if (err < 0) {
            break;
        }
        if ((count + v9stat.size + 2) > max_count) {
            v9fs_readdir_unlock(&fidp->fs.dir);

            /* Ran out of buffer. Set dir back to old position and return */
            v9fs_co_seekdir(pdu, fidp, saved_dir_pos);
            v9fs_stat_free(&v9stat);
            v9fs_path_free(&path);
            return count;
        }

        /* 11 = 7 + 4 (7 = start offset, 4 = space for storing count) */
        len = pdu_marshal(pdu, 11 + count, "S", &v9stat);

        v9fs_readdir_unlock(&fidp->fs.dir);

        if (len < 0) {
            v9fs_co_seekdir(pdu, fidp, saved_dir_pos);
            v9fs_stat_free(&v9stat);
            v9fs_path_free(&path);
            return len;
        }
        count += len;
        v9fs_stat_free(&v9stat);
        v9fs_path_free(&path);
        saved_dir_pos = v9fs_dent_telldir(pdu, fidp, dent);
        if (saved_dir_pos < 0) {
            err = saved_dir_pos;
            break;
        }
    }

    v9fs_readdir_unlock(&fidp->fs.dir);

    v9fs_path_free(&path);
    if (err < 0) {
        return err;
    }
    return count;
}

static void coroutine_fn v9fs_read(void *opaque)
{
    int32_t fid;
    uint64_t off;
    ssize_t err = 0;
    int32_t count = 0;
    size_t offset = 7;
    uint32_t max_count;
    V9fsFidState *fidp;
    V9fsPDU *pdu = opaque;
    V9fsState *s = pdu->s;

    err = pdu_unmarshal(pdu, offset, "dqd", &fid, &off, &max_count);
    if (err < 0) {
        goto out_nofid;
    }
    trace_v9fs_read(pdu->tag, pdu->id, fid, off, max_count);

    fidp = get_fid(pdu, fid);
    if (fidp == NULL) {
        err = -EINVAL;
        goto out_nofid;
    }
    if (fidp->fid_type == P9_FID_DIR) {
        if (s->proto_version != V9FS_PROTO_2000U) {
            warn_report_once(
                "9p: bad client: T_read request on directory only expected "
                "with 9P2000.u protocol version"
            );
            err = -EOPNOTSUPP;
            goto out;
        }
        if (off == 0) {
            v9fs_co_rewinddir(pdu, fidp);
        }
        count = v9fs_do_readdir_with_stat(pdu, fidp, max_count);
        if (count < 0) {
            err = count;
            goto out;
        }
        err = pdu_marshal(pdu, offset, "d", count);
        if (err < 0) {
            goto out;
        }
        err += offset + count;
    } else if (fidp->fid_type == P9_FID_FILE) {
        QEMUIOVector qiov_full;
        QEMUIOVector qiov;
        int32_t len;

        v9fs_init_qiov_from_pdu(&qiov_full, pdu, offset + 4, max_count, false);
        qemu_iovec_init(&qiov, qiov_full.niov);
        do {
            qemu_iovec_reset(&qiov);
            qemu_iovec_concat(&qiov, &qiov_full, count, qiov_full.size - count);
            if (0) {
                print_sg(qiov.iov, qiov.niov);
            }
            /* Loop in case of EINTR */
            do {
                len = v9fs_co_preadv(pdu, fidp, qiov.iov, qiov.niov, off);
                if (len >= 0) {
                    off   += len;
                    count += len;
                }
            } while (len == -EINTR && !pdu->cancelled);
            if (len < 0) {
                /* IO error return the error */
                err = len;
                goto out_free_iovec;
            }
        } while (count < max_count && len > 0);
        err = pdu_marshal(pdu, offset, "d", count);
        if (err < 0) {
            goto out_free_iovec;
        }
        err += offset + count;
out_free_iovec:
        qemu_iovec_destroy(&qiov);
        qemu_iovec_destroy(&qiov_full);
    } else if (fidp->fid_type == P9_FID_XATTR) {
        err = v9fs_xattr_read(s, pdu, fidp, off, max_count);
    } else {
        err = -EINVAL;
    }
    trace_v9fs_read_return(pdu->tag, pdu->id, count, err);
out:
    put_fid(pdu, fidp);
out_nofid:
    pdu_complete(pdu, err);
}

/**
 * Returns size required in Rreaddir response for the passed dirent @p name.
 *
 * @param name - directory entry's name (i.e. file name, directory name)
 * @returns required size in bytes
 */
size_t v9fs_readdir_response_size(V9fsString *name)
{
    /*
     * Size of each dirent on the wire: size of qid (13) + size of offset (8)
     * size of type (1) + size of name.size (2) + strlen(name.data)
     */
    return 24 + v9fs_string_size(name);
}

static void v9fs_free_dirents(struct V9fsDirEnt *e)
{
    struct V9fsDirEnt *next = NULL;

    for (; e; e = next) {
        next = e->next;
        g_free(e->dent);
        g_free(e->st);
        g_free(e);
    }
}

static int coroutine_fn v9fs_do_readdir(V9fsPDU *pdu, V9fsFidState *fidp,
                                        off_t offset, int32_t max_count)
{
    size_t size;
    V9fsQID qid;
    V9fsString name;
    int len, err = 0;
    int32_t count = 0;
<<<<<<< HEAD
    off_t saved_dir_pos, off;
=======
>>>>>>> a68694cd
    struct dirent *dent;
    struct stat *st;
    struct V9fsDirEnt *entries = NULL;

    /*
     * inode remapping requires the device id, which in turn might be
     * different for different directory entries, so if inode remapping is
     * enabled we have to make a full stat for each directory entry
     */
    const bool dostat = pdu->s->ctx.export_flags & V9FS_REMAP_INODES;

    /*
     * Fetch all required directory entries altogether on a background IO
     * thread from fs driver. We don't want to do that for each entry
     * individually, because hopping between threads (this main IO thread
     * and background IO driver thread) would sum up to huge latencies.
     */
    count = v9fs_co_readdir_many(pdu, fidp, &entries, offset, max_count,
                                 dostat);
    if (count < 0) {
        err = count;
        count = 0;
        goto out;
    }
    count = 0;

    for (struct V9fsDirEnt *e = entries; e; e = e->next) {
        dent = e->dent;

        if (pdu->s->ctx.export_flags & V9FS_REMAP_INODES) {
            st = e->st;
            /* e->st should never be NULL, but just to be sure */
            if (!st) {
                err = -1;
                break;
            }

            /* remap inode */
            err = stat_to_qid(pdu, st, &qid);
            if (err < 0) {
                break;
            }
        } else {
            /*
             * Fill up just the path field of qid because the client uses
             * only that. To fill the entire qid structure we will have
             * to stat each dirent found, which is expensive. For the
             * latter reason we don't call stat_to_qid() here. Only drawback
             * is that no multi-device export detection of stat_to_qid()
             * would be done and provided as error to the user here. But
             * user would get that error anyway when accessing those
             * files/dirs through other ways.
             */
            size = MIN(sizeof(dent->d_ino), sizeof(qid.path));
            memcpy(&qid.path, &dent->d_ino, size);
            /* Fill the other fields with dummy values */
            qid.type = 0;
            qid.version = 0;
        }

<<<<<<< HEAD
        off = v9fs_dent_telldir(pdu, fidp, dent);
        if (off < 0) {
            return off;
        }
=======
        v9fs_string_init(&name);
        v9fs_string_sprintf(&name, "%s", dent->d_name);
>>>>>>> a68694cd

        /* 11 = 7 + 4 (7 = start offset, 4 = space for storing count) */
        len = pdu_marshal(pdu, 11 + count, "Qqbs",
                          &qid, off,
                          dent->d_type, &name);

        v9fs_string_free(&name);

        if (len < 0) {
            err = len;
            break;
        }

        count += len;
<<<<<<< HEAD
        v9fs_string_free(&name);
        saved_dir_pos = off;
=======
>>>>>>> a68694cd
    }

out:
    v9fs_free_dirents(entries);
    if (err < 0) {
        return err;
    }
    return count;
}

static void coroutine_fn v9fs_readdir(void *opaque)
{
    int32_t fid;
    V9fsFidState *fidp;
    ssize_t retval = 0;
    size_t offset = 7;
    uint64_t initial_offset;
    int32_t count;
    uint32_t max_count;
    V9fsPDU *pdu = opaque;
    V9fsState *s = pdu->s;

    retval = pdu_unmarshal(pdu, offset, "dqd", &fid,
                           &initial_offset, &max_count);
    if (retval < 0) {
        goto out_nofid;
    }
    trace_v9fs_readdir(pdu->tag, pdu->id, fid, initial_offset, max_count);

    /* Enough space for a R_readdir header: size[4] Rreaddir tag[2] count[4] */
    if (max_count > s->msize - 11) {
        max_count = s->msize - 11;
        warn_report_once(
            "9p: bad client: T_readdir with count > msize - 11"
        );
    }

    fidp = get_fid(pdu, fid);
    if (fidp == NULL) {
        retval = -EINVAL;
        goto out_nofid;
    }
    if (!fidp->fs.dir.stream) {
        retval = -EINVAL;
        goto out;
    }
    if (s->proto_version != V9FS_PROTO_2000L) {
        warn_report_once(
            "9p: bad client: T_readdir request only expected with 9P2000.L "
            "protocol version"
        );
        retval = -EOPNOTSUPP;
        goto out;
    }
    count = v9fs_do_readdir(pdu, fidp, (off_t) initial_offset, max_count);
    if (count < 0) {
        retval = count;
        goto out;
    }
    retval = pdu_marshal(pdu, offset, "d", count);
    if (retval < 0) {
        goto out;
    }
    retval += count + offset;
    trace_v9fs_readdir_return(pdu->tag, pdu->id, count, retval);
out:
    put_fid(pdu, fidp);
out_nofid:
    pdu_complete(pdu, retval);
}

static int v9fs_xattr_write(V9fsState *s, V9fsPDU *pdu, V9fsFidState *fidp,
                            uint64_t off, uint32_t count,
                            struct iovec *sg, int cnt)
{
    int i, to_copy;
    ssize_t err = 0;
    uint64_t write_count;
    size_t offset = 7;


    if (fidp->fs.xattr.len < off) {
        return -ENOSPC;
    }
    write_count = fidp->fs.xattr.len - off;
    if (write_count > count) {
        write_count = count;
    }
    err = pdu_marshal(pdu, offset, "d", write_count);
    if (err < 0) {
        return err;
    }
    err += offset;
    fidp->fs.xattr.copied_len += write_count;
    /*
     * Now copy the content from sg list
     */
    for (i = 0; i < cnt; i++) {
        if (write_count > sg[i].iov_len) {
            to_copy = sg[i].iov_len;
        } else {
            to_copy = write_count;
        }
        memcpy((char *)fidp->fs.xattr.value + off, sg[i].iov_base, to_copy);
        /* updating vs->off since we are not using below */
        off += to_copy;
        write_count -= to_copy;
    }

    return err;
}

static void coroutine_fn v9fs_write(void *opaque)
{
    ssize_t err;
    int32_t fid;
    uint64_t off;
    uint32_t count;
    int32_t len = 0;
    int32_t total = 0;
    size_t offset = 7;
    V9fsFidState *fidp;
    V9fsPDU *pdu = opaque;
    V9fsState *s = pdu->s;
    QEMUIOVector qiov_full;
    QEMUIOVector qiov;

    err = pdu_unmarshal(pdu, offset, "dqd", &fid, &off, &count);
    if (err < 0) {
        pdu_complete(pdu, err);
        return;
    }
    offset += err;
    v9fs_init_qiov_from_pdu(&qiov_full, pdu, offset, count, true);
    trace_v9fs_write(pdu->tag, pdu->id, fid, off, count, qiov_full.niov);

    fidp = get_fid(pdu, fid);
    if (fidp == NULL) {
        err = -EINVAL;
        goto out_nofid;
    }
    if (fidp->fid_type == P9_FID_FILE) {
        if (fidp->fs.fd == -1) {
            err = -EINVAL;
            goto out;
        }
    } else if (fidp->fid_type == P9_FID_XATTR) {
        /*
         * setxattr operation
         */
        err = v9fs_xattr_write(s, pdu, fidp, off, count,
                               qiov_full.iov, qiov_full.niov);
        goto out;
    } else {
        err = -EINVAL;
        goto out;
    }
    qemu_iovec_init(&qiov, qiov_full.niov);
    do {
        qemu_iovec_reset(&qiov);
        qemu_iovec_concat(&qiov, &qiov_full, total, qiov_full.size - total);
        if (0) {
            print_sg(qiov.iov, qiov.niov);
        }
        /* Loop in case of EINTR */
        do {
            len = v9fs_co_pwritev(pdu, fidp, qiov.iov, qiov.niov, off);
            if (len >= 0) {
                off   += len;
                total += len;
            }
        } while (len == -EINTR && !pdu->cancelled);
        if (len < 0) {
            /* IO error return the error */
            err = len;
            goto out_qiov;
        }
    } while (total < count && len > 0);

    offset = 7;
    err = pdu_marshal(pdu, offset, "d", total);
    if (err < 0) {
        goto out_qiov;
    }
    err += offset;
    trace_v9fs_write_return(pdu->tag, pdu->id, total, err);
out_qiov:
    qemu_iovec_destroy(&qiov);
out:
    put_fid(pdu, fidp);
out_nofid:
    qemu_iovec_destroy(&qiov_full);
    pdu_complete(pdu, err);
}

static void coroutine_fn v9fs_create(void *opaque)
{
    int32_t fid;
    int err = 0;
    size_t offset = 7;
    V9fsFidState *fidp;
    V9fsQID qid;
    int32_t perm;
    int8_t mode;
    V9fsPath path;
    struct stat stbuf;
    V9fsString name;
    V9fsString extension;
    int iounit;
    V9fsPDU *pdu = opaque;
    V9fsState *s = pdu->s;

    v9fs_path_init(&path);
    v9fs_string_init(&name);
    v9fs_string_init(&extension);
    err = pdu_unmarshal(pdu, offset, "dsdbs", &fid, &name,
                        &perm, &mode, &extension);
    if (err < 0) {
        goto out_nofid;
    }
    trace_v9fs_create(pdu->tag, pdu->id, fid, name.data, perm, mode);

    if (name_is_illegal(name.data)) {
        err = -ENOENT;
        goto out_nofid;
    }

    if (!strcmp(".", name.data) || !strcmp("..", name.data)) {
        err = -EEXIST;
        goto out_nofid;
    }

    fidp = get_fid(pdu, fid);
    if (fidp == NULL) {
        err = -EINVAL;
        goto out_nofid;
    }
    if (fidp->fid_type != P9_FID_NONE) {
        err = -EINVAL;
        goto out;
    }
    if (perm & P9_STAT_MODE_DIR) {
        err = v9fs_co_mkdir(pdu, fidp, &name, perm & 0777,
                            fidp->uid, -1, &stbuf);
        if (err < 0) {
            goto out;
        }
        err = v9fs_co_name_to_path(pdu, &fidp->path, name.data, &path);
        if (err < 0) {
            goto out;
        }
        v9fs_path_write_lock(s);
        v9fs_path_copy(&fidp->path, &path);
        v9fs_path_unlock(s);
        err = v9fs_co_opendir(pdu, fidp);
        if (err < 0) {
            goto out;
        }
        fidp->fid_type = P9_FID_DIR;
    } else if (perm & P9_STAT_MODE_SYMLINK) {
        err = v9fs_co_symlink(pdu, fidp, &name,
                              extension.data, -1 , &stbuf);
        if (err < 0) {
            goto out;
        }
        err = v9fs_co_name_to_path(pdu, &fidp->path, name.data, &path);
        if (err < 0) {
            goto out;
        }
        v9fs_path_write_lock(s);
        v9fs_path_copy(&fidp->path, &path);
        v9fs_path_unlock(s);
    } else if (perm & P9_STAT_MODE_LINK) {
        int32_t ofid = atoi(extension.data);
        V9fsFidState *ofidp = get_fid(pdu, ofid);
        if (ofidp == NULL) {
            err = -EINVAL;
            goto out;
        }
        err = v9fs_co_link(pdu, ofidp, fidp, &name);
        put_fid(pdu, ofidp);
        if (err < 0) {
            goto out;
        }
        err = v9fs_co_name_to_path(pdu, &fidp->path, name.data, &path);
        if (err < 0) {
            fidp->fid_type = P9_FID_NONE;
            goto out;
        }
        v9fs_path_write_lock(s);
        v9fs_path_copy(&fidp->path, &path);
        v9fs_path_unlock(s);
        err = v9fs_co_lstat(pdu, &fidp->path, &stbuf);
        if (err < 0) {
            fidp->fid_type = P9_FID_NONE;
            goto out;
        }
    } else if (perm & P9_STAT_MODE_DEVICE) {
        char ctype;
        uint32_t major, minor;
        mode_t nmode = 0;

        if (sscanf(extension.data, "%c %u %u", &ctype, &major, &minor) != 3) {
            err = -errno;
            goto out;
        }

        switch (ctype) {
        case 'c':
            nmode = S_IFCHR;
            break;
        case 'b':
            nmode = S_IFBLK;
            break;
        default:
            err = -EIO;
            goto out;
        }

        nmode |= perm & 0777;
        err = v9fs_co_mknod(pdu, fidp, &name, fidp->uid, -1,
                            makedev(major, minor), nmode, &stbuf);
        if (err < 0) {
            goto out;
        }
        err = v9fs_co_name_to_path(pdu, &fidp->path, name.data, &path);
        if (err < 0) {
            goto out;
        }
        v9fs_path_write_lock(s);
        v9fs_path_copy(&fidp->path, &path);
        v9fs_path_unlock(s);
    } else if (perm & P9_STAT_MODE_NAMED_PIPE) {
        err = v9fs_co_mknod(pdu, fidp, &name, fidp->uid, -1,
                            0, S_IFIFO | (perm & 0777), &stbuf);
        if (err < 0) {
            goto out;
        }
        err = v9fs_co_name_to_path(pdu, &fidp->path, name.data, &path);
        if (err < 0) {
            goto out;
        }
        v9fs_path_write_lock(s);
        v9fs_path_copy(&fidp->path, &path);
        v9fs_path_unlock(s);
    } else if (perm & P9_STAT_MODE_SOCKET) {
        err = v9fs_co_mknod(pdu, fidp, &name, fidp->uid, -1,
                            0, S_IFSOCK | (perm & 0777), &stbuf);
        if (err < 0) {
            goto out;
        }
        err = v9fs_co_name_to_path(pdu, &fidp->path, name.data, &path);
        if (err < 0) {
            goto out;
        }
        v9fs_path_write_lock(s);
        v9fs_path_copy(&fidp->path, &path);
        v9fs_path_unlock(s);
    } else {
        err = v9fs_co_open2(pdu, fidp, &name, -1,
                            omode_to_uflags(mode)|O_CREAT, perm, &stbuf);
        if (err < 0) {
            goto out;
        }
        fidp->fid_type = P9_FID_FILE;
        fidp->open_flags = omode_to_uflags(mode);
        if (fidp->open_flags & O_EXCL) {
            /*
             * We let the host file system do O_EXCL check
             * We should not reclaim such fd
             */
            fidp->flags |= FID_NON_RECLAIMABLE;
        }
    }
    iounit = get_iounit(pdu, &fidp->path);
    err = stat_to_qid(pdu, &stbuf, &qid);
    if (err < 0) {
        goto out;
    }
    err = pdu_marshal(pdu, offset, "Qd", &qid, iounit);
    if (err < 0) {
        goto out;
    }
    err += offset;
    trace_v9fs_create_return(pdu->tag, pdu->id,
                             qid.type, qid.version, qid.path, iounit);
out:
    put_fid(pdu, fidp);
out_nofid:
   pdu_complete(pdu, err);
   v9fs_string_free(&name);
   v9fs_string_free(&extension);
   v9fs_path_free(&path);
}

static void coroutine_fn v9fs_symlink(void *opaque)
{
    V9fsPDU *pdu = opaque;
    V9fsString name;
    V9fsString symname;
    V9fsFidState *dfidp;
    V9fsQID qid;
    struct stat stbuf;
    int32_t dfid;
    int err = 0;
    gid_t gid;
    size_t offset = 7;

    v9fs_string_init(&name);
    v9fs_string_init(&symname);
    err = pdu_unmarshal(pdu, offset, "dssd", &dfid, &name, &symname, &gid);
    if (err < 0) {
        goto out_nofid;
    }
    trace_v9fs_symlink(pdu->tag, pdu->id, dfid, name.data, symname.data, gid);

    if (name_is_illegal(name.data)) {
        err = -ENOENT;
        goto out_nofid;
    }

    if (!strcmp(".", name.data) || !strcmp("..", name.data)) {
        err = -EEXIST;
        goto out_nofid;
    }

    dfidp = get_fid(pdu, dfid);
    if (dfidp == NULL) {
        err = -EINVAL;
        goto out_nofid;
    }
    err = v9fs_co_symlink(pdu, dfidp, &name, symname.data, gid, &stbuf);
    if (err < 0) {
        goto out;
    }
    err = stat_to_qid(pdu, &stbuf, &qid);
    if (err < 0) {
        goto out;
    }
    err =  pdu_marshal(pdu, offset, "Q", &qid);
    if (err < 0) {
        goto out;
    }
    err += offset;
    trace_v9fs_symlink_return(pdu->tag, pdu->id,
                              qid.type, qid.version, qid.path);
out:
    put_fid(pdu, dfidp);
out_nofid:
    pdu_complete(pdu, err);
    v9fs_string_free(&name);
    v9fs_string_free(&symname);
}

static void coroutine_fn v9fs_flush(void *opaque)
{
    ssize_t err;
    int16_t tag;
    size_t offset = 7;
    V9fsPDU *cancel_pdu = NULL;
    V9fsPDU *pdu = opaque;
    V9fsState *s = pdu->s;

    err = pdu_unmarshal(pdu, offset, "w", &tag);
    if (err < 0) {
        pdu_complete(pdu, err);
        return;
    }
    trace_v9fs_flush(pdu->tag, pdu->id, tag);

    if (pdu->tag == tag) {
        warn_report("the guest sent a self-referencing 9P flush request");
    } else {
        QLIST_FOREACH(cancel_pdu, &s->active_list, next) {
            if (cancel_pdu->tag == tag) {
                break;
            }
        }
    }
    if (cancel_pdu) {
        cancel_pdu->cancelled = 1;
        /*
         * Wait for pdu to complete.
         */
        qemu_co_queue_wait(&cancel_pdu->complete, NULL);
        if (!qemu_co_queue_next(&cancel_pdu->complete)) {
            cancel_pdu->cancelled = 0;
            pdu_free(cancel_pdu);
        }
    }
    pdu_complete(pdu, 7);
}

static void coroutine_fn v9fs_link(void *opaque)
{
    V9fsPDU *pdu = opaque;
    int32_t dfid, oldfid;
    V9fsFidState *dfidp, *oldfidp;
    V9fsString name;
    size_t offset = 7;
    int err = 0;

    v9fs_string_init(&name);
    err = pdu_unmarshal(pdu, offset, "dds", &dfid, &oldfid, &name);
    if (err < 0) {
        goto out_nofid;
    }
    trace_v9fs_link(pdu->tag, pdu->id, dfid, oldfid, name.data);

    if (name_is_illegal(name.data)) {
        err = -ENOENT;
        goto out_nofid;
    }

    if (!strcmp(".", name.data) || !strcmp("..", name.data)) {
        err = -EEXIST;
        goto out_nofid;
    }

    dfidp = get_fid(pdu, dfid);
    if (dfidp == NULL) {
        err = -ENOENT;
        goto out_nofid;
    }

    oldfidp = get_fid(pdu, oldfid);
    if (oldfidp == NULL) {
        err = -ENOENT;
        goto out;
    }
    err = v9fs_co_link(pdu, oldfidp, dfidp, &name);
    if (!err) {
        err = offset;
    }
    put_fid(pdu, oldfidp);
out:
    put_fid(pdu, dfidp);
out_nofid:
    v9fs_string_free(&name);
    pdu_complete(pdu, err);
}

/* Only works with path name based fid */
static void coroutine_fn v9fs_remove(void *opaque)
{
    int32_t fid;
    int err = 0;
    size_t offset = 7;
    V9fsFidState *fidp;
    V9fsPDU *pdu = opaque;

    err = pdu_unmarshal(pdu, offset, "d", &fid);
    if (err < 0) {
        goto out_nofid;
    }
    trace_v9fs_remove(pdu->tag, pdu->id, fid);

    fidp = get_fid(pdu, fid);
    if (fidp == NULL) {
        err = -EINVAL;
        goto out_nofid;
    }
    /* if fs driver is not path based, return EOPNOTSUPP */
    if (!(pdu->s->ctx.export_flags & V9FS_PATHNAME_FSCONTEXT)) {
        err = -EOPNOTSUPP;
        goto out_err;
    }
    /*
     * IF the file is unlinked, we cannot reopen
     * the file later. So don't reclaim fd
     */
    err = v9fs_mark_fids_unreclaim(pdu, &fidp->path);
    if (err < 0) {
        goto out_err;
    }
    err = v9fs_co_remove(pdu, &fidp->path);
    if (!err) {
        err = offset;
    }
out_err:
    /* For TREMOVE we need to clunk the fid even on failed remove */
    clunk_fid(pdu->s, fidp->fid);
    put_fid(pdu, fidp);
out_nofid:
    pdu_complete(pdu, err);
}

static void coroutine_fn v9fs_unlinkat(void *opaque)
{
    int err = 0;
    V9fsString name;
    int32_t dfid, flags, rflags = 0;
    size_t offset = 7;
    V9fsPath path;
    V9fsFidState *dfidp;
    V9fsPDU *pdu = opaque;

    v9fs_string_init(&name);
    err = pdu_unmarshal(pdu, offset, "dsd", &dfid, &name, &flags);
    if (err < 0) {
        goto out_nofid;
    }

    if (name_is_illegal(name.data)) {
        err = -ENOENT;
        goto out_nofid;
    }

    if (!strcmp(".", name.data)) {
        err = -EINVAL;
        goto out_nofid;
    }

    if (!strcmp("..", name.data)) {
        err = -ENOTEMPTY;
        goto out_nofid;
    }

    if (flags & ~P9_DOTL_AT_REMOVEDIR) {
        err = -EINVAL;
        goto out_nofid;
    }

    if (flags & P9_DOTL_AT_REMOVEDIR) {
        rflags |= AT_REMOVEDIR;
    }

    dfidp = get_fid(pdu, dfid);
    if (dfidp == NULL) {
        err = -EINVAL;
        goto out_nofid;
    }
    /*
     * IF the file is unlinked, we cannot reopen
     * the file later. So don't reclaim fd
     */
    v9fs_path_init(&path);
    err = v9fs_co_name_to_path(pdu, &dfidp->path, name.data, &path);
    if (err < 0) {
        goto out_err;
    }
    err = v9fs_mark_fids_unreclaim(pdu, &path);
    if (err < 0) {
        goto out_err;
    }
    err = v9fs_co_unlinkat(pdu, &dfidp->path, &name, rflags);
    if (!err) {
        err = offset;
    }
out_err:
    put_fid(pdu, dfidp);
    v9fs_path_free(&path);
out_nofid:
    pdu_complete(pdu, err);
    v9fs_string_free(&name);
}


/* Only works with path name based fid */
static int coroutine_fn v9fs_complete_rename(V9fsPDU *pdu, V9fsFidState *fidp,
                                             int32_t newdirfid,
                                             V9fsString *name)
{
    int err = 0;
    V9fsPath new_path;
    V9fsFidState *tfidp;
    V9fsState *s = pdu->s;
    V9fsFidState *dirfidp = NULL;

    v9fs_path_init(&new_path);
    if (newdirfid != -1) {
        dirfidp = get_fid(pdu, newdirfid);
        if (dirfidp == NULL) {
            return -ENOENT;
        }
        if (fidp->fid_type != P9_FID_NONE) {
            err = -EINVAL;
            goto out;
        }
        err = v9fs_co_name_to_path(pdu, &dirfidp->path, name->data, &new_path);
        if (err < 0) {
            goto out;
        }
    } else {
        char *dir_name = g_path_get_dirname(fidp->path.data);
        V9fsPath dir_path;

        v9fs_path_init(&dir_path);
        v9fs_path_sprintf(&dir_path, "%s", dir_name);
        g_free(dir_name);

        err = v9fs_co_name_to_path(pdu, &dir_path, name->data, &new_path);
        v9fs_path_free(&dir_path);
        if (err < 0) {
            goto out;
        }
    }
    err = v9fs_co_rename(pdu, &fidp->path, &new_path);
    if (err < 0) {
        goto out;
    }
    /*
     * Fixup fid's pointing to the old name to
     * start pointing to the new name
     */
    for (tfidp = s->fid_list; tfidp; tfidp = tfidp->next) {
        if (v9fs_path_is_ancestor(&fidp->path, &tfidp->path)) {
            /* replace the name */
            v9fs_fix_path(&tfidp->path, &new_path, strlen(fidp->path.data));
        }
    }
out:
    if (dirfidp) {
        put_fid(pdu, dirfidp);
    }
    v9fs_path_free(&new_path);
    return err;
}

/* Only works with path name based fid */
static void coroutine_fn v9fs_rename(void *opaque)
{
    int32_t fid;
    ssize_t err = 0;
    size_t offset = 7;
    V9fsString name;
    int32_t newdirfid;
    V9fsFidState *fidp;
    V9fsPDU *pdu = opaque;
    V9fsState *s = pdu->s;

    v9fs_string_init(&name);
    err = pdu_unmarshal(pdu, offset, "dds", &fid, &newdirfid, &name);
    if (err < 0) {
        goto out_nofid;
    }

    if (name_is_illegal(name.data)) {
        err = -ENOENT;
        goto out_nofid;
    }

    if (!strcmp(".", name.data) || !strcmp("..", name.data)) {
        err = -EISDIR;
        goto out_nofid;
    }

    fidp = get_fid(pdu, fid);
    if (fidp == NULL) {
        err = -ENOENT;
        goto out_nofid;
    }
    if (fidp->fid_type != P9_FID_NONE) {
        err = -EINVAL;
        goto out;
    }
    /* if fs driver is not path based, return EOPNOTSUPP */
    if (!(pdu->s->ctx.export_flags & V9FS_PATHNAME_FSCONTEXT)) {
        err = -EOPNOTSUPP;
        goto out;
    }
    v9fs_path_write_lock(s);
    err = v9fs_complete_rename(pdu, fidp, newdirfid, &name);
    v9fs_path_unlock(s);
    if (!err) {
        err = offset;
    }
out:
    put_fid(pdu, fidp);
out_nofid:
    pdu_complete(pdu, err);
    v9fs_string_free(&name);
}

static int coroutine_fn v9fs_fix_fid_paths(V9fsPDU *pdu, V9fsPath *olddir,
                                           V9fsString *old_name,
                                           V9fsPath *newdir,
                                           V9fsString *new_name)
{
    V9fsFidState *tfidp;
    V9fsPath oldpath, newpath;
    V9fsState *s = pdu->s;
    int err;

    v9fs_path_init(&oldpath);
    v9fs_path_init(&newpath);
    err = v9fs_co_name_to_path(pdu, olddir, old_name->data, &oldpath);
    if (err < 0) {
        goto out;
    }
    err = v9fs_co_name_to_path(pdu, newdir, new_name->data, &newpath);
    if (err < 0) {
        goto out;
    }

    /*
     * Fixup fid's pointing to the old name to
     * start pointing to the new name
     */
    for (tfidp = s->fid_list; tfidp; tfidp = tfidp->next) {
        if (v9fs_path_is_ancestor(&oldpath, &tfidp->path)) {
            /* replace the name */
            v9fs_fix_path(&tfidp->path, &newpath, strlen(oldpath.data));
        }
    }
out:
    v9fs_path_free(&oldpath);
    v9fs_path_free(&newpath);
    return err;
}

static int coroutine_fn v9fs_complete_renameat(V9fsPDU *pdu, int32_t olddirfid,
                                               V9fsString *old_name,
                                               int32_t newdirfid,
                                               V9fsString *new_name)
{
    int err = 0;
    V9fsState *s = pdu->s;
    V9fsFidState *newdirfidp = NULL, *olddirfidp = NULL;

    olddirfidp = get_fid(pdu, olddirfid);
    if (olddirfidp == NULL) {
        err = -ENOENT;
        goto out;
    }
    if (newdirfid != -1) {
        newdirfidp = get_fid(pdu, newdirfid);
        if (newdirfidp == NULL) {
            err = -ENOENT;
            goto out;
        }
    } else {
        newdirfidp = get_fid(pdu, olddirfid);
    }

    err = v9fs_co_renameat(pdu, &olddirfidp->path, old_name,
                           &newdirfidp->path, new_name);
    if (err < 0) {
        goto out;
    }
    if (s->ctx.export_flags & V9FS_PATHNAME_FSCONTEXT) {
        /* Only for path based fid  we need to do the below fixup */
        err = v9fs_fix_fid_paths(pdu, &olddirfidp->path, old_name,
                                 &newdirfidp->path, new_name);
    }
out:
    if (olddirfidp) {
        put_fid(pdu, olddirfidp);
    }
    if (newdirfidp) {
        put_fid(pdu, newdirfidp);
    }
    return err;
}

static void coroutine_fn v9fs_renameat(void *opaque)
{
    ssize_t err = 0;
    size_t offset = 7;
    V9fsPDU *pdu = opaque;
    V9fsState *s = pdu->s;
    int32_t olddirfid, newdirfid;
    V9fsString old_name, new_name;

    v9fs_string_init(&old_name);
    v9fs_string_init(&new_name);
    err = pdu_unmarshal(pdu, offset, "dsds", &olddirfid,
                        &old_name, &newdirfid, &new_name);
    if (err < 0) {
        goto out_err;
    }

    if (name_is_illegal(old_name.data) || name_is_illegal(new_name.data)) {
        err = -ENOENT;
        goto out_err;
    }

    if (!strcmp(".", old_name.data) || !strcmp("..", old_name.data) ||
        !strcmp(".", new_name.data) || !strcmp("..", new_name.data)) {
        err = -EISDIR;
        goto out_err;
    }

    v9fs_path_write_lock(s);
    err = v9fs_complete_renameat(pdu, olddirfid,
                                 &old_name, newdirfid, &new_name);
    v9fs_path_unlock(s);
    if (!err) {
        err = offset;
    }

out_err:
    pdu_complete(pdu, err);
    v9fs_string_free(&old_name);
    v9fs_string_free(&new_name);
}

static void coroutine_fn v9fs_wstat(void *opaque)
{
    int32_t fid;
    int err = 0;
    int16_t unused;
    V9fsStat v9stat;
    size_t offset = 7;
    struct stat stbuf;
    V9fsFidState *fidp;
    V9fsPDU *pdu = opaque;
    V9fsState *s = pdu->s;

    v9fs_stat_init(&v9stat);
    err = pdu_unmarshal(pdu, offset, "dwS", &fid, &unused, &v9stat);
    if (err < 0) {
        goto out_nofid;
    }
    trace_v9fs_wstat(pdu->tag, pdu->id, fid,
                     v9stat.mode, v9stat.atime, v9stat.mtime);

    fidp = get_fid(pdu, fid);
    if (fidp == NULL) {
        err = -EINVAL;
        goto out_nofid;
    }
    /* do we need to sync the file? */
    if (donttouch_stat(&v9stat)) {
        err = v9fs_co_fsync(pdu, fidp, 0);
        goto out;
    }
    if (v9stat.mode != -1) {
        uint32_t v9_mode;
        err = v9fs_co_lstat(pdu, &fidp->path, &stbuf);
        if (err < 0) {
            goto out;
        }
        v9_mode = stat_to_v9mode(&stbuf);
        if ((v9stat.mode & P9_STAT_MODE_TYPE_BITS) !=
            (v9_mode & P9_STAT_MODE_TYPE_BITS)) {
            /* Attempting to change the type */
            err = -EIO;
            goto out;
        }
        err = v9fs_co_chmod(pdu, &fidp->path,
                            v9mode_to_mode(v9stat.mode,
                                           &v9stat.extension));
        if (err < 0) {
            goto out;
        }
    }
    if (v9stat.mtime != -1 || v9stat.atime != -1) {
        struct timespec times[2];
        if (v9stat.atime != -1) {
            times[0].tv_sec = v9stat.atime;
            times[0].tv_nsec = 0;
        } else {
            times[0].tv_nsec = UTIME_OMIT;
        }
        if (v9stat.mtime != -1) {
            times[1].tv_sec = v9stat.mtime;
            times[1].tv_nsec = 0;
        } else {
            times[1].tv_nsec = UTIME_OMIT;
        }
        err = v9fs_co_utimensat(pdu, &fidp->path, times);
        if (err < 0) {
            goto out;
        }
    }
    if (v9stat.n_gid != -1 || v9stat.n_uid != -1) {
        err = v9fs_co_chown(pdu, &fidp->path, v9stat.n_uid, v9stat.n_gid);
        if (err < 0) {
            goto out;
        }
    }
    if (v9stat.name.size != 0) {
        v9fs_path_write_lock(s);
        err = v9fs_complete_rename(pdu, fidp, -1, &v9stat.name);
        v9fs_path_unlock(s);
        if (err < 0) {
            goto out;
        }
    }
    if (v9stat.length != -1) {
        err = v9fs_co_truncate(pdu, &fidp->path, v9stat.length);
        if (err < 0) {
            goto out;
        }
    }
    err = offset;
out:
    put_fid(pdu, fidp);
out_nofid:
    v9fs_stat_free(&v9stat);
    pdu_complete(pdu, err);
}

static int v9fs_fill_statfs(V9fsState *s, V9fsPDU *pdu, struct statfs *stbuf)
{
    uint32_t f_type;
    uint32_t f_bsize;
    uint64_t f_blocks;
    uint64_t f_bfree;
    uint64_t f_bavail;
    uint64_t f_files;
    uint64_t f_ffree;
    uint64_t fsid_val;
    uint32_t f_namelen;
    size_t offset = 7;
    int32_t bsize_factor;

    /*
     * compute bsize factor based on host file system block size
     * and client msize
     */
    bsize_factor = (s->msize - P9_IOHDRSZ)/stbuf->f_bsize;
    if (!bsize_factor) {
        bsize_factor = 1;
    }
    f_type  = stbuf->f_type;
    f_bsize = stbuf->f_bsize;
    f_bsize *= bsize_factor;
    /*
     * f_bsize is adjusted(multiplied) by bsize factor, so we need to
     * adjust(divide) the number of blocks, free blocks and available
     * blocks by bsize factor
     */
    f_blocks = stbuf->f_blocks/bsize_factor;
    f_bfree  = stbuf->f_bfree/bsize_factor;
    f_bavail = stbuf->f_bavail/bsize_factor;
    f_files  = stbuf->f_files;
    f_ffree  = stbuf->f_ffree;
#ifdef CONFIG_DARWIN
    fsid_val = (unsigned int)stbuf->f_fsid.val[0] |
               (unsigned long long)stbuf->f_fsid.val[1] << 32;
    f_namelen = MAXNAMLEN;
#else
    fsid_val = (unsigned int) stbuf->f_fsid.__val[0] |
               (unsigned long long)stbuf->f_fsid.__val[1] << 32;
    f_namelen = stbuf->f_namelen;
#endif

    return pdu_marshal(pdu, offset, "ddqqqqqqd",
                       f_type, f_bsize, f_blocks, f_bfree,
                       f_bavail, f_files, f_ffree,
                       fsid_val, f_namelen);
}

static void coroutine_fn v9fs_statfs(void *opaque)
{
    int32_t fid;
    ssize_t retval = 0;
    size_t offset = 7;
    V9fsFidState *fidp;
    struct statfs stbuf;
    V9fsPDU *pdu = opaque;
    V9fsState *s = pdu->s;

    retval = pdu_unmarshal(pdu, offset, "d", &fid);
    if (retval < 0) {
        goto out_nofid;
    }
    fidp = get_fid(pdu, fid);
    if (fidp == NULL) {
        retval = -ENOENT;
        goto out_nofid;
    }
    retval = v9fs_co_statfs(pdu, &fidp->path, &stbuf);
    if (retval < 0) {
        goto out;
    }
    retval = v9fs_fill_statfs(s, pdu, &stbuf);
    if (retval < 0) {
        goto out;
    }
    retval += offset;
out:
    put_fid(pdu, fidp);
out_nofid:
    pdu_complete(pdu, retval);
}

static void coroutine_fn v9fs_mknod(void *opaque)
{

    int mode;
    gid_t gid;
    int32_t fid;
    V9fsQID qid;
    int err = 0;
    int major, minor;
    size_t offset = 7;
    V9fsString name;
    struct stat stbuf;
    V9fsFidState *fidp;
    V9fsPDU *pdu = opaque;

    v9fs_string_init(&name);
    err = pdu_unmarshal(pdu, offset, "dsdddd", &fid, &name, &mode,
                        &major, &minor, &gid);
    if (err < 0) {
        goto out_nofid;
    }
    trace_v9fs_mknod(pdu->tag, pdu->id, fid, mode, major, minor);

    if (name_is_illegal(name.data)) {
        err = -ENOENT;
        goto out_nofid;
    }

    if (!strcmp(".", name.data) || !strcmp("..", name.data)) {
        err = -EEXIST;
        goto out_nofid;
    }

    fidp = get_fid(pdu, fid);
    if (fidp == NULL) {
        err = -ENOENT;
        goto out_nofid;
    }
    err = v9fs_co_mknod(pdu, fidp, &name, fidp->uid, gid,
                        makedev(major, minor), mode, &stbuf);
    if (err < 0) {
        goto out;
    }
    err = stat_to_qid(pdu, &stbuf, &qid);
    if (err < 0) {
        goto out;
    }
    err = pdu_marshal(pdu, offset, "Q", &qid);
    if (err < 0) {
        goto out;
    }
    err += offset;
    trace_v9fs_mknod_return(pdu->tag, pdu->id,
                            qid.type, qid.version, qid.path);
out:
    put_fid(pdu, fidp);
out_nofid:
    pdu_complete(pdu, err);
    v9fs_string_free(&name);
}

/*
 * Implement posix byte range locking code
 * Server side handling of locking code is very simple, because 9p server in
 * QEMU can handle only one client. And most of the lock handling
 * (like conflict, merging) etc is done by the VFS layer itself, so no need to
 * do any thing in * qemu 9p server side lock code path.
 * So when a TLOCK request comes, always return success
 */
static void coroutine_fn v9fs_lock(void *opaque)
{
    V9fsFlock flock;
    size_t offset = 7;
    struct stat stbuf;
    V9fsFidState *fidp;
    int32_t fid, err = 0;
    V9fsPDU *pdu = opaque;

    v9fs_string_init(&flock.client_id);
    err = pdu_unmarshal(pdu, offset, "dbdqqds", &fid, &flock.type,
                        &flock.flags, &flock.start, &flock.length,
                        &flock.proc_id, &flock.client_id);
    if (err < 0) {
        goto out_nofid;
    }
    trace_v9fs_lock(pdu->tag, pdu->id, fid,
                    flock.type, flock.start, flock.length);


    /* We support only block flag now (that too ignored currently) */
    if (flock.flags & ~P9_LOCK_FLAGS_BLOCK) {
        err = -EINVAL;
        goto out_nofid;
    }
    fidp = get_fid(pdu, fid);
    if (fidp == NULL) {
        err = -ENOENT;
        goto out_nofid;
    }
    err = v9fs_co_fstat(pdu, fidp, &stbuf);
    if (err < 0) {
        goto out;
    }
    err = pdu_marshal(pdu, offset, "b", P9_LOCK_SUCCESS);
    if (err < 0) {
        goto out;
    }
    err += offset;
    trace_v9fs_lock_return(pdu->tag, pdu->id, P9_LOCK_SUCCESS);
out:
    put_fid(pdu, fidp);
out_nofid:
    pdu_complete(pdu, err);
    v9fs_string_free(&flock.client_id);
}

/*
 * When a TGETLOCK request comes, always return success because all lock
 * handling is done by client's VFS layer.
 */
static void coroutine_fn v9fs_getlock(void *opaque)
{
    size_t offset = 7;
    struct stat stbuf;
    V9fsFidState *fidp;
    V9fsGetlock glock;
    int32_t fid, err = 0;
    V9fsPDU *pdu = opaque;

    v9fs_string_init(&glock.client_id);
    err = pdu_unmarshal(pdu, offset, "dbqqds", &fid, &glock.type,
                        &glock.start, &glock.length, &glock.proc_id,
                        &glock.client_id);
    if (err < 0) {
        goto out_nofid;
    }
    trace_v9fs_getlock(pdu->tag, pdu->id, fid,
                       glock.type, glock.start, glock.length);

    fidp = get_fid(pdu, fid);
    if (fidp == NULL) {
        err = -ENOENT;
        goto out_nofid;
    }
    err = v9fs_co_fstat(pdu, fidp, &stbuf);
    if (err < 0) {
        goto out;
    }
    glock.type = P9_LOCK_TYPE_UNLCK;
    err = pdu_marshal(pdu, offset, "bqqds", glock.type,
                          glock.start, glock.length, glock.proc_id,
                          &glock.client_id);
    if (err < 0) {
        goto out;
    }
    err += offset;
    trace_v9fs_getlock_return(pdu->tag, pdu->id, glock.type, glock.start,
                              glock.length, glock.proc_id);
out:
    put_fid(pdu, fidp);
out_nofid:
    pdu_complete(pdu, err);
    v9fs_string_free(&glock.client_id);
}

static void coroutine_fn v9fs_mkdir(void *opaque)
{
    V9fsPDU *pdu = opaque;
    size_t offset = 7;
    int32_t fid;
    struct stat stbuf;
    V9fsQID qid;
    V9fsString name;
    V9fsFidState *fidp;
    gid_t gid;
    int mode;
    int err = 0;

    v9fs_string_init(&name);
    err = pdu_unmarshal(pdu, offset, "dsdd", &fid, &name, &mode, &gid);
    if (err < 0) {
        goto out_nofid;
    }
    trace_v9fs_mkdir(pdu->tag, pdu->id, fid, name.data, mode, gid);

    if (name_is_illegal(name.data)) {
        err = -ENOENT;
        goto out_nofid;
    }

    if (!strcmp(".", name.data) || !strcmp("..", name.data)) {
        err = -EEXIST;
        goto out_nofid;
    }

    fidp = get_fid(pdu, fid);
    if (fidp == NULL) {
        err = -ENOENT;
        goto out_nofid;
    }
    err = v9fs_co_mkdir(pdu, fidp, &name, mode, fidp->uid, gid, &stbuf);
    if (err < 0) {
        goto out;
    }
    err = stat_to_qid(pdu, &stbuf, &qid);
    if (err < 0) {
        goto out;
    }
    err = pdu_marshal(pdu, offset, "Q", &qid);
    if (err < 0) {
        goto out;
    }
    err += offset;
    trace_v9fs_mkdir_return(pdu->tag, pdu->id,
                            qid.type, qid.version, qid.path, err);
out:
    put_fid(pdu, fidp);
out_nofid:
    pdu_complete(pdu, err);
    v9fs_string_free(&name);
}

static void coroutine_fn v9fs_xattrwalk(void *opaque)
{
    int64_t size;
    V9fsString name;
    ssize_t err = 0;
    size_t offset = 7;
    int32_t fid, newfid;
    V9fsFidState *file_fidp;
    V9fsFidState *xattr_fidp = NULL;
    V9fsPDU *pdu = opaque;
    V9fsState *s = pdu->s;

    v9fs_string_init(&name);
    err = pdu_unmarshal(pdu, offset, "dds", &fid, &newfid, &name);
    if (err < 0) {
        goto out_nofid;
    }
    trace_v9fs_xattrwalk(pdu->tag, pdu->id, fid, newfid, name.data);

    file_fidp = get_fid(pdu, fid);
    if (file_fidp == NULL) {
        err = -ENOENT;
        goto out_nofid;
    }
    xattr_fidp = alloc_fid(s, newfid);
    if (xattr_fidp == NULL) {
        err = -EINVAL;
        goto out;
    }
    v9fs_path_copy(&xattr_fidp->path, &file_fidp->path);
    if (!v9fs_string_size(&name)) {
        /*
         * listxattr request. Get the size first
         */
        size = v9fs_co_llistxattr(pdu, &xattr_fidp->path, NULL, 0);
        if (size < 0) {
            err = size;
            clunk_fid(s, xattr_fidp->fid);
            goto out;
        }
        /*
         * Read the xattr value
         */
        xattr_fidp->fs.xattr.len = size;
        xattr_fidp->fid_type = P9_FID_XATTR;
        xattr_fidp->fs.xattr.xattrwalk_fid = true;
        xattr_fidp->fs.xattr.value = g_malloc0(size);
        if (size) {
            err = v9fs_co_llistxattr(pdu, &xattr_fidp->path,
                                     xattr_fidp->fs.xattr.value,
                                     xattr_fidp->fs.xattr.len);
            if (err < 0) {
                clunk_fid(s, xattr_fidp->fid);
                goto out;
            }
        }
        err = pdu_marshal(pdu, offset, "q", size);
        if (err < 0) {
            goto out;
        }
        err += offset;
    } else {
        /*
         * specific xattr fid. We check for xattr
         * presence also collect the xattr size
         */
        size = v9fs_co_lgetxattr(pdu, &xattr_fidp->path,
                                 &name, NULL, 0);
        if (size < 0) {
            err = size;
            clunk_fid(s, xattr_fidp->fid);
            goto out;
        }
        /*
         * Read the xattr value
         */
        xattr_fidp->fs.xattr.len = size;
        xattr_fidp->fid_type = P9_FID_XATTR;
        xattr_fidp->fs.xattr.xattrwalk_fid = true;
        xattr_fidp->fs.xattr.value = g_malloc0(size);
        if (size) {
            err = v9fs_co_lgetxattr(pdu, &xattr_fidp->path,
                                    &name, xattr_fidp->fs.xattr.value,
                                    xattr_fidp->fs.xattr.len);
            if (err < 0) {
                clunk_fid(s, xattr_fidp->fid);
                goto out;
            }
        }
        err = pdu_marshal(pdu, offset, "q", size);
        if (err < 0) {
            goto out;
        }
        err += offset;
    }
    trace_v9fs_xattrwalk_return(pdu->tag, pdu->id, size);
out:
    put_fid(pdu, file_fidp);
    if (xattr_fidp) {
        put_fid(pdu, xattr_fidp);
    }
out_nofid:
    pdu_complete(pdu, err);
    v9fs_string_free(&name);
}

#if defined(CONFIG_DARWIN) && !defined(XATTR_SIZE_MAX)
/* Darwin doesn't seem to define a maximum xattr size in its user
   user space header, but looking at the kernel source, HFS supports
   up to INT32_MAX, so use that as the maximum.
*/
#define XATTR_SIZE_MAX INT32_MAX
#endif
static void coroutine_fn v9fs_xattrcreate(void *opaque)
{
    int flags, rflags = 0;
    int32_t fid;
    uint64_t size;
    ssize_t err = 0;
    V9fsString name;
    size_t offset = 7;
    V9fsFidState *file_fidp;
    V9fsFidState *xattr_fidp;
    V9fsPDU *pdu = opaque;

    v9fs_string_init(&name);
    err = pdu_unmarshal(pdu, offset, "dsqd", &fid, &name, &size, &flags);
    if (err < 0) {
        goto out_nofid;
    }
    trace_v9fs_xattrcreate(pdu->tag, pdu->id, fid, name.data, size, flags);

    if (flags & ~(P9_XATTR_CREATE | P9_XATTR_REPLACE)) {
        err = -EINVAL;
        goto out_nofid;
    }

    if (flags & P9_XATTR_CREATE) {
        rflags |= XATTR_CREATE;
    }

    if (flags & P9_XATTR_REPLACE) {
        rflags |= XATTR_REPLACE;
    }

    if (size > XATTR_SIZE_MAX) {
        err = -E2BIG;
        goto out_nofid;
    }

    file_fidp = get_fid(pdu, fid);
    if (file_fidp == NULL) {
        err = -EINVAL;
        goto out_nofid;
    }
    if (file_fidp->fid_type != P9_FID_NONE) {
        err = -EINVAL;
        goto out_put_fid;
    }

    /* Make the file fid point to xattr */
    xattr_fidp = file_fidp;
    xattr_fidp->fid_type = P9_FID_XATTR;
    xattr_fidp->fs.xattr.copied_len = 0;
    xattr_fidp->fs.xattr.xattrwalk_fid = false;
    xattr_fidp->fs.xattr.len = size;
    xattr_fidp->fs.xattr.flags = rflags;
    v9fs_string_init(&xattr_fidp->fs.xattr.name);
    v9fs_string_copy(&xattr_fidp->fs.xattr.name, &name);
    xattr_fidp->fs.xattr.value = g_malloc0(size);
    err = offset;
out_put_fid:
    put_fid(pdu, file_fidp);
out_nofid:
    pdu_complete(pdu, err);
    v9fs_string_free(&name);
}

static void coroutine_fn v9fs_readlink(void *opaque)
{
    V9fsPDU *pdu = opaque;
    size_t offset = 7;
    V9fsString target;
    int32_t fid;
    int err = 0;
    V9fsFidState *fidp;

    err = pdu_unmarshal(pdu, offset, "d", &fid);
    if (err < 0) {
        goto out_nofid;
    }
    trace_v9fs_readlink(pdu->tag, pdu->id, fid);
    fidp = get_fid(pdu, fid);
    if (fidp == NULL) {
        err = -ENOENT;
        goto out_nofid;
    }

    v9fs_string_init(&target);
    err = v9fs_co_readlink(pdu, &fidp->path, &target);
    if (err < 0) {
        goto out;
    }
    err = pdu_marshal(pdu, offset, "s", &target);
    if (err < 0) {
        v9fs_string_free(&target);
        goto out;
    }
    err += offset;
    trace_v9fs_readlink_return(pdu->tag, pdu->id, target.data);
    v9fs_string_free(&target);
out:
    put_fid(pdu, fidp);
out_nofid:
    pdu_complete(pdu, err);
}

static CoroutineEntry *pdu_co_handlers[] = {
    [P9_TREADDIR] = v9fs_readdir,
    [P9_TSTATFS] = v9fs_statfs,
    [P9_TGETATTR] = v9fs_getattr,
    [P9_TSETATTR] = v9fs_setattr,
    [P9_TXATTRWALK] = v9fs_xattrwalk,
    [P9_TXATTRCREATE] = v9fs_xattrcreate,
    [P9_TMKNOD] = v9fs_mknod,
    [P9_TRENAME] = v9fs_rename,
    [P9_TLOCK] = v9fs_lock,
    [P9_TGETLOCK] = v9fs_getlock,
    [P9_TRENAMEAT] = v9fs_renameat,
    [P9_TREADLINK] = v9fs_readlink,
    [P9_TUNLINKAT] = v9fs_unlinkat,
    [P9_TMKDIR] = v9fs_mkdir,
    [P9_TVERSION] = v9fs_version,
    [P9_TLOPEN] = v9fs_open,
    [P9_TATTACH] = v9fs_attach,
    [P9_TSTAT] = v9fs_stat,
    [P9_TWALK] = v9fs_walk,
    [P9_TCLUNK] = v9fs_clunk,
    [P9_TFSYNC] = v9fs_fsync,
    [P9_TOPEN] = v9fs_open,
    [P9_TREAD] = v9fs_read,
#if 0
    [P9_TAUTH] = v9fs_auth,
#endif
    [P9_TFLUSH] = v9fs_flush,
    [P9_TLINK] = v9fs_link,
    [P9_TSYMLINK] = v9fs_symlink,
    [P9_TCREATE] = v9fs_create,
    [P9_TLCREATE] = v9fs_lcreate,
    [P9_TWRITE] = v9fs_write,
    [P9_TWSTAT] = v9fs_wstat,
    [P9_TREMOVE] = v9fs_remove,
};

static void coroutine_fn v9fs_op_not_supp(void *opaque)
{
    V9fsPDU *pdu = opaque;
    pdu_complete(pdu, -EOPNOTSUPP);
}

static void coroutine_fn v9fs_fs_ro(void *opaque)
{
    V9fsPDU *pdu = opaque;
    pdu_complete(pdu, -EROFS);
}

static inline bool is_read_only_op(V9fsPDU *pdu)
{
    switch (pdu->id) {
    case P9_TREADDIR:
    case P9_TSTATFS:
    case P9_TGETATTR:
    case P9_TXATTRWALK:
    case P9_TLOCK:
    case P9_TGETLOCK:
    case P9_TREADLINK:
    case P9_TVERSION:
    case P9_TLOPEN:
    case P9_TATTACH:
    case P9_TSTAT:
    case P9_TWALK:
    case P9_TCLUNK:
    case P9_TFSYNC:
    case P9_TOPEN:
    case P9_TREAD:
    case P9_TAUTH:
    case P9_TFLUSH:
        return 1;
    default:
        return 0;
    }
}

void pdu_submit(V9fsPDU *pdu, P9MsgHeader *hdr)
{
    Coroutine *co;
    CoroutineEntry *handler;
    V9fsState *s = pdu->s;

    pdu->size = le32_to_cpu(hdr->size_le);
    pdu->id = hdr->id;
    pdu->tag = le16_to_cpu(hdr->tag_le);

    if (pdu->id >= ARRAY_SIZE(pdu_co_handlers) ||
        (pdu_co_handlers[pdu->id] == NULL)) {
        handler = v9fs_op_not_supp;
    } else if (is_ro_export(&s->ctx) && !is_read_only_op(pdu)) {
        handler = v9fs_fs_ro;
    } else {
        handler = pdu_co_handlers[pdu->id];
    }

    qemu_co_queue_init(&pdu->complete);
    co = qemu_coroutine_create(handler, pdu);
    qemu_coroutine_enter(co);
}

/* Returns 0 on success, 1 on failure. */
int v9fs_device_realize_common(V9fsState *s, const V9fsTransport *t,
                               Error **errp)
{
    ERRP_GUARD();
    int i, len;
    struct stat stat;
    FsDriverEntry *fse;
    V9fsPath path;
    int rc = 1;

    assert(!s->transport);
    s->transport = t;

    /* initialize pdu allocator */
    QLIST_INIT(&s->free_list);
    QLIST_INIT(&s->active_list);
    for (i = 0; i < MAX_REQ; i++) {
        QLIST_INSERT_HEAD(&s->free_list, &s->pdus[i], next);
        s->pdus[i].s = s;
        s->pdus[i].idx = i;
    }

    v9fs_path_init(&path);

    fse = get_fsdev_fsentry(s->fsconf.fsdev_id);

    if (!fse) {
        /* We don't have a fsdev identified by fsdev_id */
        error_setg(errp, "9pfs device couldn't find fsdev with the "
                   "id = %s",
                   s->fsconf.fsdev_id ? s->fsconf.fsdev_id : "NULL");
        goto out;
    }

    if (!s->fsconf.tag) {
        /* we haven't specified a mount_tag */
        error_setg(errp, "fsdev with id %s needs mount_tag arguments",
                   s->fsconf.fsdev_id);
        goto out;
    }

    s->ctx.export_flags = fse->export_flags;
    s->ctx.fs_root = g_strdup(fse->path);
    s->ctx.exops.get_st_gen = NULL;
    len = strlen(s->fsconf.tag);
    if (len > MAX_TAG_LEN - 1) {
        error_setg(errp, "mount tag '%s' (%d bytes) is longer than "
                   "maximum (%d bytes)", s->fsconf.tag, len, MAX_TAG_LEN - 1);
        goto out;
    }

    s->tag = g_strdup(s->fsconf.tag);
    s->ctx.uid = -1;

    s->ops = fse->ops;

    s->ctx.fmode = fse->fmode;
    s->ctx.dmode = fse->dmode;

    s->fid_list = NULL;
    qemu_co_rwlock_init(&s->rename_lock);

    if (s->ops->init(&s->ctx, errp) < 0) {
        error_prepend(errp, "cannot initialize fsdev '%s': ",
                      s->fsconf.fsdev_id);
        goto out;
    }

    /*
     * Check details of export path, We need to use fs driver
     * call back to do that. Since we are in the init path, we don't
     * use co-routines here.
     */
    if (s->ops->name_to_path(&s->ctx, NULL, "/", &path) < 0) {
        error_setg(errp,
                   "error in converting name to path %s", strerror(errno));
        goto out;
    }
    if (s->ops->lstat(&s->ctx, &path, &stat)) {
        error_setg(errp, "share path %s does not exist", fse->path);
        goto out;
    } else if (!S_ISDIR(stat.st_mode)) {
        error_setg(errp, "share path %s is not a directory", fse->path);
        goto out;
    }

    s->dev_id = stat.st_dev;

    /* init inode remapping : */
    /* hash table for variable length inode suffixes */
    qpd_table_init(&s->qpd_table);
    /* hash table for slow/full inode remapping (most users won't need it) */
    qpf_table_init(&s->qpf_table);
    /* hash table for quick inode remapping */
    qpp_table_init(&s->qpp_table);
    s->qp_ndevices = 0;
    s->qp_affix_next = 1; /* reserve 0 to detect overflow */
    s->qp_fullpath_next = 1;

    s->ctx.fst = &fse->fst;
    fsdev_throttle_init(s->ctx.fst);

    rc = 0;
out:
    if (rc) {
        v9fs_device_unrealize_common(s);
    }
    v9fs_path_free(&path);
    return rc;
}

void v9fs_device_unrealize_common(V9fsState *s)
{
    if (s->ops && s->ops->cleanup) {
        s->ops->cleanup(&s->ctx);
    }
    if (s->ctx.fst) {
        fsdev_throttle_cleanup(s->ctx.fst);
    }
    g_free(s->tag);
    qp_table_destroy(&s->qpd_table);
    qp_table_destroy(&s->qpp_table);
    qp_table_destroy(&s->qpf_table);
    g_free(s->ctx.fs_root);
}

typedef struct VirtfsCoResetData {
    V9fsPDU pdu;
    bool done;
} VirtfsCoResetData;

static void coroutine_fn virtfs_co_reset(void *opaque)
{
    VirtfsCoResetData *data = opaque;

    virtfs_reset(&data->pdu);
    data->done = true;
}

void v9fs_reset(V9fsState *s)
{
    VirtfsCoResetData data = { .pdu = { .s = s }, .done = false };
    Coroutine *co;

    while (!QLIST_EMPTY(&s->active_list)) {
        aio_poll(qemu_get_aio_context(), true);
    }

    co = qemu_coroutine_create(virtfs_co_reset, &data);
    qemu_coroutine_enter(co);

    while (!data.done) {
        aio_poll(qemu_get_aio_context(), true);
    }
}

static void __attribute__((__constructor__)) v9fs_set_fd_limit(void)
{
    struct rlimit rlim;
    if (getrlimit(RLIMIT_NOFILE, &rlim) < 0) {
        error_report("Failed to get the resource limit");
        exit(1);
    }
    open_fd_hw = rlim.rlim_cur - MIN(400, rlim.rlim_cur/3);
    open_fd_rc = rlim.rlim_cur/2;
}<|MERGE_RESOLUTION|>--- conflicted
+++ resolved
@@ -170,7 +170,7 @@
      */
     flags = dotl_to_open_flags(oflags);
     flags &= ~(O_NOCTTY | O_ASYNC | O_CREAT);
-#ifndef CONFIG_DARWIN
+#ifdef O_DIRECT
     /*
      * Ignore direct disk access hint until the server supports it.
      */
@@ -2147,25 +2147,6 @@
     return offset;
 }
 
-/**
- * Get the seek offset of a dirent. If not available from the structure itself,
- * obtain it by calling telldir.
- */
-static int v9fs_dent_telldir(V9fsPDU *pdu, V9fsFidState *fidp,
-                             struct dirent *dent)
-{
-#ifdef CONFIG_DARWIN
-    /*
-     * Darwin has d_seekoff, which appears to function similarly to d_off.
-     * However, it does not appear to be supported on all file systems,
-     * so use telldir for correctness.
-     */
-    return v9fs_co_telldir(pdu, fidp);
-#else
-    return dent->d_off;
-#endif
-}
-
 static int coroutine_fn v9fs_do_readdir_with_stat(V9fsPDU *pdu,
                                                   V9fsFidState *fidp,
                                                   uint32_t max_count)
@@ -2372,10 +2353,7 @@
     V9fsString name;
     int len, err = 0;
     int32_t count = 0;
-<<<<<<< HEAD
-    off_t saved_dir_pos, off;
-=======
->>>>>>> a68694cd
+    off_t off;
     struct dirent *dent;
     struct stat *st;
     struct V9fsDirEnt *entries = NULL;
@@ -2436,15 +2414,13 @@
             qid.version = 0;
         }
 
-<<<<<<< HEAD
+        v9fs_string_init(&name);
+        v9fs_string_sprintf(&name, "%s", dent->d_name);
+
         off = v9fs_dent_telldir(pdu, fidp, dent);
         if (off < 0) {
             return off;
         }
-=======
-        v9fs_string_init(&name);
-        v9fs_string_sprintf(&name, "%s", dent->d_name);
->>>>>>> a68694cd
 
         /* 11 = 7 + 4 (7 = start offset, 4 = space for storing count) */
         len = pdu_marshal(pdu, 11 + count, "Qqbs",
@@ -2459,11 +2435,6 @@
         }
 
         count += len;
-<<<<<<< HEAD
-        v9fs_string_free(&name);
-        saved_dir_pos = off;
-=======
->>>>>>> a68694cd
     }
 
 out:
