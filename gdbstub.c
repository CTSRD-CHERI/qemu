--- conflicted
+++ resolved
@@ -2252,16 +2252,6 @@
                       gdbserver_state.str_buf->len, true);
 }
 
-<<<<<<< HEAD
-#if defined(TARGET_CHERI) && !defined(CONFIG_USER_ONLY)
-static void handle_query_xfer_capa_read(GdbCmdContext *gdb_ctx, void *user_ctx)
-{
-    uint8_t capbuf[CHERI_CAP_SIZE + 1];
-    uint64_t addr;
-    unsigned long len, offset;
-
-    if (gdb_ctx->num_params != 3) {
-=======
 #if defined(CONFIG_USER_ONLY) && defined(CONFIG_LINUX_USER)
 static void handle_query_xfer_auxv(GdbCmdContext *gdb_ctx, void *user_ctx)
 {
@@ -2270,45 +2260,10 @@
     const char *mem;
 
     if (gdb_ctx->num_params < 2) {
->>>>>>> 8814b132
         put_packet("E22");
         return;
     }
 
-<<<<<<< HEAD
-    addr = gdb_ctx->params[0].val_ull;
-    if (addr % CHERI_CAP_SIZE != 0) {
-        put_packet("E22");
-        return;
-    }
-
-    offset = gdb_ctx->params[1].val_ul;
-    if (offset > sizeof(capbuf)) {
-        put_packet("E22");
-        return;
-    }
-    if (offset == sizeof(capbuf)) {
-        put_packet("l");
-        return;
-    }
-
-    if (target_memory_readcap_debug(gdbserver_state.g_cpu, addr, capbuf,
-                                    sizeof(capbuf) - 1)) {
-        put_packet("E14");
-        return;
-    }
-
-    len = gdb_ctx->params[2].val_ul;
-    if (len > sizeof(capbuf) - offset) {
-        len = sizeof(capbuf) - offset;
-    }
-    if (offset + len < sizeof(capbuf)) {
-        g_string_assign(gdbserver_state.str_buf, "m");
-    } else {
-        g_string_assign(gdbserver_state.str_buf, "l");
-    }
-    memtox(gdbserver_state.str_buf, (void *)(capbuf + offset), len);
-=======
     offset = gdb_ctx->params[0].val_ul;
     len = gdb_ctx->params[1].val_ul;
     ts = gdbserver_state.c_cpu->opaque;
@@ -2331,7 +2286,56 @@
         g_string_assign(gdbserver_state.str_buf, "l");
         memtox(gdbserver_state.str_buf, mem, auxv_len - offset);
     }
->>>>>>> 8814b132
+
+    put_packet_binary(gdbserver_state.str_buf->str,
+                      gdbserver_state.str_buf->len, true);
+}
+#endif
+
+#if defined(TARGET_CHERI) && !defined(CONFIG_USER_ONLY)
+static void handle_query_xfer_capa_read(GdbCmdContext *gdb_ctx, void *user_ctx)
+{
+    uint8_t capbuf[CHERI_CAP_SIZE + 1];
+    uint64_t addr;
+    unsigned long len, offset;
+
+    if (gdb_ctx->num_params != 3) {
+        put_packet("E22");
+        return;
+    }
+
+    addr = gdb_ctx->params[0].val_ull;
+    if (addr % CHERI_CAP_SIZE != 0) {
+        put_packet("E22");
+        return;
+    }
+
+    offset = gdb_ctx->params[1].val_ul;
+    if (offset > sizeof(capbuf)) {
+        put_packet("E22");
+        return;
+    }
+    if (offset == sizeof(capbuf)) {
+        put_packet("l");
+        return;
+    }
+
+    if (target_memory_readcap_debug(gdbserver_state.g_cpu, addr, capbuf,
+                                    sizeof(capbuf) - 1)) {
+        put_packet("E14");
+        return;
+    }
+
+    len = gdb_ctx->params[2].val_ul;
+    if (len > sizeof(capbuf) - offset) {
+        len = sizeof(capbuf) - offset;
+    }
+    if (offset + len < sizeof(capbuf)) {
+        g_string_assign(gdbserver_state.str_buf, "m");
+    } else {
+        g_string_assign(gdbserver_state.str_buf, "l");
+    }
+    memtox(gdbserver_state.str_buf, (void *)(capbuf + offset), len);
 
     put_packet_binary(gdbserver_state.str_buf->str,
                       gdbserver_state.str_buf->len, true);
@@ -2443,21 +2447,20 @@
         .cmd_startswith = 1,
         .schema = "s:l,l0"
     },
-<<<<<<< HEAD
+#if defined(CONFIG_USER_ONLY) && defined(CONFIG_LINUX_USER)
+    {
+        .handler = handle_query_xfer_auxv,
+        .cmd = "Xfer:auxv:read::",
+        .cmd_startswith = 1,
+        .schema = "l,l0"
+    },
+#endif
 #if defined(TARGET_CHERI) && !defined(CONFIG_USER_ONLY)
     {
         .handler = handle_query_xfer_capa_read,
         .cmd = "Xfer:capa:read:",
         .cmd_startswith = 1,
         .schema = "L:l,l0"
-=======
-#if defined(CONFIG_USER_ONLY) && defined(CONFIG_LINUX_USER)
-    {
-        .handler = handle_query_xfer_auxv,
-        .cmd = "Xfer:auxv:read::",
-        .cmd_startswith = 1,
-        .schema = "l,l0"
->>>>>>> 8814b132
     },
 #endif
     {
