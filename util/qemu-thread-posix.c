/*
 * Wrappers around mutex/cond/thread functions
 *
 * Copyright Red Hat, Inc. 2009
 *
 * Author:
 *  Marcelo Tosatti <mtosatti@redhat.com>
 *
 * This work is licensed under the terms of the GNU GPL, version 2 or later.
 * See the COPYING file in the top-level directory.
 *
 */
<<<<<<< HEAD
#include <stdlib.h>
#include <stdio.h>
#include <errno.h>
#include <time.h>
#ifdef __FreeBSD__
#include <pthread_np.h>
#endif
#include <signal.h>
#include <stdint.h>
#include <string.h>
#include <limits.h>
#include <unistd.h>
#include <sys/time.h>
=======
#include "qemu/osdep.h"
>>>>>>> bfc766d3
#ifdef __linux__
#include <sys/syscall.h>
#include <linux/futex.h>
#endif
#include "qemu/thread.h"
#include "qemu/atomic.h"
#include "qemu/notify.h"

static bool name_threads;

void qemu_thread_naming(bool enable)
{
    name_threads = enable;

#if !defined(CONFIG_THREAD_SETNAME_BYTHREAD) && !defined(__FreeBSD__)
    /* This is a debugging option, not fatal */
    if (enable) {
        fprintf(stderr, "qemu: thread naming not supported on this host\n");
    }
#endif
}

static void error_exit(int err, const char *msg)
{
    fprintf(stderr, "qemu: %s: %s\n", msg, strerror(err));
    abort();
}

void qemu_mutex_init(QemuMutex *mutex)
{
    int err;

    err = pthread_mutex_init(&mutex->lock, NULL);
    if (err)
        error_exit(err, __func__);
}

void qemu_mutex_destroy(QemuMutex *mutex)
{
    int err;

    err = pthread_mutex_destroy(&mutex->lock);
    if (err)
        error_exit(err, __func__);
}

void qemu_mutex_lock(QemuMutex *mutex)
{
    int err;

    err = pthread_mutex_lock(&mutex->lock);
    if (err)
        error_exit(err, __func__);
}

int qemu_mutex_trylock(QemuMutex *mutex)
{
    return pthread_mutex_trylock(&mutex->lock);
}

void qemu_mutex_unlock(QemuMutex *mutex)
{
    int err;

    err = pthread_mutex_unlock(&mutex->lock);
    if (err)
        error_exit(err, __func__);
}

void qemu_cond_init(QemuCond *cond)
{
    int err;

    err = pthread_cond_init(&cond->cond, NULL);
    if (err)
        error_exit(err, __func__);
}

void qemu_cond_destroy(QemuCond *cond)
{
    int err;

    err = pthread_cond_destroy(&cond->cond);
    if (err)
        error_exit(err, __func__);
}

void qemu_cond_signal(QemuCond *cond)
{
    int err;

    err = pthread_cond_signal(&cond->cond);
    if (err)
        error_exit(err, __func__);
}

void qemu_cond_broadcast(QemuCond *cond)
{
    int err;

    err = pthread_cond_broadcast(&cond->cond);
    if (err)
        error_exit(err, __func__);
}

void qemu_cond_wait(QemuCond *cond, QemuMutex *mutex)
{
    int err;

    err = pthread_cond_wait(&cond->cond, &mutex->lock);
    if (err)
        error_exit(err, __func__);
}

void qemu_sem_init(QemuSemaphore *sem, int init)
{
    int rc;

#if defined(__APPLE__) || defined(__NetBSD__)
    rc = pthread_mutex_init(&sem->lock, NULL);
    if (rc != 0) {
        error_exit(rc, __func__);
    }
    rc = pthread_cond_init(&sem->cond, NULL);
    if (rc != 0) {
        error_exit(rc, __func__);
    }
    if (init < 0) {
        error_exit(EINVAL, __func__);
    }
    sem->count = init;
#else
    rc = sem_init(&sem->sem, 0, init);
    if (rc < 0) {
        error_exit(errno, __func__);
    }
#endif
}

void qemu_sem_destroy(QemuSemaphore *sem)
{
    int rc;

#if defined(__APPLE__) || defined(__NetBSD__)
    rc = pthread_cond_destroy(&sem->cond);
    if (rc < 0) {
        error_exit(rc, __func__);
    }
    rc = pthread_mutex_destroy(&sem->lock);
    if (rc < 0) {
        error_exit(rc, __func__);
    }
#else
    rc = sem_destroy(&sem->sem);
    if (rc < 0) {
        error_exit(errno, __func__);
    }
#endif
}

void qemu_sem_post(QemuSemaphore *sem)
{
    int rc;

#if defined(__APPLE__) || defined(__NetBSD__)
    pthread_mutex_lock(&sem->lock);
    if (sem->count == UINT_MAX) {
        rc = EINVAL;
    } else {
        sem->count++;
        rc = pthread_cond_signal(&sem->cond);
    }
    pthread_mutex_unlock(&sem->lock);
    if (rc != 0) {
        error_exit(rc, __func__);
    }
#else
    rc = sem_post(&sem->sem);
    if (rc < 0) {
        error_exit(errno, __func__);
    }
#endif
}

static void compute_abs_deadline(struct timespec *ts, int ms)
{
    struct timeval tv;
    gettimeofday(&tv, NULL);
    ts->tv_nsec = tv.tv_usec * 1000 + (ms % 1000) * 1000000;
    ts->tv_sec = tv.tv_sec + ms / 1000;
    if (ts->tv_nsec >= 1000000000) {
        ts->tv_sec++;
        ts->tv_nsec -= 1000000000;
    }
}

int qemu_sem_timedwait(QemuSemaphore *sem, int ms)
{
    int rc;
    struct timespec ts;

#if defined(__APPLE__) || defined(__NetBSD__)
    rc = 0;
    compute_abs_deadline(&ts, ms);
    pthread_mutex_lock(&sem->lock);
    while (sem->count == 0) {
        rc = pthread_cond_timedwait(&sem->cond, &sem->lock, &ts);
        if (rc == ETIMEDOUT) {
            break;
        }
        if (rc != 0) {
            error_exit(rc, __func__);
        }
    }
    if (rc != ETIMEDOUT) {
        --sem->count;
    }
    pthread_mutex_unlock(&sem->lock);
    return (rc == ETIMEDOUT ? -1 : 0);
#else
    if (ms <= 0) {
        /* This is cheaper than sem_timedwait.  */
        do {
            rc = sem_trywait(&sem->sem);
        } while (rc == -1 && errno == EINTR);
        if (rc == -1 && errno == EAGAIN) {
            return -1;
        }
    } else {
        compute_abs_deadline(&ts, ms);
        do {
            rc = sem_timedwait(&sem->sem, &ts);
        } while (rc == -1 && errno == EINTR);
        if (rc == -1 && errno == ETIMEDOUT) {
            return -1;
        }
    }
    if (rc < 0) {
        error_exit(errno, __func__);
    }
    return 0;
#endif
}

void qemu_sem_wait(QemuSemaphore *sem)
{
    int rc;

#if defined(__APPLE__) || defined(__NetBSD__)
    pthread_mutex_lock(&sem->lock);
    while (sem->count == 0) {
        rc = pthread_cond_wait(&sem->cond, &sem->lock);
        if (rc != 0) {
            error_exit(rc, __func__);
        }
    }
    --sem->count;
    pthread_mutex_unlock(&sem->lock);
#else
    do {
        rc = sem_wait(&sem->sem);
    } while (rc == -1 && errno == EINTR);
    if (rc < 0) {
        error_exit(errno, __func__);
    }
#endif
}

#ifdef __linux__
#define futex(...)              syscall(__NR_futex, __VA_ARGS__)

static inline void futex_wake(QemuEvent *ev, int n)
{
    futex(ev, FUTEX_WAKE, n, NULL, NULL, 0);
}

static inline void futex_wait(QemuEvent *ev, unsigned val)
{
    while (futex(ev, FUTEX_WAIT, (int) val, NULL, NULL, 0)) {
        switch (errno) {
        case EWOULDBLOCK:
            return;
        case EINTR:
            break; /* get out of switch and retry */
        default:
            abort();
        }
    }
}
#else
static inline void futex_wake(QemuEvent *ev, int n)
{
    pthread_mutex_lock(&ev->lock);
    if (n == 1) {
        pthread_cond_signal(&ev->cond);
    } else {
        pthread_cond_broadcast(&ev->cond);
    }
    pthread_mutex_unlock(&ev->lock);
}

static inline void futex_wait(QemuEvent *ev, unsigned val)
{
    pthread_mutex_lock(&ev->lock);
    if (ev->value == val) {
        pthread_cond_wait(&ev->cond, &ev->lock);
    }
    pthread_mutex_unlock(&ev->lock);
}
#endif

/* Valid transitions:
 * - free->set, when setting the event
 * - busy->set, when setting the event, followed by futex_wake
 * - set->free, when resetting the event
 * - free->busy, when waiting
 *
 * set->busy does not happen (it can be observed from the outside but
 * it really is set->free->busy).
 *
 * busy->free provably cannot happen; to enforce it, the set->free transition
 * is done with an OR, which becomes a no-op if the event has concurrently
 * transitioned to free or busy.
 */

#define EV_SET         0
#define EV_FREE        1
#define EV_BUSY       -1

void qemu_event_init(QemuEvent *ev, bool init)
{
#ifndef __linux__
    pthread_mutex_init(&ev->lock, NULL);
    pthread_cond_init(&ev->cond, NULL);
#endif

    ev->value = (init ? EV_SET : EV_FREE);
}

void qemu_event_destroy(QemuEvent *ev)
{
#ifndef __linux__
    pthread_mutex_destroy(&ev->lock);
    pthread_cond_destroy(&ev->cond);
#endif
}

void qemu_event_set(QemuEvent *ev)
{
    if (atomic_mb_read(&ev->value) != EV_SET) {
        if (atomic_xchg(&ev->value, EV_SET) == EV_BUSY) {
            /* There were waiters, wake them up.  */
            futex_wake(ev, INT_MAX);
        }
    }
}

void qemu_event_reset(QemuEvent *ev)
{
    if (atomic_mb_read(&ev->value) == EV_SET) {
        /*
         * If there was a concurrent reset (or even reset+wait),
         * do nothing.  Otherwise change EV_SET->EV_FREE.
         */
        atomic_or(&ev->value, EV_FREE);
    }
}

void qemu_event_wait(QemuEvent *ev)
{
    unsigned value;

    value = atomic_mb_read(&ev->value);
    if (value != EV_SET) {
        if (value == EV_FREE) {
            /*
             * Leave the event reset and tell qemu_event_set that there
             * are waiters.  No need to retry, because there cannot be
             * a concurrent busy->free transition.  After the CAS, the
             * event will be either set or busy.
             */
            if (atomic_cmpxchg(&ev->value, EV_FREE, EV_BUSY) == EV_SET) {
                return;
            }
        }
        futex_wait(ev, EV_BUSY);
    }
}

static pthread_key_t exit_key;

union NotifierThreadData {
    void *ptr;
    NotifierList list;
};
QEMU_BUILD_BUG_ON(sizeof(union NotifierThreadData) != sizeof(void *));

void qemu_thread_atexit_add(Notifier *notifier)
{
    union NotifierThreadData ntd;
    ntd.ptr = pthread_getspecific(exit_key);
    notifier_list_add(&ntd.list, notifier);
    pthread_setspecific(exit_key, ntd.ptr);
}

void qemu_thread_atexit_remove(Notifier *notifier)
{
    union NotifierThreadData ntd;
    ntd.ptr = pthread_getspecific(exit_key);
    notifier_remove(notifier);
    pthread_setspecific(exit_key, ntd.ptr);
}

static void qemu_thread_atexit_run(void *arg)
{
    union NotifierThreadData ntd = { .ptr = arg };
    notifier_list_notify(&ntd.list, NULL);
}

static void __attribute__((constructor)) qemu_thread_atexit_init(void)
{
    pthread_key_create(&exit_key, qemu_thread_atexit_run);
}


/* Attempt to set the threads name; note that this is for debug, so
 * we're not going to fail if we can't set it.
 */
static void qemu_thread_set_name(QemuThread *thread, const char *name)
{
#if defined(__FreeBSD__)
    pthread_set_name_np(thread->thread, name);
#elif defined(CONFIG_PTHREAD_SETNAME_NP)
    pthread_setname_np(thread->thread, name);
#endif
}

void qemu_thread_create(QemuThread *thread, const char *name,
                       void *(*start_routine)(void*),
                       void *arg, int mode)
{
    sigset_t set, oldset;
    int err;
    pthread_attr_t attr;

    err = pthread_attr_init(&attr);
    if (err) {
        error_exit(err, __func__);
    }
    if (mode == QEMU_THREAD_DETACHED) {
        err = pthread_attr_setdetachstate(&attr, PTHREAD_CREATE_DETACHED);
        if (err) {
            error_exit(err, __func__);
        }
    }

    /* Leave signal handling to the iothread.  */
    sigfillset(&set);
    pthread_sigmask(SIG_SETMASK, &set, &oldset);
    err = pthread_create(&thread->thread, &attr, start_routine, arg);
    if (err)
        error_exit(err, __func__);

    if (name_threads) {
        qemu_thread_set_name(thread, name);
    }

    pthread_sigmask(SIG_SETMASK, &oldset, NULL);

    pthread_attr_destroy(&attr);
}

void qemu_thread_get_self(QemuThread *thread)
{
    thread->thread = pthread_self();
}

bool qemu_thread_is_self(QemuThread *thread)
{
   return pthread_equal(pthread_self(), thread->thread);
}

void qemu_thread_exit(void *retval)
{
    pthread_exit(retval);
}

void *qemu_thread_join(QemuThread *thread)
{
    int err;
    void *ret;

    err = pthread_join(thread->thread, &ret);
    if (err) {
        error_exit(err, __func__);
    }
    return ret;
}<|MERGE_RESOLUTION|>--- conflicted
+++ resolved
@@ -10,23 +10,7 @@
  * See the COPYING file in the top-level directory.
  *
  */
-<<<<<<< HEAD
-#include <stdlib.h>
-#include <stdio.h>
-#include <errno.h>
-#include <time.h>
-#ifdef __FreeBSD__
-#include <pthread_np.h>
-#endif
-#include <signal.h>
-#include <stdint.h>
-#include <string.h>
-#include <limits.h>
-#include <unistd.h>
-#include <sys/time.h>
-=======
 #include "qemu/osdep.h"
->>>>>>> bfc766d3
 #ifdef __linux__
 #include <sys/syscall.h>
 #include <linux/futex.h>
