--- conflicted
+++ resolved
@@ -292,13 +292,8 @@
         cpu_exec_enter(cpu);
         /* execute the generated code */
         trace_exec_tb(tb, pc);
-<<<<<<< HEAD
         cpu_tb_exec(cpu, tb, &tb_exit);
-        cc->cpu_exec_exit(cpu);
-=======
-        cpu_tb_exec(cpu, tb);
         cpu_exec_exit(cpu);
->>>>>>> 75ee62ac
     } else {
         /*
          * The mmap_lock is dropped by tb_gen_code if it runs out of
