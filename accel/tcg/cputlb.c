/*
 *  Common CPU TLB handling
 *
 *  Copyright (c) 2003 Fabrice Bellard
 *
 * This library is free software; you can redistribute it and/or
 * modify it under the terms of the GNU Lesser General Public
 * License as published by the Free Software Foundation; either
 * version 2.1 of the License, or (at your option) any later version.
 *
 * This library is distributed in the hope that it will be useful,
 * but WITHOUT ANY WARRANTY; without even the implied warranty of
 * MERCHANTABILITY or FITNESS FOR A PARTICULAR PURPOSE.  See the GNU
 * Lesser General Public License for more details.
 *
 * You should have received a copy of the GNU Lesser General Public
 * License along with this library; if not, see <http://www.gnu.org/licenses/>.
 */

#include "qemu/osdep.h"
#include "qemu/main-loop.h"
#include "cpu.h"
#include "exec/exec-all.h"
#include "exec/memory.h"
#include "exec/address-spaces.h"
#include "exec/cpu_ldst.h"
#include "exec/cputlb.h"
#include "exec/memory-internal.h"
#include "exec/ram_addr.h"
#include "tcg/tcg.h"
#include "qemu/error-report.h"
#include "exec/log.h"
#include "exec/helper-proto.h"
#include "qemu/atomic.h"
#include "qemu/atomic128.h"
#include "translate-all.h"
#include "trace-root.h"
#include "trace/mem.h"
#ifdef CONFIG_PLUGIN
#include "qemu/plugin-memory.h"
#endif

/* DEBUG defines, enable DEBUG_TLB_LOG to log to the CPU_LOG_MMU target */
/* #define DEBUG_TLB */
/* #define DEBUG_TLB_LOG */

#ifdef DEBUG_TLB
# define DEBUG_TLB_GATE 1
# ifdef DEBUG_TLB_LOG
#  define DEBUG_TLB_LOG_GATE 1
# else
#  define DEBUG_TLB_LOG_GATE 0
# endif
#else
# define DEBUG_TLB_GATE 0
# define DEBUG_TLB_LOG_GATE 0
#endif

#define tlb_debug(fmt, ...) do { \
    if (DEBUG_TLB_LOG_GATE) { \
        qemu_log_mask(CPU_LOG_MMU, "%s: " fmt, __func__, \
                      ## __VA_ARGS__); \
    } else if (DEBUG_TLB_GATE) { \
        fprintf(stderr, "%s: " fmt, __func__, ## __VA_ARGS__); \
    } \
} while (0)

#define assert_cpu_is_self(cpu) do {                              \
        if (DEBUG_TLB_GATE) {                                     \
            g_assert(!(cpu)->created || qemu_cpu_is_self(cpu));   \
        }                                                         \
    } while (0)

/* run_on_cpu_data.target_ptr should always be big enough for a
 * target_ulong even on 32 bit builds */
QEMU_BUILD_BUG_ON(sizeof(target_ulong) > sizeof(run_on_cpu_data));

/* We currently can't handle more than 16 bits in the MMUIDX bitmask.
 */
QEMU_BUILD_BUG_ON(NB_MMU_MODES > 16);
#define ALL_MMUIDX_BITS ((1 << NB_MMU_MODES) - 1)

static inline size_t tlb_n_entries(CPUTLBDescFast *fast)
{
    return (fast->mask >> CPU_TLB_ENTRY_BITS) + 1;
}

static inline size_t sizeof_tlb(CPUTLBDescFast *fast)
{
    return fast->mask + (1 << CPU_TLB_ENTRY_BITS);
}

static void tlb_window_reset(CPUTLBDesc *desc, int64_t ns,
                             size_t max_entries)
{
    desc->window_begin_ns = ns;
    desc->window_max_entries = max_entries;
}

/**
 * tlb_mmu_resize_locked() - perform TLB resize bookkeeping; resize if necessary
 * @desc: The CPUTLBDesc portion of the TLB
 * @fast: The CPUTLBDescFast portion of the same TLB
 *
 * Called with tlb_lock_held.
 *
 * We have two main constraints when resizing a TLB: (1) we only resize it
 * on a TLB flush (otherwise we'd have to take a perf hit by either rehashing
 * the array or unnecessarily flushing it), which means we do not control how
 * frequently the resizing can occur; (2) we don't have access to the guest's
 * future scheduling decisions, and therefore have to decide the magnitude of
 * the resize based on past observations.
 *
 * In general, a memory-hungry process can benefit greatly from an appropriately
 * sized TLB, since a guest TLB miss is very expensive. This doesn't mean that
 * we just have to make the TLB as large as possible; while an oversized TLB
 * results in minimal TLB miss rates, it also takes longer to be flushed
 * (flushes can be _very_ frequent), and the reduced locality can also hurt
 * performance.
 *
 * To achieve near-optimal performance for all kinds of workloads, we:
 *
 * 1. Aggressively increase the size of the TLB when the use rate of the
 * TLB being flushed is high, since it is likely that in the near future this
 * memory-hungry process will execute again, and its memory hungriness will
 * probably be similar.
 *
 * 2. Slowly reduce the size of the TLB as the use rate declines over a
 * reasonably large time window. The rationale is that if in such a time window
 * we have not observed a high TLB use rate, it is likely that we won't observe
 * it in the near future. In that case, once a time window expires we downsize
 * the TLB to match the maximum use rate observed in the window.
 *
 * 3. Try to keep the maximum use rate in a time window in the 30-70% range,
 * since in that range performance is likely near-optimal. Recall that the TLB
 * is direct mapped, so we want the use rate to be low (or at least not too
 * high), since otherwise we are likely to have a significant amount of
 * conflict misses.
 */
static void tlb_mmu_resize_locked(CPUTLBDesc *desc, CPUTLBDescFast *fast,
                                  int64_t now)
{
    size_t old_size = tlb_n_entries(fast);
    size_t rate;
    size_t new_size = old_size;
    int64_t window_len_ms = 100;
    int64_t window_len_ns = window_len_ms * 1000 * 1000;
    bool window_expired = now > desc->window_begin_ns + window_len_ns;

    if (desc->n_used_entries > desc->window_max_entries) {
        desc->window_max_entries = desc->n_used_entries;
    }
    rate = desc->window_max_entries * 100 / old_size;

    if (rate > 70) {
        new_size = MIN(old_size << 1, 1 << CPU_TLB_DYN_MAX_BITS);
    } else if (rate < 30 && window_expired) {
        size_t ceil = pow2ceil(desc->window_max_entries);
        size_t expected_rate = desc->window_max_entries * 100 / ceil;

        /*
         * Avoid undersizing when the max number of entries seen is just below
         * a pow2. For instance, if max_entries == 1025, the expected use rate
         * would be 1025/2048==50%. However, if max_entries == 1023, we'd get
         * 1023/1024==99.9% use rate, so we'd likely end up doubling the size
         * later. Thus, make sure that the expected use rate remains below 70%.
         * (and since we double the size, that means the lowest rate we'd
         * expect to get is 35%, which is still in the 30-70% range where
         * we consider that the size is appropriate.)
         */
        if (expected_rate > 70) {
            ceil *= 2;
        }
        new_size = MAX(ceil, 1 << CPU_TLB_DYN_MIN_BITS);
    }

    if (new_size == old_size) {
        if (window_expired) {
            tlb_window_reset(desc, now, desc->n_used_entries);
        }
        return;
    }

    g_free(fast->table);
    g_free(desc->iotlb);

    tlb_window_reset(desc, now, 0);
    /* desc->n_used_entries is cleared by the caller */
    fast->mask = (new_size - 1) << CPU_TLB_ENTRY_BITS;
    fast->table = g_try_new(CPUTLBEntry, new_size);
    desc->iotlb = g_try_new(CPUIOTLBEntry, new_size);

    /*
     * If the allocations fail, try smaller sizes. We just freed some
     * memory, so going back to half of new_size has a good chance of working.
     * Increased memory pressure elsewhere in the system might cause the
     * allocations to fail though, so we progressively reduce the allocation
     * size, aborting if we cannot even allocate the smallest TLB we support.
     */
    while (fast->table == NULL || desc->iotlb == NULL) {
        if (new_size == (1 << CPU_TLB_DYN_MIN_BITS)) {
            error_report("%s: %s", __func__, strerror(errno));
            abort();
        }
        new_size = MAX(new_size >> 1, 1 << CPU_TLB_DYN_MIN_BITS);
        fast->mask = (new_size - 1) << CPU_TLB_ENTRY_BITS;

        g_free(fast->table);
        g_free(desc->iotlb);
        fast->table = g_try_new(CPUTLBEntry, new_size);
        desc->iotlb = g_try_new(CPUIOTLBEntry, new_size);
    }
}

static void tlb_mmu_flush_locked(CPUTLBDesc *desc, CPUTLBDescFast *fast)
{
    desc->n_used_entries = 0;
    desc->large_page_addr = -1;
    desc->large_page_mask = -1;
    desc->vindex = 0;
    memset(fast->table, -1, sizeof_tlb(fast));
    memset(desc->vtable, -1, sizeof(desc->vtable));
}

static void tlb_flush_one_mmuidx_locked(CPUArchState *env, int mmu_idx,
                                        int64_t now)
{
    CPUTLBDesc *desc = &env_tlb(env)->d[mmu_idx];
    CPUTLBDescFast *fast = &env_tlb(env)->f[mmu_idx];

    tlb_mmu_resize_locked(desc, fast, now);
    tlb_mmu_flush_locked(desc, fast);
}

static void tlb_mmu_init(CPUTLBDesc *desc, CPUTLBDescFast *fast, int64_t now)
{
    size_t n_entries = 1 << CPU_TLB_DYN_DEFAULT_BITS;

    tlb_window_reset(desc, now, 0);
    desc->n_used_entries = 0;
    fast->mask = (n_entries - 1) << CPU_TLB_ENTRY_BITS;
    fast->table = g_new(CPUTLBEntry, n_entries);
    desc->iotlb = g_new(CPUIOTLBEntry, n_entries);
    tlb_mmu_flush_locked(desc, fast);
}

static inline void tlb_n_used_entries_inc(CPUArchState *env, uintptr_t mmu_idx)
{
    env_tlb(env)->d[mmu_idx].n_used_entries++;
}

static inline void tlb_n_used_entries_dec(CPUArchState *env, uintptr_t mmu_idx)
{
    env_tlb(env)->d[mmu_idx].n_used_entries--;
}

void tlb_init(CPUState *cpu)
{
    CPUArchState *env = cpu->env_ptr;
    int64_t now = get_clock_realtime();
    int i;

    qemu_spin_init(&env_tlb(env)->c.lock);

    /* All tlbs are initialized flushed. */
    env_tlb(env)->c.dirty = 0;

    for (i = 0; i < NB_MMU_MODES; i++) {
        tlb_mmu_init(&env_tlb(env)->d[i], &env_tlb(env)->f[i], now);
    }
}

/* flush_all_helper: run fn across all cpus
 *
 * If the wait flag is set then the src cpu's helper will be queued as
 * "safe" work and the loop exited creating a synchronisation point
 * where all queued work will be finished before execution starts
 * again.
 */
static void flush_all_helper(CPUState *src, run_on_cpu_func fn,
                             run_on_cpu_data d)
{
    CPUState *cpu;

    CPU_FOREACH(cpu) {
        if (cpu != src) {
            async_run_on_cpu(cpu, fn, d);
        }
    }
}

void tlb_flush_counts(size_t *pfull, size_t *ppart, size_t *pelide)
{
    CPUState *cpu;
    size_t full = 0, part = 0, elide = 0;

    CPU_FOREACH(cpu) {
        CPUArchState *env = cpu->env_ptr;

        full += atomic_read(&env_tlb(env)->c.full_flush_count);
        part += atomic_read(&env_tlb(env)->c.part_flush_count);
        elide += atomic_read(&env_tlb(env)->c.elide_flush_count);
    }
    *pfull = full;
    *ppart = part;
    *pelide = elide;
}

static void tlb_flush_by_mmuidx_async_work(CPUState *cpu, run_on_cpu_data data)
{
    CPUArchState *env = cpu->env_ptr;
    uint16_t asked = data.host_int;
    uint16_t all_dirty, work, to_clean;
    int64_t now = get_clock_realtime();

    assert_cpu_is_self(cpu);

    tlb_debug("mmu_idx:0x%04" PRIx16 "\n", asked);

    qemu_spin_lock(&env_tlb(env)->c.lock);

    all_dirty = env_tlb(env)->c.dirty;
    to_clean = asked & all_dirty;
    all_dirty &= ~to_clean;
    env_tlb(env)->c.dirty = all_dirty;

    for (work = to_clean; work != 0; work &= work - 1) {
        int mmu_idx = ctz32(work);
        tlb_flush_one_mmuidx_locked(env, mmu_idx, now);
    }

    qemu_spin_unlock(&env_tlb(env)->c.lock);

    cpu_tb_jmp_cache_clear(cpu);

    if (to_clean == ALL_MMUIDX_BITS) {
        atomic_set(&env_tlb(env)->c.full_flush_count,
                   env_tlb(env)->c.full_flush_count + 1);
    } else {
        atomic_set(&env_tlb(env)->c.part_flush_count,
                   env_tlb(env)->c.part_flush_count + ctpop16(to_clean));
        if (to_clean != asked) {
            atomic_set(&env_tlb(env)->c.elide_flush_count,
                       env_tlb(env)->c.elide_flush_count +
                       ctpop16(asked & ~to_clean));
        }
    }
}

void tlb_flush_by_mmuidx(CPUState *cpu, uint16_t idxmap)
{
    tlb_debug("mmu_idx: 0x%" PRIx16 "\n", idxmap);

    if (cpu->created && !qemu_cpu_is_self(cpu)) {
        async_run_on_cpu(cpu, tlb_flush_by_mmuidx_async_work,
                         RUN_ON_CPU_HOST_INT(idxmap));
    } else {
        tlb_flush_by_mmuidx_async_work(cpu, RUN_ON_CPU_HOST_INT(idxmap));
    }
}

void tlb_flush(CPUState *cpu)
{
    tlb_flush_by_mmuidx(cpu, ALL_MMUIDX_BITS);
}

void tlb_flush_by_mmuidx_all_cpus(CPUState *src_cpu, uint16_t idxmap)
{
    const run_on_cpu_func fn = tlb_flush_by_mmuidx_async_work;

    tlb_debug("mmu_idx: 0x%"PRIx16"\n", idxmap);

    flush_all_helper(src_cpu, fn, RUN_ON_CPU_HOST_INT(idxmap));
    fn(src_cpu, RUN_ON_CPU_HOST_INT(idxmap));
}

void tlb_flush_all_cpus(CPUState *src_cpu)
{
    tlb_flush_by_mmuidx_all_cpus(src_cpu, ALL_MMUIDX_BITS);
}

void tlb_flush_by_mmuidx_all_cpus_synced(CPUState *src_cpu, uint16_t idxmap)
{
    const run_on_cpu_func fn = tlb_flush_by_mmuidx_async_work;

    tlb_debug("mmu_idx: 0x%"PRIx16"\n", idxmap);

    flush_all_helper(src_cpu, fn, RUN_ON_CPU_HOST_INT(idxmap));
    async_safe_run_on_cpu(src_cpu, fn, RUN_ON_CPU_HOST_INT(idxmap));
}

void tlb_flush_all_cpus_synced(CPUState *src_cpu)
{
    tlb_flush_by_mmuidx_all_cpus_synced(src_cpu, ALL_MMUIDX_BITS);
}

static inline bool tlb_hit_page_anyprot(CPUTLBEntry *tlb_entry,
                                        target_ulong page)
{
    return tlb_hit_page(tlb_entry->addr_read, page) ||
           tlb_hit_page(tlb_addr_write(tlb_entry), page) ||
           tlb_hit_page(tlb_entry->addr_code, page);
}

/**
 * tlb_entry_is_empty - return true if the entry is not in use
 * @te: pointer to CPUTLBEntry
 */
static inline bool tlb_entry_is_empty(const CPUTLBEntry *te)
{
    return te->addr_read == -1 && te->addr_write == -1 && te->addr_code == -1;
}

/* Called with tlb_c.lock held */
static inline bool tlb_flush_entry_locked(CPUTLBEntry *tlb_entry,
                                          target_ulong page)
{
    if (tlb_hit_page_anyprot(tlb_entry, page)) {
        memset(tlb_entry, -1, sizeof(*tlb_entry));
        return true;
    }
    return false;
}

/* Called with tlb_c.lock held */
static inline void tlb_flush_vtlb_page_locked(CPUArchState *env, int mmu_idx,
                                              target_ulong page)
{
    CPUTLBDesc *d = &env_tlb(env)->d[mmu_idx];
    int k;

    assert_cpu_is_self(env_cpu(env));
    for (k = 0; k < CPU_VTLB_SIZE; k++) {
        if (tlb_flush_entry_locked(&d->vtable[k], page)) {
            tlb_n_used_entries_dec(env, mmu_idx);
        }
    }
}

static void tlb_flush_page_locked(CPUArchState *env, int midx,
                                  target_ulong page)
{
    target_ulong lp_addr = env_tlb(env)->d[midx].large_page_addr;
    target_ulong lp_mask = env_tlb(env)->d[midx].large_page_mask;

    /* Check if we need to flush due to large pages.  */
    if ((page & lp_mask) == lp_addr) {
        tlb_debug("forcing full flush midx %d ("
                  TARGET_FMT_lx "/" TARGET_FMT_lx ")\n",
                  midx, lp_addr, lp_mask);
        tlb_flush_one_mmuidx_locked(env, midx, get_clock_realtime());
    } else {
        if (tlb_flush_entry_locked(tlb_entry(env, midx, page), page)) {
            tlb_n_used_entries_dec(env, midx);
        }
        tlb_flush_vtlb_page_locked(env, midx, page);
    }
}

/**
 * tlb_flush_page_by_mmuidx_async_0:
 * @cpu: cpu on which to flush
 * @addr: page of virtual address to flush
 * @idxmap: set of mmu_idx to flush
 *
 * Helper for tlb_flush_page_by_mmuidx and friends, flush one page
 * at @addr from the tlbs indicated by @idxmap from @cpu.
 */
static void tlb_flush_page_by_mmuidx_async_0(CPUState *cpu,
                                             target_ulong addr,
                                             uint16_t idxmap)
{
    CPUArchState *env = cpu->env_ptr;
    int mmu_idx;

    assert_cpu_is_self(cpu);

    tlb_debug("page addr:" TARGET_FMT_lx " mmu_map:0x%x\n", addr, idxmap);

    qemu_spin_lock(&env_tlb(env)->c.lock);
    for (mmu_idx = 0; mmu_idx < NB_MMU_MODES; mmu_idx++) {
        if ((idxmap >> mmu_idx) & 1) {
            tlb_flush_page_locked(env, mmu_idx, addr);
        }
    }
    qemu_spin_unlock(&env_tlb(env)->c.lock);

    tb_flush_jmp_cache(cpu, addr);
}

/**
 * tlb_flush_page_by_mmuidx_async_1:
 * @cpu: cpu on which to flush
 * @data: encoded addr + idxmap
 *
 * Helper for tlb_flush_page_by_mmuidx and friends, called through
 * async_run_on_cpu.  The idxmap parameter is encoded in the page
 * offset of the target_ptr field.  This limits the set of mmu_idx
 * that can be passed via this method.
 */
static void tlb_flush_page_by_mmuidx_async_1(CPUState *cpu,
                                             run_on_cpu_data data)
{
    target_ulong addr_and_idxmap = (target_ulong) data.target_ptr;
    target_ulong addr = addr_and_idxmap & TARGET_PAGE_MASK;
    uint16_t idxmap = addr_and_idxmap & ~TARGET_PAGE_MASK;

    tlb_flush_page_by_mmuidx_async_0(cpu, addr, idxmap);
}

typedef struct {
    target_ulong addr;
    uint16_t idxmap;
} TLBFlushPageByMMUIdxData;

/**
 * tlb_flush_page_by_mmuidx_async_2:
 * @cpu: cpu on which to flush
 * @data: allocated addr + idxmap
 *
 * Helper for tlb_flush_page_by_mmuidx and friends, called through
 * async_run_on_cpu.  The addr+idxmap parameters are stored in a
 * TLBFlushPageByMMUIdxData structure that has been allocated
 * specifically for this helper.  Free the structure when done.
 */
static void tlb_flush_page_by_mmuidx_async_2(CPUState *cpu,
                                             run_on_cpu_data data)
{
    TLBFlushPageByMMUIdxData *d = data.host_ptr;

    tlb_flush_page_by_mmuidx_async_0(cpu, d->addr, d->idxmap);
    g_free(d);
}

void tlb_flush_page_by_mmuidx(CPUState *cpu, target_ulong addr, uint16_t idxmap)
{
    tlb_debug("addr: "TARGET_FMT_lx" mmu_idx:%" PRIx16 "\n", addr, idxmap);

    /* This should already be page aligned */
    addr &= TARGET_PAGE_MASK;

    if (qemu_cpu_is_self(cpu)) {
        tlb_flush_page_by_mmuidx_async_0(cpu, addr, idxmap);
    } else if (idxmap < TARGET_PAGE_SIZE) {
        /*
         * Most targets have only a few mmu_idx.  In the case where
         * we can stuff idxmap into the low TARGET_PAGE_BITS, avoid
         * allocating memory for this operation.
         */
        async_run_on_cpu(cpu, tlb_flush_page_by_mmuidx_async_1,
                         RUN_ON_CPU_TARGET_PTR(addr | idxmap));
    } else {
        TLBFlushPageByMMUIdxData *d = g_new(TLBFlushPageByMMUIdxData, 1);

        /* Otherwise allocate a structure, freed by the worker.  */
        d->addr = addr;
        d->idxmap = idxmap;
        async_run_on_cpu(cpu, tlb_flush_page_by_mmuidx_async_2,
                         RUN_ON_CPU_HOST_PTR(d));
    }
}

void tlb_flush_page(CPUState *cpu, target_ulong addr)
{
    tlb_flush_page_by_mmuidx(cpu, addr, ALL_MMUIDX_BITS);
}

void tlb_flush_page_by_mmuidx_all_cpus(CPUState *src_cpu, target_ulong addr,
                                       uint16_t idxmap)
{
    tlb_debug("addr: "TARGET_FMT_lx" mmu_idx:%"PRIx16"\n", addr, idxmap);

    /* This should already be page aligned */
    addr &= TARGET_PAGE_MASK;

    /*
     * Allocate memory to hold addr+idxmap only when needed.
     * See tlb_flush_page_by_mmuidx for details.
     */
    if (idxmap < TARGET_PAGE_SIZE) {
        flush_all_helper(src_cpu, tlb_flush_page_by_mmuidx_async_1,
                         RUN_ON_CPU_TARGET_PTR(addr | idxmap));
    } else {
        CPUState *dst_cpu;

        /* Allocate a separate data block for each destination cpu.  */
        CPU_FOREACH(dst_cpu) {
            if (dst_cpu != src_cpu) {
                TLBFlushPageByMMUIdxData *d
                    = g_new(TLBFlushPageByMMUIdxData, 1);

                d->addr = addr;
                d->idxmap = idxmap;
                async_run_on_cpu(dst_cpu, tlb_flush_page_by_mmuidx_async_2,
                                 RUN_ON_CPU_HOST_PTR(d));
            }
        }
    }

    tlb_flush_page_by_mmuidx_async_0(src_cpu, addr, idxmap);
}

void tlb_flush_page_all_cpus(CPUState *src, target_ulong addr)
{
    tlb_flush_page_by_mmuidx_all_cpus(src, addr, ALL_MMUIDX_BITS);
}

void tlb_flush_page_by_mmuidx_all_cpus_synced(CPUState *src_cpu,
                                              target_ulong addr,
                                              uint16_t idxmap)
{
    tlb_debug("addr: "TARGET_FMT_lx" mmu_idx:%"PRIx16"\n", addr, idxmap);

    /* This should already be page aligned */
    addr &= TARGET_PAGE_MASK;

    /*
     * Allocate memory to hold addr+idxmap only when needed.
     * See tlb_flush_page_by_mmuidx for details.
     */
    if (idxmap < TARGET_PAGE_SIZE) {
        flush_all_helper(src_cpu, tlb_flush_page_by_mmuidx_async_1,
                         RUN_ON_CPU_TARGET_PTR(addr | idxmap));
        async_safe_run_on_cpu(src_cpu, tlb_flush_page_by_mmuidx_async_1,
                              RUN_ON_CPU_TARGET_PTR(addr | idxmap));
    } else {
        CPUState *dst_cpu;
        TLBFlushPageByMMUIdxData *d;

        /* Allocate a separate data block for each destination cpu.  */
        CPU_FOREACH(dst_cpu) {
            if (dst_cpu != src_cpu) {
                d = g_new(TLBFlushPageByMMUIdxData, 1);
                d->addr = addr;
                d->idxmap = idxmap;
                async_run_on_cpu(dst_cpu, tlb_flush_page_by_mmuidx_async_2,
                                 RUN_ON_CPU_HOST_PTR(d));
            }
        }

        d = g_new(TLBFlushPageByMMUIdxData, 1);
        d->addr = addr;
        d->idxmap = idxmap;
        async_safe_run_on_cpu(src_cpu, tlb_flush_page_by_mmuidx_async_2,
                              RUN_ON_CPU_HOST_PTR(d));
    }
}

void tlb_flush_page_all_cpus_synced(CPUState *src, target_ulong addr)
{
    tlb_flush_page_by_mmuidx_all_cpus_synced(src, addr, ALL_MMUIDX_BITS);
}

/* update the TLBs so that writes to code in the virtual page 'addr'
   can be detected */
void tlb_protect_code(ram_addr_t ram_addr)
{
    cpu_physical_memory_test_and_clear_dirty(ram_addr, TARGET_PAGE_SIZE,
                                             DIRTY_MEMORY_CODE);
}

/* update the TLB so that writes in physical page 'phys_addr' are no longer
   tested for self modifying code */
void tlb_unprotect_code(ram_addr_t ram_addr)
{
    cpu_physical_memory_set_dirty_flag(ram_addr, DIRTY_MEMORY_CODE);
}


/*
 * Dirty write flag handling
 *
 * When the TCG code writes to a location it looks up the address in
 * the TLB and uses that data to compute the final address. If any of
 * the lower bits of the address are set then the slow path is forced.
 * There are a number of reasons to do this but for normal RAM the
 * most usual is detecting writes to code regions which may invalidate
 * generated code.
 *
 * Other vCPUs might be reading their TLBs during guest execution, so we update
 * te->addr_write with atomic_set. We don't need to worry about this for
 * oversized guests as MTTCG is disabled for them.
 *
 * Called with tlb_c.lock held.
 */
static void tlb_reset_dirty_range_locked(CPUTLBEntry *tlb_entry,
                                         uintptr_t start, uintptr_t length)
{
    uintptr_t addr = tlb_entry->addr_write;

    if ((addr & (TLB_INVALID_MASK | TLB_MMIO |
                 TLB_DISCARD_WRITE | TLB_NOTDIRTY)) == 0) {
        addr &= TARGET_PAGE_MASK;
        addr += tlb_entry->addend;
        if ((addr - start) < length) {
#if TCG_OVERSIZED_GUEST
            tlb_entry->addr_write |= TLB_NOTDIRTY;
#else
            atomic_set(&tlb_entry->addr_write,
                       tlb_entry->addr_write | TLB_NOTDIRTY);
#endif
        }
    }
}

/*
 * Called with tlb_c.lock held.
 * Called only from the vCPU context, i.e. the TLB's owner thread.
 */
static inline void copy_tlb_helper_locked(CPUTLBEntry *d, const CPUTLBEntry *s)
{
    *d = *s;
}

/* This is a cross vCPU call (i.e. another vCPU resetting the flags of
 * the target vCPU).
 * We must take tlb_c.lock to avoid racing with another vCPU update. The only
 * thing actually updated is the target TLB entry ->addr_write flags.
 */
void tlb_reset_dirty(CPUState *cpu, ram_addr_t start1, ram_addr_t length)
{
    CPUArchState *env;

    int mmu_idx;

    env = cpu->env_ptr;
    qemu_spin_lock(&env_tlb(env)->c.lock);
    for (mmu_idx = 0; mmu_idx < NB_MMU_MODES; mmu_idx++) {
        unsigned int i;
        unsigned int n = tlb_n_entries(&env_tlb(env)->f[mmu_idx]);

        for (i = 0; i < n; i++) {
            tlb_reset_dirty_range_locked(&env_tlb(env)->f[mmu_idx].table[i],
                                         start1, length);
        }

        for (i = 0; i < CPU_VTLB_SIZE; i++) {
            tlb_reset_dirty_range_locked(&env_tlb(env)->d[mmu_idx].vtable[i],
                                         start1, length);
        }
    }
    qemu_spin_unlock(&env_tlb(env)->c.lock);
}

/* Called with tlb_c.lock held */
static inline void tlb_set_dirty1_locked(CPUTLBEntry *tlb_entry,
                                         target_ulong vaddr)
{
    if (tlb_entry->addr_write == (vaddr | TLB_NOTDIRTY)) {
        tlb_entry->addr_write = vaddr;
    }
}

/* update the TLB corresponding to virtual page vaddr
   so that it is no longer dirty */
void tlb_set_dirty(CPUState *cpu, target_ulong vaddr)
{
    CPUArchState *env = cpu->env_ptr;
    int mmu_idx;

    assert_cpu_is_self(cpu);

    vaddr &= TARGET_PAGE_MASK;
    qemu_spin_lock(&env_tlb(env)->c.lock);
    for (mmu_idx = 0; mmu_idx < NB_MMU_MODES; mmu_idx++) {
        tlb_set_dirty1_locked(tlb_entry(env, mmu_idx, vaddr), vaddr);
    }

    for (mmu_idx = 0; mmu_idx < NB_MMU_MODES; mmu_idx++) {
        int k;
        for (k = 0; k < CPU_VTLB_SIZE; k++) {
            tlb_set_dirty1_locked(&env_tlb(env)->d[mmu_idx].vtable[k], vaddr);
        }
    }
    qemu_spin_unlock(&env_tlb(env)->c.lock);
}

/* Our TLB does not support large pages, so remember the area covered by
   large pages and trigger a full TLB flush if these are invalidated.  */
static void tlb_add_large_page(CPUArchState *env, int mmu_idx,
                               target_ulong vaddr, target_ulong size)
{
    target_ulong lp_addr = env_tlb(env)->d[mmu_idx].large_page_addr;
    target_ulong lp_mask = ~(size - 1);

    if (lp_addr == (target_ulong)-1) {
        /* No previous large page.  */
        lp_addr = vaddr;
    } else {
        /* Extend the existing region to include the new page.
           This is a compromise between unnecessary flushes and
           the cost of maintaining a full variable size TLB.  */
        lp_mask &= env_tlb(env)->d[mmu_idx].large_page_mask;
        while (((lp_addr ^ vaddr) & lp_mask) != 0) {
            lp_mask <<= 1;
        }
    }
    env_tlb(env)->d[mmu_idx].large_page_addr = lp_addr & lp_mask;
    env_tlb(env)->d[mmu_idx].large_page_mask = lp_mask;
}

/* Add a new TLB entry. At most one entry for a given virtual address
 * is permitted. Only a single TARGET_PAGE_SIZE region is mapped, the
 * supplied size is only used by tlb_flush_page.
 *
 * Called from TCG-generated code, which is under an RCU read-side
 * critical section.
 */
void tlb_set_page_with_attrs(CPUState *cpu, target_ulong vaddr,
                             hwaddr paddr, MemTxAttrs attrs, int prot,
                             int mmu_idx, target_ulong size)
{
    CPUArchState *env = cpu->env_ptr;
    CPUTLB *tlb = env_tlb(env);
    CPUTLBDesc *desc = &tlb->d[mmu_idx];
    MemoryRegionSection *section;
    unsigned int index;
    target_ulong address;
    target_ulong write_address;
    uintptr_t addend;
    CPUTLBEntry *te, tn;
    hwaddr iotlb, xlat, sz, paddr_page;
    target_ulong vaddr_page;
    int asidx = cpu_asidx_from_attrs(cpu, attrs);
    int wp_flags;
    bool is_ram, is_romd;

    assert_cpu_is_self(cpu);

    if (size <= TARGET_PAGE_SIZE) {
        sz = TARGET_PAGE_SIZE;
    } else {
        tlb_add_large_page(env, mmu_idx, vaddr, size);
        sz = size;
    }
    vaddr_page = vaddr & TARGET_PAGE_MASK;
    paddr_page = paddr & TARGET_PAGE_MASK;

    section = address_space_translate_for_iotlb(cpu, asidx, paddr_page,
                                                &xlat, &sz, attrs, &prot);
    assert(sz >= TARGET_PAGE_SIZE);

    tlb_debug("vaddr=" TARGET_FMT_lx " paddr=0x" TARGET_FMT_plx
              " prot=%x idx=%d\n",
              vaddr, paddr, prot, mmu_idx);

    address = vaddr_page;
    if (size < TARGET_PAGE_SIZE) {
        /* Repeat the MMU check and TLB fill on every access.  */
        address |= TLB_INVALID_MASK;
    }
    if (attrs.byte_swap) {
        address |= TLB_BSWAP;
    }

    is_ram = memory_region_is_ram(section->mr);
    is_romd = memory_region_is_romd(section->mr);

    if (is_ram || is_romd) {
        /* RAM and ROMD both have associated host memory. */
        addend = (uintptr_t)memory_region_get_ram_ptr(section->mr) + xlat;
    } else {
        /* I/O does not; force the host address to NULL. */
        addend = 0;
    }

    write_address = address;
    if (is_ram) {
        iotlb = memory_region_get_ram_addr(section->mr) + xlat;
        /*
         * Computing is_clean is expensive; avoid all that unless
         * the page is actually writable.
         */
        if (prot & PAGE_WRITE) {
            if (section->readonly) {
                write_address |= TLB_DISCARD_WRITE;
            } else if (cpu_physical_memory_is_clean(iotlb)) {
                write_address |= TLB_NOTDIRTY;
            }
        }
    } else {
        /* I/O or ROMD */
        iotlb = memory_region_section_get_iotlb(cpu, section) + xlat;
        /*
         * Writes to romd devices must go through MMIO to enable write.
         * Reads to romd devices go through the ram_ptr found above,
         * but of course reads to I/O must go through MMIO.
         */
        write_address |= TLB_MMIO;
        if (!is_romd) {
            address = write_address;
        }
    }

    wp_flags = cpu_watchpoint_address_matches(cpu, vaddr_page,
                                              TARGET_PAGE_SIZE);

    index = tlb_index(env, mmu_idx, vaddr_page);
    te = tlb_entry(env, mmu_idx, vaddr_page);

    /*
     * Hold the TLB lock for the rest of the function. We could acquire/release
     * the lock several times in the function, but it is faster to amortize the
     * acquisition cost by acquiring it just once. Note that this leads to
     * a longer critical section, but this is not a concern since the TLB lock
     * is unlikely to be contended.
     */
    qemu_spin_lock(&tlb->c.lock);

    /* Note that the tlb is no longer clean.  */
    tlb->c.dirty |= 1 << mmu_idx;

    /* Make sure there's no cached translation for the new page.  */
    tlb_flush_vtlb_page_locked(env, mmu_idx, vaddr_page);

    /*
     * Only evict the old entry to the victim tlb if it's for a
     * different page; otherwise just overwrite the stale data.
     */
    if (!tlb_hit_page_anyprot(te, vaddr_page) && !tlb_entry_is_empty(te)) {
        unsigned vidx = desc->vindex++ % CPU_VTLB_SIZE;
        CPUTLBEntry *tv = &desc->vtable[vidx];

        /* Evict the old entry into the victim tlb.  */
        copy_tlb_helper_locked(tv, te);
        desc->viotlb[vidx] = desc->iotlb[index];
        tlb_n_used_entries_dec(env, mmu_idx);
    }

    /* refill the tlb */
    /*
     * At this point iotlb contains a physical section number in the lower
     * TARGET_PAGE_BITS, and either
     *  + the ram_addr_t of the page base of the target RAM (RAM)
     *  + the offset within section->mr of the page base (I/O, ROMD)
     * We subtract the vaddr_page (which is page aligned and thus won't
     * disturb the low bits) to give an offset which can be added to the
     * (non-page-aligned) vaddr of the eventual memory access to get
     * the MemoryRegion offset for the access. Note that the vaddr we
     * subtract here is that of the page base, and not the same as the
     * vaddr we add back in io_readx()/io_writex()/get_page_addr_code().
     */
    desc->iotlb[index].addr = iotlb - vaddr_page;
    desc->iotlb[index].attrs = attrs;

    /* Now calculate the new entry */
    tn.addend = addend - vaddr_page;
    if (prot & PAGE_READ) {
        tn.addr_read = address;
        if (wp_flags & BP_MEM_READ) {
            tn.addr_read |= TLB_WATCHPOINT;
        }
    } else {
        tn.addr_read = -1;
    }

    if (prot & PAGE_EXEC) {
        tn.addr_code = address;
    } else {
        tn.addr_code = -1;
    }

    tn.addr_write = -1;
    if (prot & PAGE_WRITE) {
        tn.addr_write = write_address;
        if (prot & PAGE_WRITE_INV) {
            tn.addr_write |= TLB_INVALID_MASK;
        }
        if (wp_flags & BP_MEM_WRITE) {
            tn.addr_write |= TLB_WATCHPOINT;
        }
    }

    copy_tlb_helper_locked(te, &tn);
    tlb_n_used_entries_inc(env, mmu_idx);
    qemu_spin_unlock(&tlb->c.lock);
}

/* Add a new TLB entry, but without specifying the memory
 * transaction attributes to be used.
 */
void tlb_set_page(CPUState *cpu, target_ulong vaddr,
                  hwaddr paddr, int prot,
                  int mmu_idx, target_ulong size)
{
    tlb_set_page_with_attrs(cpu, vaddr, paddr, MEMTXATTRS_UNSPECIFIED,
                            prot, mmu_idx, size);
}

static inline ram_addr_t qemu_ram_addr_from_host_nofail(void *ptr)
{
    ram_addr_t ram_addr;

    ram_addr = qemu_ram_addr_from_host(ptr);
    if (ram_addr == RAM_ADDR_INVALID) {
        error_report("Bad ram pointer %p", ptr);
        abort();
    }
    return ram_addr;
}

/*
 * Note: tlb_fill() can trigger a resize of the TLB. This means that all of the
 * caller's prior references to the TLB table (e.g. CPUTLBEntry pointers) must
 * be discarded and looked up again (e.g. via tlb_entry()).
 */
static void tlb_fill(CPUState *cpu, target_ulong addr, int size,
                     MMUAccessType access_type, int mmu_idx, uintptr_t retaddr)
{
    CPUClass *cc = CPU_GET_CLASS(cpu);
    bool ok;

    /*
     * This is not a probe, so only valid return is success; failure
     * should result in exception + longjmp to the cpu loop.
     */
    ok = cc->tlb_fill(cpu, addr, size, access_type, mmu_idx, false, retaddr);
    assert(ok);
}

static uint64_t io_readx(CPUArchState *env, CPUIOTLBEntry *iotlbentry,
                         int mmu_idx, target_ulong addr, uintptr_t retaddr,
                         MMUAccessType access_type, MemOp op)
{
    CPUState *cpu = env_cpu(env);
    hwaddr mr_offset;
    MemoryRegionSection *section;
    MemoryRegion *mr;
    uint64_t val;
    bool locked = false;
    MemTxResult r;

    section = iotlb_to_section(cpu, iotlbentry->addr, iotlbentry->attrs);
    mr = section->mr;
    mr_offset = (iotlbentry->addr & TARGET_PAGE_MASK) + addr;
    cpu->mem_io_pc = retaddr;
    if (!cpu->can_do_io) {
        cpu_io_recompile(cpu, retaddr);
    }

    if (mr->global_locking && !qemu_mutex_iothread_locked()) {
        qemu_mutex_lock_iothread();
        locked = true;
    }
    r = memory_region_dispatch_read(mr, mr_offset, &val, op, iotlbentry->attrs);
    if (r != MEMTX_OK) {
        hwaddr physaddr = mr_offset +
            section->offset_within_address_space -
            section->offset_within_region;

        cpu_transaction_failed(cpu, physaddr, addr, memop_size(op), access_type,
                               mmu_idx, iotlbentry->attrs, r, retaddr);
    }
    if (locked) {
        qemu_mutex_unlock_iothread();
    }

    return val;
}

static void io_writex(CPUArchState *env, CPUIOTLBEntry *iotlbentry,
                      int mmu_idx, uint64_t val, target_ulong addr,
                      uintptr_t retaddr, MemOp op)
{
    CPUState *cpu = env_cpu(env);
    hwaddr mr_offset;
    MemoryRegionSection *section;
    MemoryRegion *mr;
    bool locked = false;
    MemTxResult r;

    section = iotlb_to_section(cpu, iotlbentry->addr, iotlbentry->attrs);
    mr = section->mr;
    mr_offset = (iotlbentry->addr & TARGET_PAGE_MASK) + addr;
    if (!cpu->can_do_io) {
        cpu_io_recompile(cpu, retaddr);
    }
    cpu->mem_io_pc = retaddr;

    if (mr->global_locking && !qemu_mutex_iothread_locked()) {
        qemu_mutex_lock_iothread();
        locked = true;
    }
    r = memory_region_dispatch_write(mr, mr_offset, val, op, iotlbentry->attrs);
    if (r != MEMTX_OK) {
        hwaddr physaddr = mr_offset +
            section->offset_within_address_space -
            section->offset_within_region;

        cpu_transaction_failed(cpu, physaddr, addr, memop_size(op),
                               MMU_DATA_STORE, mmu_idx, iotlbentry->attrs, r,
                               retaddr);
    }
    if (locked) {
        qemu_mutex_unlock_iothread();
    }
}

static inline target_ulong tlb_read_ofs(CPUTLBEntry *entry, size_t ofs)
{
#if TCG_OVERSIZED_GUEST
    return *(target_ulong *)((uintptr_t)entry + ofs);
#else
    /* ofs might correspond to .addr_write, so use atomic_read */
    return atomic_read((target_ulong *)((uintptr_t)entry + ofs));
#endif
}

/* Return true if ADDR is present in the victim tlb, and has been copied
   back to the main tlb.  */
static bool victim_tlb_hit(CPUArchState *env, size_t mmu_idx, size_t index,
                           size_t elt_ofs, target_ulong page)
{
    size_t vidx;

    assert_cpu_is_self(env_cpu(env));
    for (vidx = 0; vidx < CPU_VTLB_SIZE; ++vidx) {
        CPUTLBEntry *vtlb = &env_tlb(env)->d[mmu_idx].vtable[vidx];
        target_ulong cmp;

        /* elt_ofs might correspond to .addr_write, so use atomic_read */
#if TCG_OVERSIZED_GUEST
        cmp = *(target_ulong *)((uintptr_t)vtlb + elt_ofs);
#else
        cmp = atomic_read((target_ulong *)((uintptr_t)vtlb + elt_ofs));
#endif

        if (cmp == page) {
            /* Found entry in victim tlb, swap tlb and iotlb.  */
            CPUTLBEntry tmptlb, *tlb = &env_tlb(env)->f[mmu_idx].table[index];

            qemu_spin_lock(&env_tlb(env)->c.lock);
            copy_tlb_helper_locked(&tmptlb, tlb);
            copy_tlb_helper_locked(tlb, vtlb);
            copy_tlb_helper_locked(vtlb, &tmptlb);
            qemu_spin_unlock(&env_tlb(env)->c.lock);

            CPUIOTLBEntry tmpio, *io = &env_tlb(env)->d[mmu_idx].iotlb[index];
            CPUIOTLBEntry *vio = &env_tlb(env)->d[mmu_idx].viotlb[vidx];
            tmpio = *io; *io = *vio; *vio = tmpio;
            return true;
        }
    }
    return false;
}

/* Macro to call the above, with local variables from the use context.  */
#define VICTIM_TLB_HIT(TY, ADDR) \
  victim_tlb_hit(env, mmu_idx, index, offsetof(CPUTLBEntry, TY), \
                 (ADDR) & TARGET_PAGE_MASK)

/*
 * Return a ram_addr_t for the virtual address for execution.
 *
 * Return -1 if we can't translate and execute from an entire page
 * of RAM.  This will force us to execute by loading and translating
 * one insn at a time, without caching.
 *
 * NOTE: This function will trigger an exception if the page is
 * not executable.
 */
tb_page_addr_t get_page_addr_code_hostp(CPUArchState *env, target_ulong addr,
                                        void **hostp)
{
    uintptr_t mmu_idx = cpu_mmu_index(env, true);
    uintptr_t index = tlb_index(env, mmu_idx, addr);
    CPUTLBEntry *entry = tlb_entry(env, mmu_idx, addr);
    void *p;

    if (unlikely(!tlb_hit(entry->addr_code, addr))) {
        if (!VICTIM_TLB_HIT(addr_code, addr)) {
            tlb_fill(env_cpu(env), addr, 0, MMU_INST_FETCH, mmu_idx, 0);
            index = tlb_index(env, mmu_idx, addr);
            entry = tlb_entry(env, mmu_idx, addr);

            if (unlikely(entry->addr_code & TLB_INVALID_MASK)) {
                /*
                 * The MMU protection covers a smaller range than a target
                 * page, so we must redo the MMU check for every insn.
                 */
                return -1;
            }
        }
        assert(tlb_hit(entry->addr_code, addr));
    }

    if (unlikely(entry->addr_code & TLB_MMIO)) {
        /* The region is not backed by RAM.  */
        if (hostp) {
            *hostp = NULL;
        }
        return -1;
    }

    p = (void *)((uintptr_t)addr + entry->addend);
    if (hostp) {
        *hostp = p;
    }
    return qemu_ram_addr_from_host_nofail(p);
}

tb_page_addr_t get_page_addr_code(CPUArchState *env, target_ulong addr)
{
    return get_page_addr_code_hostp(env, addr, NULL);
}

static void notdirty_write(CPUState *cpu, vaddr mem_vaddr, unsigned size,
                           CPUIOTLBEntry *iotlbentry, uintptr_t retaddr)
{
    ram_addr_t ram_addr = mem_vaddr + iotlbentry->addr;

    trace_memory_notdirty_write_access(mem_vaddr, ram_addr, size);

    if (!cpu_physical_memory_get_dirty_flag(ram_addr, DIRTY_MEMORY_CODE)) {
        struct page_collection *pages
            = page_collection_lock(ram_addr, ram_addr + size);
        tb_invalidate_phys_page_fast(pages, ram_addr, size, retaddr);
        page_collection_unlock(pages);
    }

    /*
     * Set both VGA and migration bits for simplicity and to remove
     * the notdirty callback faster.
     */
    cpu_physical_memory_set_dirty_range(ram_addr, size, DIRTY_CLIENTS_NOCODE);

    /* We remove the notdirty callback only if the code has been flushed. */
    if (!cpu_physical_memory_is_clean(ram_addr)) {
        trace_memory_notdirty_set_dirty(mem_vaddr);
        tlb_set_dirty(cpu, mem_vaddr);
    }
}

static int probe_access_internal(CPUArchState *env, target_ulong addr,
                                 int fault_size, MMUAccessType access_type,
                                 int mmu_idx, bool nonfault,
                                 void **phost, uintptr_t retaddr)
{
    uintptr_t index = tlb_index(env, mmu_idx, addr);
    CPUTLBEntry *entry = tlb_entry(env, mmu_idx, addr);
    target_ulong tlb_addr, page_addr;
    size_t elt_ofs;
    int flags;

    switch (access_type) {
    case MMU_DATA_LOAD:
        elt_ofs = offsetof(CPUTLBEntry, addr_read);
        break;
    case MMU_DATA_STORE:
        elt_ofs = offsetof(CPUTLBEntry, addr_write);
        break;
    case MMU_INST_FETCH:
        elt_ofs = offsetof(CPUTLBEntry, addr_code);
        break;
    default:
        g_assert_not_reached();
    }
    tlb_addr = tlb_read_ofs(entry, elt_ofs);

    page_addr = addr & TARGET_PAGE_MASK;
    if (!tlb_hit_page(tlb_addr, page_addr)) {
        if (!victim_tlb_hit(env, mmu_idx, index, elt_ofs, page_addr)) {
            CPUState *cs = env_cpu(env);
            CPUClass *cc = CPU_GET_CLASS(cs);

            if (!cc->tlb_fill(cs, addr, fault_size, access_type,
                              mmu_idx, nonfault, retaddr)) {
                /* Non-faulting page table read failed.  */
                *phost = NULL;
                return TLB_INVALID_MASK;
            }

            /* TLB resize via tlb_fill may have moved the entry.  */
            entry = tlb_entry(env, mmu_idx, addr);
        }
        tlb_addr = tlb_read_ofs(entry, elt_ofs);
    }
    flags = tlb_addr & TLB_FLAGS_MASK;

    /* Fold all "mmio-like" bits into TLB_MMIO.  This is not RAM.  */
    if (unlikely(flags & ~(TLB_WATCHPOINT | TLB_NOTDIRTY))) {
        *phost = NULL;
        return TLB_MMIO;
    }

    /* Everything else is RAM. */
    *phost = (void *)((uintptr_t)addr + entry->addend);
    return flags;
}

int probe_access_flags(CPUArchState *env, target_ulong addr,
                       MMUAccessType access_type, int mmu_idx,
                       bool nonfault, void **phost, uintptr_t retaddr)
{
    int flags;

    flags = probe_access_internal(env, addr, 0, access_type, mmu_idx,
                                  nonfault, phost, retaddr);

    /* Handle clean RAM pages.  */
    if (unlikely(flags & TLB_NOTDIRTY)) {
        uintptr_t index = tlb_index(env, mmu_idx, addr);
        CPUIOTLBEntry *iotlbentry = &env_tlb(env)->d[mmu_idx].iotlb[index];

        notdirty_write(env_cpu(env), addr, 1, iotlbentry, retaddr);
        flags &= ~TLB_NOTDIRTY;
    }

    return flags;
}

void *probe_access(CPUArchState *env, target_ulong addr, int size,
                   MMUAccessType access_type, int mmu_idx, uintptr_t retaddr)
{
    void *host;
    int flags;

    g_assert(-(addr | TARGET_PAGE_MASK) >= size);

    flags = probe_access_internal(env, addr, size, access_type, mmu_idx,
                                  false, &host, retaddr);

    /* Per the interface, size == 0 merely faults the access. */
    if (size == 0) {
        return NULL;
    }

    if (unlikely(flags & (TLB_NOTDIRTY | TLB_WATCHPOINT))) {
        uintptr_t index = tlb_index(env, mmu_idx, addr);
        CPUIOTLBEntry *iotlbentry = &env_tlb(env)->d[mmu_idx].iotlb[index];

        /* Handle watchpoints.  */
        if (flags & TLB_WATCHPOINT) {
            int wp_access = (access_type == MMU_DATA_STORE
                             ? BP_MEM_WRITE : BP_MEM_READ);
            cpu_check_watchpoint(env_cpu(env), addr, size,
                                 iotlbentry->attrs, wp_access, retaddr);
        }

        /* Handle clean RAM pages.  */
        if (flags & TLB_NOTDIRTY) {
            notdirty_write(env_cpu(env), addr, 1, iotlbentry, retaddr);
        }
    }

    return host;
}

void *tlb_vaddr_to_host(CPUArchState *env, abi_ptr addr,
                        MMUAccessType access_type, int mmu_idx)
{
    void *host;
    int flags;

    flags = probe_access_internal(env, addr, 0, access_type,
                                  mmu_idx, true, &host, 0);

    /* No combination of flags are expected by the caller. */
    return flags ? NULL : host;
}

#ifdef CONFIG_PLUGIN
/*
 * Perform a TLB lookup and populate the qemu_plugin_hwaddr structure.
 * This should be a hot path as we will have just looked this path up
 * in the softmmu lookup code (or helper). We don't handle re-fills or
 * checking the victim table. This is purely informational.
 *
 * This should never fail as the memory access being instrumented
 * should have just filled the TLB.
 */

bool tlb_plugin_lookup(CPUState *cpu, target_ulong addr, int mmu_idx,
                       bool is_store, struct qemu_plugin_hwaddr *data)
{
    CPUArchState *env = cpu->env_ptr;
    CPUTLBEntry *tlbe = tlb_entry(env, mmu_idx, addr);
    uintptr_t index = tlb_index(env, mmu_idx, addr);
    target_ulong tlb_addr = is_store ? tlb_addr_write(tlbe) : tlbe->addr_read;

    if (likely(tlb_hit(tlb_addr, addr))) {
        /* We must have an iotlb entry for MMIO */
        if (tlb_addr & TLB_MMIO) {
            CPUIOTLBEntry *iotlbentry;
            iotlbentry = &env_tlb(env)->d[mmu_idx].iotlb[index];
            data->is_io = true;
            data->v.io.section = iotlb_to_section(cpu, iotlbentry->addr, iotlbentry->attrs);
            data->v.io.offset = (iotlbentry->addr & TARGET_PAGE_MASK) + addr;
        } else {
            data->is_io = false;
            data->v.ram.hostaddr = addr + tlbe->addend;
        }
        return true;
    }
    return false;
}

#endif

/* Probe for a read-modify-write atomic operation.  Do not allow unaligned
 * operations, or io operations to proceed.  Return the host address.  */
static void *atomic_mmu_lookup(CPUArchState *env, target_ulong addr,
                               TCGMemOpIdx oi, uintptr_t retaddr)
{
    size_t mmu_idx = get_mmuidx(oi);
    uintptr_t index = tlb_index(env, mmu_idx, addr);
    CPUTLBEntry *tlbe = tlb_entry(env, mmu_idx, addr);
    target_ulong tlb_addr = tlb_addr_write(tlbe);
    MemOp mop = get_memop(oi);
    int a_bits = get_alignment_bits(mop);
    int s_bits = mop & MO_SIZE;
    void *hostaddr;

    /* Adjust the given return address.  */
    retaddr -= GETPC_ADJ;

    /* Enforce guest required alignment.  */
    if (unlikely(a_bits > 0 && (addr & ((1 << a_bits) - 1)))) {
        /* ??? Maybe indicate atomic op to cpu_unaligned_access */
        cpu_unaligned_access(env_cpu(env), addr, MMU_DATA_STORE,
                             mmu_idx, retaddr);
    }

    /* Enforce qemu required alignment.  */
    if (unlikely(addr & ((1 << s_bits) - 1))) {
        /* We get here if guest alignment was not requested,
           or was not enforced by cpu_unaligned_access above.
           We might widen the access and emulate, but for now
           mark an exception and exit the cpu loop.  */
        goto stop_the_world;
    }

    /* Check TLB entry and enforce page permissions.  */
    if (!tlb_hit(tlb_addr, addr)) {
        if (!VICTIM_TLB_HIT(addr_write, addr)) {
            tlb_fill(env_cpu(env), addr, 1 << s_bits, MMU_DATA_STORE,
                     mmu_idx, retaddr);
            index = tlb_index(env, mmu_idx, addr);
            tlbe = tlb_entry(env, mmu_idx, addr);
        }
        tlb_addr = tlb_addr_write(tlbe) & ~TLB_INVALID_MASK;
    }

    /* Notice an IO access or a needs-MMU-lookup access */
    if (unlikely(tlb_addr & TLB_MMIO)) {
        /* There's really nothing that can be done to
           support this apart from stop-the-world.  */
        goto stop_the_world;
    }

    /* Let the guest notice RMW on a write-only page.  */
    if (unlikely(tlbe->addr_read != (tlb_addr & ~TLB_NOTDIRTY))) {
        tlb_fill(env_cpu(env), addr, 1 << s_bits, MMU_DATA_LOAD,
                 mmu_idx, retaddr);
        /* Since we don't support reads and writes to different addresses,
           and we do have the proper page loaded for write, this shouldn't
           ever return.  But just in case, handle via stop-the-world.  */
        goto stop_the_world;
    }

    hostaddr = (void *)((uintptr_t)addr + tlbe->addend);

    if (unlikely(tlb_addr & TLB_NOTDIRTY)) {
        notdirty_write(env_cpu(env), addr, 1 << s_bits,
                       &env_tlb(env)->d[mmu_idx].iotlb[index], retaddr);
    }

    return hostaddr;

 stop_the_world:
    cpu_loop_exit_atomic(env_cpu(env), retaddr);
}

/*
 * Load Helpers
 *
 * We support two different access types. SOFTMMU_CODE_ACCESS is
 * specifically for reading instructions from system memory. It is
 * called by the translation loop and in some helpers where the code
 * is disassembled. It shouldn't be called directly by guest code.
 */

typedef uint64_t FullLoadHelper(CPUArchState *env, target_ulong addr,
                                TCGMemOpIdx oi, uintptr_t retaddr);

static inline uint64_t QEMU_ALWAYS_INLINE
load_memop(const void *haddr, MemOp op)
{
    switch (op) {
    case MO_UB:
        return ldub_p(haddr);
    case MO_BEUW:
        return lduw_be_p(haddr);
    case MO_LEUW:
        return lduw_le_p(haddr);
    case MO_BEUL:
        return (uint32_t)ldl_be_p(haddr);
    case MO_LEUL:
        return (uint32_t)ldl_le_p(haddr);
    case MO_BEQ:
        return ldq_be_p(haddr);
    case MO_LEQ:
        return ldq_le_p(haddr);
    default:
        qemu_build_not_reached();
    }
}

static inline uint64_t QEMU_ALWAYS_INLINE
load_helper(CPUArchState *env, target_ulong addr, TCGMemOpIdx oi,
            uintptr_t retaddr, MemOp op, bool code_read,
            FullLoadHelper *full_load)
{
    uintptr_t mmu_idx = get_mmuidx(oi);
    uintptr_t index = tlb_index(env, mmu_idx, addr);
    CPUTLBEntry *entry = tlb_entry(env, mmu_idx, addr);
    target_ulong tlb_addr = code_read ? entry->addr_code : entry->addr_read;
    const size_t tlb_off = code_read ?
        offsetof(CPUTLBEntry, addr_code) : offsetof(CPUTLBEntry, addr_read);
    const MMUAccessType access_type =
        code_read ? MMU_INST_FETCH : MMU_DATA_LOAD;
    unsigned a_bits = get_alignment_bits(get_memop(oi));
    void *haddr;
    uint64_t res;
    size_t size = memop_size(op);

    /* Handle CPU specific unaligned behaviour */
    if (addr & ((1 << a_bits) - 1)) {
        cpu_unaligned_access(env_cpu(env), addr, access_type,
                             mmu_idx, retaddr);
    }

    /* If the TLB entry is for a different page, reload and try again.  */
    if (!tlb_hit(tlb_addr, addr)) {
        if (!victim_tlb_hit(env, mmu_idx, index, tlb_off,
                            addr & TARGET_PAGE_MASK)) {
            tlb_fill(env_cpu(env), addr, size,
                     access_type, mmu_idx, retaddr);
            index = tlb_index(env, mmu_idx, addr);
            entry = tlb_entry(env, mmu_idx, addr);
        }
        tlb_addr = code_read ? entry->addr_code : entry->addr_read;
        tlb_addr &= ~TLB_INVALID_MASK;
    }

    /* Handle anything that isn't just a straight memory access.  */
    if (unlikely(tlb_addr & ~TARGET_PAGE_MASK)) {
        CPUIOTLBEntry *iotlbentry;
        bool need_swap;

        /* For anything that is unaligned, recurse through full_load.  */
        if ((addr & (size - 1)) != 0) {
            goto do_unaligned_access;
        }

        iotlbentry = &env_tlb(env)->d[mmu_idx].iotlb[index];

        /* Handle watchpoints.  */
        if (unlikely(tlb_addr & TLB_WATCHPOINT)) {
            /* On watchpoint hit, this will longjmp out.  */
            cpu_check_watchpoint(env_cpu(env), addr, size,
                                 iotlbentry->attrs, BP_MEM_READ, retaddr);
        }

        need_swap = size > 1 && (tlb_addr & TLB_BSWAP);

        /* Handle I/O access.  */
        if (likely(tlb_addr & TLB_MMIO)) {
            return io_readx(env, iotlbentry, mmu_idx, addr, retaddr,
                            access_type, op ^ (need_swap * MO_BSWAP));
        }

        haddr = (void *)((uintptr_t)addr + entry->addend);

        /*
         * Keep these two load_memop separate to ensure that the compiler
         * is able to fold the entire function to a single instruction.
         * There is a build-time assert inside to remind you of this.  ;-)
         */
        if (unlikely(need_swap)) {
            return load_memop(haddr, op ^ MO_BSWAP);
        }
        return load_memop(haddr, op);
    }

    /* Handle slow unaligned access (it spans two pages or IO).  */
    if (size > 1
        && unlikely((addr & ~TARGET_PAGE_MASK) + size - 1
                    >= TARGET_PAGE_SIZE)) {
        target_ulong addr1, addr2;
        uint64_t r1, r2;
        unsigned shift;
    do_unaligned_access:
        addr1 = addr & ~((target_ulong)size - 1);
        addr2 = addr1 + size;
        r1 = full_load(env, addr1, oi, retaddr);
        r2 = full_load(env, addr2, oi, retaddr);
        shift = (addr & (size - 1)) * 8;

        if (memop_big_endian(op)) {
            /* Big-endian combine.  */
            res = (r1 << shift) | (r2 >> ((size * 8) - shift));
        } else {
            /* Little-endian combine.  */
            res = (r1 >> shift) | (r2 << ((size * 8) - shift));
        }
        return res & MAKE_64BIT_MASK(0, size * 8);
    }

    haddr = (void *)((uintptr_t)addr + entry->addend);
    return load_memop(haddr, op);
}

/*
 * For the benefit of TCG generated code, we want to avoid the
 * complication of ABI-specific return type promotion and always
 * return a value extended to the register size of the host. This is
 * tcg_target_long, except in the case of a 32-bit host and 64-bit
 * data, and for that we always have uint64_t.
 *
 * We don't bother with this widened value for SOFTMMU_CODE_ACCESS.
 */

static uint64_t full_ldub_mmu(CPUArchState *env, target_ulong addr,
                              TCGMemOpIdx oi, uintptr_t retaddr)
{
    return load_helper(env, addr, oi, retaddr, MO_UB, false, full_ldub_mmu);
}

tcg_target_ulong helper_ret_ldub_mmu(CPUArchState *env, target_ulong addr,
                                     TCGMemOpIdx oi, uintptr_t retaddr)
{
    return full_ldub_mmu(env, addr, oi, retaddr);
}

static uint64_t full_le_lduw_mmu(CPUArchState *env, target_ulong addr,
                                 TCGMemOpIdx oi, uintptr_t retaddr)
{
    return load_helper(env, addr, oi, retaddr, MO_LEUW, false,
                       full_le_lduw_mmu);
}

tcg_target_ulong helper_le_lduw_mmu(CPUArchState *env, target_ulong addr,
                                    TCGMemOpIdx oi, uintptr_t retaddr)
{
    return full_le_lduw_mmu(env, addr, oi, retaddr);
}

static uint64_t full_be_lduw_mmu(CPUArchState *env, target_ulong addr,
                                 TCGMemOpIdx oi, uintptr_t retaddr)
{
    return load_helper(env, addr, oi, retaddr, MO_BEUW, false,
                       full_be_lduw_mmu);
}

tcg_target_ulong helper_be_lduw_mmu(CPUArchState *env, target_ulong addr,
                                    TCGMemOpIdx oi, uintptr_t retaddr)
{
    return full_be_lduw_mmu(env, addr, oi, retaddr);
}

static uint64_t full_le_ldul_mmu(CPUArchState *env, target_ulong addr,
                                 TCGMemOpIdx oi, uintptr_t retaddr)
{
    return load_helper(env, addr, oi, retaddr, MO_LEUL, false,
                       full_le_ldul_mmu);
}

tcg_target_ulong helper_le_ldul_mmu(CPUArchState *env, target_ulong addr,
                                    TCGMemOpIdx oi, uintptr_t retaddr)
{
    return full_le_ldul_mmu(env, addr, oi, retaddr);
}

static uint64_t full_be_ldul_mmu(CPUArchState *env, target_ulong addr,
                                 TCGMemOpIdx oi, uintptr_t retaddr)
{
    return load_helper(env, addr, oi, retaddr, MO_BEUL, false,
                       full_be_ldul_mmu);
}

tcg_target_ulong helper_be_ldul_mmu(CPUArchState *env, target_ulong addr,
                                    TCGMemOpIdx oi, uintptr_t retaddr)
{
    return full_be_ldul_mmu(env, addr, oi, retaddr);
}

uint64_t helper_le_ldq_mmu(CPUArchState *env, target_ulong addr,
                           TCGMemOpIdx oi, uintptr_t retaddr)
{
    return load_helper(env, addr, oi, retaddr, MO_LEQ, false,
                       helper_le_ldq_mmu);
}

uint64_t helper_be_ldq_mmu(CPUArchState *env, target_ulong addr,
                           TCGMemOpIdx oi, uintptr_t retaddr)
{
    return load_helper(env, addr, oi, retaddr, MO_BEQ, false,
                       helper_be_ldq_mmu);
}

/*
 * Provide signed versions of the load routines as well.  We can of course
 * avoid this for 64-bit data, or for 32-bit data on 32-bit host.
 */


tcg_target_ulong helper_ret_ldsb_mmu(CPUArchState *env, target_ulong addr,
                                     TCGMemOpIdx oi, uintptr_t retaddr)
{
    return (int8_t)helper_ret_ldub_mmu(env, addr, oi, retaddr);
}

tcg_target_ulong helper_le_ldsw_mmu(CPUArchState *env, target_ulong addr,
                                    TCGMemOpIdx oi, uintptr_t retaddr)
{
    return (int16_t)helper_le_lduw_mmu(env, addr, oi, retaddr);
}

tcg_target_ulong helper_be_ldsw_mmu(CPUArchState *env, target_ulong addr,
                                    TCGMemOpIdx oi, uintptr_t retaddr)
{
    return (int16_t)helper_be_lduw_mmu(env, addr, oi, retaddr);
}

tcg_target_ulong helper_le_ldsl_mmu(CPUArchState *env, target_ulong addr,
                                    TCGMemOpIdx oi, uintptr_t retaddr)
{
    return (int32_t)helper_le_ldul_mmu(env, addr, oi, retaddr);
}

tcg_target_ulong helper_be_ldsl_mmu(CPUArchState *env, target_ulong addr,
                                    TCGMemOpIdx oi, uintptr_t retaddr)
{
    return (int32_t)helper_be_ldul_mmu(env, addr, oi, retaddr);
}

/*
 * Load helpers for cpu_ldst.h.
 */

#ifdef CONFIG_TCG_LOG_INSTR
/*
 * Log a target memory load via cpu_ldst.
 */
#define log_instr_load_int(env, addr, value, op)        \
    helper_qemu_log_instr_load64(env, addr, value, op)
#else
#define log_instr_load_int(env, addr, val, op) ((void)0)
#endif

static inline uint64_t cpu_load_helper(CPUArchState *env, abi_ptr addr,
                                       int mmu_idx, uintptr_t retaddr,
                                       MemOp op, FullLoadHelper *full_load)
{
    uint16_t meminfo;
    TCGMemOpIdx oi;
    uint64_t ret;

    meminfo = trace_mem_get_info(op, mmu_idx, false);
    trace_guest_mem_before_exec(env_cpu(env), addr, meminfo);

    op &= ~MO_SIGN;
    oi = make_memop_idx(op, mmu_idx);
    ret = full_load(env, addr, oi, retaddr);
    qemu_plugin_vcpu_mem_cb(env_cpu(env), addr, meminfo);

    return ret;
}

uint32_t cpu_ldub_mmuidx_ra(CPUArchState *env, abi_ptr addr,
                            int mmu_idx, uintptr_t ra)
{
    uint32_t ret = cpu_load_helper(env, addr, mmu_idx, ra, MO_UB,
                                   full_ldub_mmu);
    log_instr_load_int(env, addr, ret, MO_UB);
    return ret;
}

int cpu_ldsb_mmuidx_ra(CPUArchState *env, abi_ptr addr,
                       int mmu_idx, uintptr_t ra)
{
    int ret = (int8_t)cpu_load_helper(env, addr, mmu_idx, ra, MO_SB,
                                      full_ldub_mmu);
    log_instr_load_int(env, addr, ret, MO_SB);
    return ret;
}

uint32_t cpu_lduw_be_mmuidx_ra(CPUArchState *env, abi_ptr addr,
                               int mmu_idx, uintptr_t ra)
{
<<<<<<< HEAD
    uint32_t ret = cpu_load_helper(env, addr, mmu_idx, ra, MO_TEUW,
                                   MO_TE == MO_LE
                                   ? full_le_lduw_mmu : full_be_lduw_mmu);
    log_instr_load_int(env, addr, ret, MO_TEUW);
    return ret;
=======
    return cpu_load_helper(env, addr, mmu_idx, ra, MO_BEUW, full_be_lduw_mmu);
>>>>>>> cccdd8c7
}

int cpu_ldsw_be_mmuidx_ra(CPUArchState *env, abi_ptr addr,
                          int mmu_idx, uintptr_t ra)
{
    return (int16_t)cpu_load_helper(env, addr, mmu_idx, ra, MO_BESW,
                                    full_be_lduw_mmu);
}

uint32_t cpu_ldl_be_mmuidx_ra(CPUArchState *env, abi_ptr addr,
                              int mmu_idx, uintptr_t ra)
{
    return cpu_load_helper(env, addr, mmu_idx, ra, MO_BEUL, full_be_ldul_mmu);
}

uint64_t cpu_ldq_be_mmuidx_ra(CPUArchState *env, abi_ptr addr,
                              int mmu_idx, uintptr_t ra)
{
<<<<<<< HEAD
    int ret = (int16_t)cpu_load_helper(env, addr, mmu_idx, ra, MO_TESW,
                                       MO_TE == MO_LE
                                       ? full_le_lduw_mmu : full_be_lduw_mmu);
    log_instr_load_int(env, addr, ret, MO_TESW);
    return ret;
=======
    return cpu_load_helper(env, addr, mmu_idx, ra, MO_BEQ, helper_be_ldq_mmu);
>>>>>>> cccdd8c7
}

uint32_t cpu_lduw_le_mmuidx_ra(CPUArchState *env, abi_ptr addr,
                               int mmu_idx, uintptr_t ra)
{
<<<<<<< HEAD
    uint32_t ret =  cpu_load_helper(env, addr, mmu_idx, ra, MO_TEUL,
                                    MO_TE == MO_LE
                                    ? full_le_ldul_mmu : full_be_ldul_mmu);
    log_instr_load_int(env, addr, ret, MO_TEUL);
    return ret;
=======
    return cpu_load_helper(env, addr, mmu_idx, ra, MO_LEUW, full_le_lduw_mmu);
>>>>>>> cccdd8c7
}

int cpu_ldsw_le_mmuidx_ra(CPUArchState *env, abi_ptr addr,
                          int mmu_idx, uintptr_t ra)
{
<<<<<<< HEAD
    uint64_t ret = cpu_load_helper(env, addr, mmu_idx, ra, MO_TEQ,
                                   MO_TE == MO_LE
                                   ? helper_le_ldq_mmu : helper_be_ldq_mmu);
    log_instr_load_int(env, addr, ret, MO_TEQ);
    return ret;
=======
    return (int16_t)cpu_load_helper(env, addr, mmu_idx, ra, MO_LESW,
                                    full_le_lduw_mmu);
}

uint32_t cpu_ldl_le_mmuidx_ra(CPUArchState *env, abi_ptr addr,
                              int mmu_idx, uintptr_t ra)
{
    return cpu_load_helper(env, addr, mmu_idx, ra, MO_LEUL, full_le_ldul_mmu);
}

uint64_t cpu_ldq_le_mmuidx_ra(CPUArchState *env, abi_ptr addr,
                              int mmu_idx, uintptr_t ra)
{
    return cpu_load_helper(env, addr, mmu_idx, ra, MO_LEQ, helper_le_ldq_mmu);
>>>>>>> cccdd8c7
}

uint32_t cpu_ldub_data_ra(CPUArchState *env, target_ulong ptr,
                          uintptr_t retaddr)
{
    return cpu_ldub_mmuidx_ra(env, ptr, cpu_mmu_index(env, false), retaddr);
}

int cpu_ldsb_data_ra(CPUArchState *env, target_ulong ptr, uintptr_t retaddr)
{
    return cpu_ldsb_mmuidx_ra(env, ptr, cpu_mmu_index(env, false), retaddr);
}

uint32_t cpu_lduw_be_data_ra(CPUArchState *env, target_ulong ptr,
                             uintptr_t retaddr)
{
    return cpu_lduw_be_mmuidx_ra(env, ptr, cpu_mmu_index(env, false), retaddr);
}

int cpu_ldsw_be_data_ra(CPUArchState *env, target_ulong ptr, uintptr_t retaddr)
{
    return cpu_ldsw_be_mmuidx_ra(env, ptr, cpu_mmu_index(env, false), retaddr);
}

uint32_t cpu_ldl_be_data_ra(CPUArchState *env, target_ulong ptr,
                            uintptr_t retaddr)
{
    return cpu_ldl_be_mmuidx_ra(env, ptr, cpu_mmu_index(env, false), retaddr);
}

uint64_t cpu_ldq_be_data_ra(CPUArchState *env, target_ulong ptr,
                            uintptr_t retaddr)
{
    return cpu_ldq_be_mmuidx_ra(env, ptr, cpu_mmu_index(env, false), retaddr);
}

uint32_t cpu_lduw_le_data_ra(CPUArchState *env, target_ulong ptr,
                             uintptr_t retaddr)
{
    return cpu_lduw_le_mmuidx_ra(env, ptr, cpu_mmu_index(env, false), retaddr);
}

int cpu_ldsw_le_data_ra(CPUArchState *env, target_ulong ptr, uintptr_t retaddr)
{
    return cpu_ldsw_le_mmuidx_ra(env, ptr, cpu_mmu_index(env, false), retaddr);
}

uint32_t cpu_ldl_le_data_ra(CPUArchState *env, target_ulong ptr,
                            uintptr_t retaddr)
{
    return cpu_ldl_le_mmuidx_ra(env, ptr, cpu_mmu_index(env, false), retaddr);
}

uint64_t cpu_ldq_le_data_ra(CPUArchState *env, target_ulong ptr,
                            uintptr_t retaddr)
{
    return cpu_ldq_le_mmuidx_ra(env, ptr, cpu_mmu_index(env, false), retaddr);
}

#ifdef TARGET_CHERI
/*
 * TODO(am2419): Ugly hack to avoid logging memory accesses that load capability
 * components as normal memory accesses. The caller is responsible for logging.
 */
uint64_t cpu_ldq_cap_data_ra(CPUArchState *env, target_ulong ptr,
                             uintptr_t retaddr)
{
    return cpu_load_helper(env, ptr, cpu_mmu_index(env, false),
                           retaddr, MO_TEQ, MO_TE == MO_LE
                           ? helper_le_ldq_mmu : helper_be_ldq_mmu);
}
#endif

uint32_t cpu_ldub_data(CPUArchState *env, target_ulong ptr)
{
    return cpu_ldub_data_ra(env, ptr, 0);
}

int cpu_ldsb_data(CPUArchState *env, target_ulong ptr)
{
    return cpu_ldsb_data_ra(env, ptr, 0);
}

uint32_t cpu_lduw_be_data(CPUArchState *env, target_ulong ptr)
{
    return cpu_lduw_be_data_ra(env, ptr, 0);
}

int cpu_ldsw_be_data(CPUArchState *env, target_ulong ptr)
{
    return cpu_ldsw_be_data_ra(env, ptr, 0);
}

uint32_t cpu_ldl_be_data(CPUArchState *env, target_ulong ptr)
{
    return cpu_ldl_be_data_ra(env, ptr, 0);
}

uint64_t cpu_ldq_be_data(CPUArchState *env, target_ulong ptr)
{
    return cpu_ldq_be_data_ra(env, ptr, 0);
}

uint32_t cpu_lduw_le_data(CPUArchState *env, target_ulong ptr)
{
    return cpu_lduw_le_data_ra(env, ptr, 0);
}

int cpu_ldsw_le_data(CPUArchState *env, target_ulong ptr)
{
    return cpu_ldsw_le_data_ra(env, ptr, 0);
}

uint32_t cpu_ldl_le_data(CPUArchState *env, target_ulong ptr)
{
    return cpu_ldl_le_data_ra(env, ptr, 0);
}

uint64_t cpu_ldq_le_data(CPUArchState *env, target_ulong ptr)
{
    return cpu_ldq_le_data_ra(env, ptr, 0);
}

/*
 * Store Helpers
 */

static inline void QEMU_ALWAYS_INLINE
store_memop(void *haddr, uint64_t val, MemOp op)
{
    switch (op) {
    case MO_UB:
        stb_p(haddr, val);
        break;
    case MO_BEUW:
        stw_be_p(haddr, val);
        break;
    case MO_LEUW:
        stw_le_p(haddr, val);
        break;
    case MO_BEUL:
        stl_be_p(haddr, val);
        break;
    case MO_LEUL:
        stl_le_p(haddr, val);
        break;
    case MO_BEQ:
        stq_be_p(haddr, val);
        break;
    case MO_LEQ:
        stq_le_p(haddr, val);
        break;
    default:
        qemu_build_not_reached();
    }
}

static inline void QEMU_ALWAYS_INLINE
store_helper(CPUArchState *env, target_ulong addr, uint64_t val,
             TCGMemOpIdx oi, uintptr_t retaddr, MemOp op)
{
    uintptr_t mmu_idx = get_mmuidx(oi);
    uintptr_t index = tlb_index(env, mmu_idx, addr);
    CPUTLBEntry *entry = tlb_entry(env, mmu_idx, addr);
    target_ulong tlb_addr = tlb_addr_write(entry);
    const size_t tlb_off = offsetof(CPUTLBEntry, addr_write);
    unsigned a_bits = get_alignment_bits(get_memop(oi));
    void *haddr;
    size_t size = memop_size(op);

    /* Handle CPU specific unaligned behaviour */
    if (addr & ((1 << a_bits) - 1)) {
        cpu_unaligned_access(env_cpu(env), addr, MMU_DATA_STORE,
                             mmu_idx, retaddr);
    }

    /* If the TLB entry is for a different page, reload and try again.  */
    if (!tlb_hit(tlb_addr, addr)) {
        if (!victim_tlb_hit(env, mmu_idx, index, tlb_off,
            addr & TARGET_PAGE_MASK)) {
            tlb_fill(env_cpu(env), addr, size, MMU_DATA_STORE,
                     mmu_idx, retaddr);
            index = tlb_index(env, mmu_idx, addr);
            entry = tlb_entry(env, mmu_idx, addr);
        }
        tlb_addr = tlb_addr_write(entry) & ~TLB_INVALID_MASK;
    }

    /* Handle anything that isn't just a straight memory access.  */
    if (unlikely(tlb_addr & ~TARGET_PAGE_MASK)) {
        CPUIOTLBEntry *iotlbentry;
        bool need_swap;

        /* For anything that is unaligned, recurse through byte stores.  */
        if ((addr & (size - 1)) != 0) {
            goto do_unaligned_access;
        }

        iotlbentry = &env_tlb(env)->d[mmu_idx].iotlb[index];

        /* Handle watchpoints.  */
        if (unlikely(tlb_addr & TLB_WATCHPOINT)) {
            /* On watchpoint hit, this will longjmp out.  */
            cpu_check_watchpoint(env_cpu(env), addr, size,
                                 iotlbentry->attrs, BP_MEM_WRITE, retaddr);
        }

        need_swap = size > 1 && (tlb_addr & TLB_BSWAP);

        /* Handle I/O access.  */
        if (tlb_addr & TLB_MMIO) {
            io_writex(env, iotlbentry, mmu_idx, val, addr, retaddr,
                      op ^ (need_swap * MO_BSWAP));
            return;
        }

        /* Ignore writes to ROM.  */
        if (unlikely(tlb_addr & TLB_DISCARD_WRITE)) {
            return;
        }

        /* Handle clean RAM pages.  */
        if (tlb_addr & TLB_NOTDIRTY) {
            notdirty_write(env_cpu(env), addr, size, iotlbentry, retaddr);
        }

        haddr = (void *)((uintptr_t)addr + entry->addend);

        /*
         * Keep these two store_memop separate to ensure that the compiler
         * is able to fold the entire function to a single instruction.
         * There is a build-time assert inside to remind you of this.  ;-)
         */
        if (unlikely(need_swap)) {
            store_memop(haddr, val, op ^ MO_BSWAP);
        } else {
            store_memop(haddr, val, op);
        }
        return;
    }

    /* Handle slow unaligned access (it spans two pages or IO).  */
    if (size > 1
        && unlikely((addr & ~TARGET_PAGE_MASK) + size - 1
                     >= TARGET_PAGE_SIZE)) {
        int i;
        uintptr_t index2;
        CPUTLBEntry *entry2;
        target_ulong page2, tlb_addr2;
        size_t size2;

    do_unaligned_access:
        /*
         * Ensure the second page is in the TLB.  Note that the first page
         * is already guaranteed to be filled, and that the second page
         * cannot evict the first.
         */
        page2 = (addr + size) & TARGET_PAGE_MASK;
        size2 = (addr + size) & ~TARGET_PAGE_MASK;
        index2 = tlb_index(env, mmu_idx, page2);
        entry2 = tlb_entry(env, mmu_idx, page2);
        tlb_addr2 = tlb_addr_write(entry2);
        if (!tlb_hit_page(tlb_addr2, page2)) {
            if (!victim_tlb_hit(env, mmu_idx, index2, tlb_off, page2)) {
                tlb_fill(env_cpu(env), page2, size2, MMU_DATA_STORE,
                         mmu_idx, retaddr);
                index2 = tlb_index(env, mmu_idx, page2);
                entry2 = tlb_entry(env, mmu_idx, page2);
            }
            tlb_addr2 = tlb_addr_write(entry2);
        }

        /*
         * Handle watchpoints.  Since this may trap, all checks
         * must happen before any store.
         */
        if (unlikely(tlb_addr & TLB_WATCHPOINT)) {
            cpu_check_watchpoint(env_cpu(env), addr, size - size2,
                                 env_tlb(env)->d[mmu_idx].iotlb[index].attrs,
                                 BP_MEM_WRITE, retaddr);
        }
        if (unlikely(tlb_addr2 & TLB_WATCHPOINT)) {
            cpu_check_watchpoint(env_cpu(env), page2, size2,
                                 env_tlb(env)->d[mmu_idx].iotlb[index2].attrs,
                                 BP_MEM_WRITE, retaddr);
        }

        /*
         * XXX: not efficient, but simple.
         * This loop must go in the forward direction to avoid issues
         * with self-modifying code in Windows 64-bit.
         */
        for (i = 0; i < size; ++i) {
            uint8_t val8;
            if (memop_big_endian(op)) {
                /* Big-endian extract.  */
                val8 = val >> (((size - 1) * 8) - (i * 8));
            } else {
                /* Little-endian extract.  */
                val8 = val >> (i * 8);
            }
            helper_ret_stb_mmu(env, addr + i, val8, oi, retaddr);
        }
        return;
    }

    haddr = (void *)((uintptr_t)addr + entry->addend);
    store_memop(haddr, val, op);
}

void helper_ret_stb_mmu(CPUArchState *env, target_ulong addr, uint8_t val,
                        TCGMemOpIdx oi, uintptr_t retaddr)
{
    store_helper(env, addr, val, oi, retaddr, MO_UB);
}

void helper_le_stw_mmu(CPUArchState *env, target_ulong addr, uint16_t val,
                       TCGMemOpIdx oi, uintptr_t retaddr)
{
    store_helper(env, addr, val, oi, retaddr, MO_LEUW);
}

void helper_be_stw_mmu(CPUArchState *env, target_ulong addr, uint16_t val,
                       TCGMemOpIdx oi, uintptr_t retaddr)
{
    store_helper(env, addr, val, oi, retaddr, MO_BEUW);
}

void helper_le_stl_mmu(CPUArchState *env, target_ulong addr, uint32_t val,
                       TCGMemOpIdx oi, uintptr_t retaddr)
{
    store_helper(env, addr, val, oi, retaddr, MO_LEUL);
}

void helper_be_stl_mmu(CPUArchState *env, target_ulong addr, uint32_t val,
                       TCGMemOpIdx oi, uintptr_t retaddr)
{
    store_helper(env, addr, val, oi, retaddr, MO_BEUL);
}

void helper_le_stq_mmu(CPUArchState *env, target_ulong addr, uint64_t val,
                       TCGMemOpIdx oi, uintptr_t retaddr)
{
    store_helper(env, addr, val, oi, retaddr, MO_LEQ);
}

void helper_be_stq_mmu(CPUArchState *env, target_ulong addr, uint64_t val,
                       TCGMemOpIdx oi, uintptr_t retaddr)
{
    store_helper(env, addr, val, oi, retaddr, MO_BEQ);
}

/*
 * Store Helpers for cpu_ldst.h
 */

#ifdef CONFIG_TCG_LOG_INSTR
/*
 * Log a target memory store via cpu_ldst.
 */
#define log_instr_store_int(env, addr, value, op)       \
    helper_qemu_log_instr_store64(env, addr, value, op)
#else
#define log_instr_store_int(env, addr, val, op) ((void)0)
#endif

static inline void QEMU_ALWAYS_INLINE
cpu_store_helper(CPUArchState *env, target_ulong addr, uint64_t val,
                 int mmu_idx, uintptr_t retaddr, MemOp op)
{
    TCGMemOpIdx oi;
    uint16_t meminfo;

    meminfo = trace_mem_get_info(op, mmu_idx, true);
    trace_guest_mem_before_exec(env_cpu(env), addr, meminfo);

    oi = make_memop_idx(op, mmu_idx);
    store_helper(env, addr, val, oi, retaddr, op);
    qemu_plugin_vcpu_mem_cb(env_cpu(env), addr, meminfo);
}

void cpu_stb_mmuidx_ra(CPUArchState *env, target_ulong addr, uint32_t val,
                       int mmu_idx, uintptr_t retaddr)
{
    cpu_store_helper(env, addr, val, mmu_idx, retaddr, MO_UB);
    log_instr_store_int(env, addr, val, MO_UB);
}

void cpu_stw_be_mmuidx_ra(CPUArchState *env, target_ulong addr, uint32_t val,
                          int mmu_idx, uintptr_t retaddr)
{
<<<<<<< HEAD
    cpu_store_helper(env, addr, val, mmu_idx, retaddr, MO_TEUW);
    log_instr_store_int(env, addr, val, MO_TEUW);
=======
    cpu_store_helper(env, addr, val, mmu_idx, retaddr, MO_BEUW);
>>>>>>> cccdd8c7
}

void cpu_stl_be_mmuidx_ra(CPUArchState *env, target_ulong addr, uint32_t val,
                          int mmu_idx, uintptr_t retaddr)
{
<<<<<<< HEAD
    cpu_store_helper(env, addr, val, mmu_idx, retaddr, MO_TEUL);
    log_instr_store_int(env, addr, val, MO_TEUL);
=======
    cpu_store_helper(env, addr, val, mmu_idx, retaddr, MO_BEUL);
>>>>>>> cccdd8c7
}

void cpu_stq_be_mmuidx_ra(CPUArchState *env, target_ulong addr, uint64_t val,
                          int mmu_idx, uintptr_t retaddr)
{
    cpu_store_helper(env, addr, val, mmu_idx, retaddr, MO_BEQ);
}

void cpu_stw_le_mmuidx_ra(CPUArchState *env, target_ulong addr, uint32_t val,
                          int mmu_idx, uintptr_t retaddr)
{
<<<<<<< HEAD
    cpu_store_helper(env, addr, val, mmu_idx, retaddr, MO_TEQ);
    log_instr_store_int(env, addr, val, MO_TEQ);
=======
    cpu_store_helper(env, addr, val, mmu_idx, retaddr, MO_LEUW);
}

void cpu_stl_le_mmuidx_ra(CPUArchState *env, target_ulong addr, uint32_t val,
                          int mmu_idx, uintptr_t retaddr)
{
    cpu_store_helper(env, addr, val, mmu_idx, retaddr, MO_LEUL);
}

void cpu_stq_le_mmuidx_ra(CPUArchState *env, target_ulong addr, uint64_t val,
                          int mmu_idx, uintptr_t retaddr)
{
    cpu_store_helper(env, addr, val, mmu_idx, retaddr, MO_LEQ);
>>>>>>> cccdd8c7
}

void cpu_stb_data_ra(CPUArchState *env, target_ulong ptr,
                     uint32_t val, uintptr_t retaddr)
{
    cpu_stb_mmuidx_ra(env, ptr, val, cpu_mmu_index(env, false), retaddr);
}

void cpu_stw_be_data_ra(CPUArchState *env, target_ulong ptr,
                        uint32_t val, uintptr_t retaddr)
{
    cpu_stw_be_mmuidx_ra(env, ptr, val, cpu_mmu_index(env, false), retaddr);
}

void cpu_stl_be_data_ra(CPUArchState *env, target_ulong ptr,
                        uint32_t val, uintptr_t retaddr)
{
    cpu_stl_be_mmuidx_ra(env, ptr, val, cpu_mmu_index(env, false), retaddr);
}

void cpu_stq_be_data_ra(CPUArchState *env, target_ulong ptr,
                        uint64_t val, uintptr_t retaddr)
{
    cpu_stq_be_mmuidx_ra(env, ptr, val, cpu_mmu_index(env, false), retaddr);
}

void cpu_stw_le_data_ra(CPUArchState *env, target_ulong ptr,
                        uint32_t val, uintptr_t retaddr)
{
    cpu_stw_le_mmuidx_ra(env, ptr, val, cpu_mmu_index(env, false), retaddr);
}

void cpu_stl_le_data_ra(CPUArchState *env, target_ulong ptr,
                        uint32_t val, uintptr_t retaddr)
{
    cpu_stl_le_mmuidx_ra(env, ptr, val, cpu_mmu_index(env, false), retaddr);
}

void cpu_stq_le_data_ra(CPUArchState *env, target_ulong ptr,
                        uint64_t val, uintptr_t retaddr)
{
    cpu_stq_le_mmuidx_ra(env, ptr, val, cpu_mmu_index(env, false), retaddr);
}

#ifdef TARGET_CHERI
/*
 * TODO(am2419): Ugly hack to avoid logging memory accesses that store capability
 * components as normal memory accesses. The caller is responsible for logging.
 */
void cpu_stq_cap_data_ra(CPUArchState *env, target_ulong ptr,
                         uint64_t val, uintptr_t retaddr)
{
    cpu_store_helper(env, ptr, val, cpu_mmu_index(env, false), retaddr, MO_TEQ);
}
#endif

void cpu_stb_data(CPUArchState *env, target_ulong ptr, uint32_t val)
{
    cpu_stb_data_ra(env, ptr, val, 0);
}

void cpu_stw_be_data(CPUArchState *env, target_ulong ptr, uint32_t val)
{
    cpu_stw_be_data_ra(env, ptr, val, 0);
}

void cpu_stl_be_data(CPUArchState *env, target_ulong ptr, uint32_t val)
{
    cpu_stl_be_data_ra(env, ptr, val, 0);
}

void cpu_stq_be_data(CPUArchState *env, target_ulong ptr, uint64_t val)
{
    cpu_stq_be_data_ra(env, ptr, val, 0);
}

void cpu_stw_le_data(CPUArchState *env, target_ulong ptr, uint32_t val)
{
    cpu_stw_le_data_ra(env, ptr, val, 0);
}

void cpu_stl_le_data(CPUArchState *env, target_ulong ptr, uint32_t val)
{
    cpu_stl_le_data_ra(env, ptr, val, 0);
}

void cpu_stq_le_data(CPUArchState *env, target_ulong ptr, uint64_t val)
{
    cpu_stq_le_data_ra(env, ptr, val, 0);
}

/* First set of helpers allows passing in of OI and RETADDR.  This makes
   them callable from other helpers.  */

#define EXTRA_ARGS     , TCGMemOpIdx oi, uintptr_t retaddr
#define ATOMIC_NAME(X) \
    HELPER(glue(glue(glue(atomic_ ## X, SUFFIX), END), _mmu))
#define ATOMIC_MMU_DECLS
#define ATOMIC_MMU_LOOKUP atomic_mmu_lookup(env, addr, oi, retaddr)
#define ATOMIC_MMU_CLEANUP
#define ATOMIC_MMU_IDX   get_mmuidx(oi)

#include "atomic_common.inc.c"

#define DATA_SIZE 1
#include "atomic_template.h"

#define DATA_SIZE 2
#include "atomic_template.h"

#define DATA_SIZE 4
#include "atomic_template.h"

#ifdef CONFIG_ATOMIC64
#define DATA_SIZE 8
#include "atomic_template.h"
#endif

#if HAVE_CMPXCHG128 || HAVE_ATOMIC128
#define DATA_SIZE 16
#include "atomic_template.h"
#endif

/* Second set of helpers are directly callable from TCG as helpers.  */

#undef EXTRA_ARGS
#undef ATOMIC_NAME
#undef ATOMIC_MMU_LOOKUP
#define EXTRA_ARGS         , TCGMemOpIdx oi
#define ATOMIC_NAME(X)     HELPER(glue(glue(atomic_ ## X, SUFFIX), END))
#define ATOMIC_MMU_LOOKUP  atomic_mmu_lookup(env, addr, oi, GETPC())

#define DATA_SIZE 1
#include "atomic_template.h"

#define DATA_SIZE 2
#include "atomic_template.h"

#define DATA_SIZE 4
#include "atomic_template.h"

#ifdef CONFIG_ATOMIC64
#define DATA_SIZE 8
#include "atomic_template.h"
#endif
#undef ATOMIC_MMU_IDX

/* Code access functions.  */

static uint64_t full_ldub_code(CPUArchState *env, target_ulong addr,
                               TCGMemOpIdx oi, uintptr_t retaddr)
{
    return load_helper(env, addr, oi, retaddr, MO_8, true, full_ldub_code);
}

uint32_t cpu_ldub_code(CPUArchState *env, abi_ptr addr)
{
    TCGMemOpIdx oi = make_memop_idx(MO_UB, cpu_mmu_index(env, true));
    return full_ldub_code(env, addr, oi, 0);
}

static uint64_t full_lduw_code(CPUArchState *env, target_ulong addr,
                               TCGMemOpIdx oi, uintptr_t retaddr)
{
    return load_helper(env, addr, oi, retaddr, MO_TEUW, true, full_lduw_code);
}

uint32_t cpu_lduw_code(CPUArchState *env, abi_ptr addr)
{
    TCGMemOpIdx oi = make_memop_idx(MO_TEUW, cpu_mmu_index(env, true));
    return full_lduw_code(env, addr, oi, 0);
}

static uint64_t full_ldl_code(CPUArchState *env, target_ulong addr,
                              TCGMemOpIdx oi, uintptr_t retaddr)
{
    return load_helper(env, addr, oi, retaddr, MO_TEUL, true, full_ldl_code);
}

uint32_t cpu_ldl_code(CPUArchState *env, abi_ptr addr)
{
    TCGMemOpIdx oi = make_memop_idx(MO_TEUL, cpu_mmu_index(env, true));
    return full_ldl_code(env, addr, oi, 0);
}

static uint64_t full_ldq_code(CPUArchState *env, target_ulong addr,
                              TCGMemOpIdx oi, uintptr_t retaddr)
{
    return load_helper(env, addr, oi, retaddr, MO_TEQ, true, full_ldq_code);
}

uint64_t cpu_ldq_code(CPUArchState *env, abi_ptr addr)
{
    TCGMemOpIdx oi = make_memop_idx(MO_TEQ, cpu_mmu_index(env, true));
    return full_ldq_code(env, addr, oi, 0);
}<|MERGE_RESOLUTION|>--- conflicted
+++ resolved
@@ -1789,15 +1789,7 @@
 uint32_t cpu_lduw_be_mmuidx_ra(CPUArchState *env, abi_ptr addr,
                                int mmu_idx, uintptr_t ra)
 {
-<<<<<<< HEAD
-    uint32_t ret = cpu_load_helper(env, addr, mmu_idx, ra, MO_TEUW,
-                                   MO_TE == MO_LE
-                                   ? full_le_lduw_mmu : full_be_lduw_mmu);
-    log_instr_load_int(env, addr, ret, MO_TEUW);
-    return ret;
-=======
     return cpu_load_helper(env, addr, mmu_idx, ra, MO_BEUW, full_be_lduw_mmu);
->>>>>>> cccdd8c7
 }
 
 int cpu_ldsw_be_mmuidx_ra(CPUArchState *env, abi_ptr addr,
@@ -1816,41 +1808,18 @@
 uint64_t cpu_ldq_be_mmuidx_ra(CPUArchState *env, abi_ptr addr,
                               int mmu_idx, uintptr_t ra)
 {
-<<<<<<< HEAD
-    int ret = (int16_t)cpu_load_helper(env, addr, mmu_idx, ra, MO_TESW,
-                                       MO_TE == MO_LE
-                                       ? full_le_lduw_mmu : full_be_lduw_mmu);
-    log_instr_load_int(env, addr, ret, MO_TESW);
-    return ret;
-=======
     return cpu_load_helper(env, addr, mmu_idx, ra, MO_BEQ, helper_be_ldq_mmu);
->>>>>>> cccdd8c7
 }
 
 uint32_t cpu_lduw_le_mmuidx_ra(CPUArchState *env, abi_ptr addr,
                                int mmu_idx, uintptr_t ra)
 {
-<<<<<<< HEAD
-    uint32_t ret =  cpu_load_helper(env, addr, mmu_idx, ra, MO_TEUL,
-                                    MO_TE == MO_LE
-                                    ? full_le_ldul_mmu : full_be_ldul_mmu);
-    log_instr_load_int(env, addr, ret, MO_TEUL);
-    return ret;
-=======
     return cpu_load_helper(env, addr, mmu_idx, ra, MO_LEUW, full_le_lduw_mmu);
->>>>>>> cccdd8c7
 }
 
 int cpu_ldsw_le_mmuidx_ra(CPUArchState *env, abi_ptr addr,
                           int mmu_idx, uintptr_t ra)
 {
-<<<<<<< HEAD
-    uint64_t ret = cpu_load_helper(env, addr, mmu_idx, ra, MO_TEQ,
-                                   MO_TE == MO_LE
-                                   ? helper_le_ldq_mmu : helper_be_ldq_mmu);
-    log_instr_load_int(env, addr, ret, MO_TEQ);
-    return ret;
-=======
     return (int16_t)cpu_load_helper(env, addr, mmu_idx, ra, MO_LESW,
                                     full_le_lduw_mmu);
 }
@@ -1865,7 +1834,6 @@
                               int mmu_idx, uintptr_t ra)
 {
     return cpu_load_helper(env, addr, mmu_idx, ra, MO_LEQ, helper_le_ldq_mmu);
->>>>>>> cccdd8c7
 }
 
 uint32_t cpu_ldub_data_ra(CPUArchState *env, target_ulong ptr,
@@ -2257,23 +2225,13 @@
 void cpu_stw_be_mmuidx_ra(CPUArchState *env, target_ulong addr, uint32_t val,
                           int mmu_idx, uintptr_t retaddr)
 {
-<<<<<<< HEAD
-    cpu_store_helper(env, addr, val, mmu_idx, retaddr, MO_TEUW);
-    log_instr_store_int(env, addr, val, MO_TEUW);
-=======
     cpu_store_helper(env, addr, val, mmu_idx, retaddr, MO_BEUW);
->>>>>>> cccdd8c7
 }
 
 void cpu_stl_be_mmuidx_ra(CPUArchState *env, target_ulong addr, uint32_t val,
                           int mmu_idx, uintptr_t retaddr)
 {
-<<<<<<< HEAD
-    cpu_store_helper(env, addr, val, mmu_idx, retaddr, MO_TEUL);
-    log_instr_store_int(env, addr, val, MO_TEUL);
-=======
     cpu_store_helper(env, addr, val, mmu_idx, retaddr, MO_BEUL);
->>>>>>> cccdd8c7
 }
 
 void cpu_stq_be_mmuidx_ra(CPUArchState *env, target_ulong addr, uint64_t val,
@@ -2285,10 +2243,6 @@
 void cpu_stw_le_mmuidx_ra(CPUArchState *env, target_ulong addr, uint32_t val,
                           int mmu_idx, uintptr_t retaddr)
 {
-<<<<<<< HEAD
-    cpu_store_helper(env, addr, val, mmu_idx, retaddr, MO_TEQ);
-    log_instr_store_int(env, addr, val, MO_TEQ);
-=======
     cpu_store_helper(env, addr, val, mmu_idx, retaddr, MO_LEUW);
 }
 
@@ -2302,7 +2256,6 @@
                           int mmu_idx, uintptr_t retaddr)
 {
     cpu_store_helper(env, addr, val, mmu_idx, retaddr, MO_LEQ);
->>>>>>> cccdd8c7
 }
 
 void cpu_stb_data_ra(CPUArchState *env, target_ulong ptr,
