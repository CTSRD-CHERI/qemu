--- conflicted
+++ resolved
@@ -43,15 +43,6 @@
 #endif
 }
 
-<<<<<<< HEAD
-// Should only be called in a place it cannot be skipped by a branch!
-static void qemu_log_gen_printf_flush(DisasContextBase *base, bool force_flush)
-{
-#ifdef CONFIG_TCG_LOG_INSTR
-    if ((base->printf_used_ptr != 0) &&
-        (force_flush ||
-         (base->printf_used_ptr >= (QEMU_LOG_PRINTF_FLUSH_BARRIER)))) {
-=======
 /* Should only be called in a place it cannot be skipped by a branch! */
 static void qemu_log_gen_printf_flush(DisasContextBase *base, bool flush_early,
                                       bool force_flush)
@@ -60,7 +51,6 @@
     if (force_flush || ((base->printf_used_ptr != 0) &&
                         (flush_early || (base->printf_used_ptr >=
                                          (QEMU_LOG_PRINTF_FLUSH_BARRIER))))) {
->>>>>>> bfbf8bb6
         gen_helper_qemu_log_printf_dump(cpu_env);
         qemu_log_gen_printf_reset(base);
     }
@@ -149,17 +139,11 @@
 #ifdef CONFIG_TCG_LOG_INSTR
         /* Commit previous instruction */
         if (unlikely(log_instr_enabled)) {
-<<<<<<< HEAD
-            // TODO: As long as the string stays around, we could delay this
-            // till the end of a BB
-            qemu_log_gen_printf_flush(db, true);
-=======
             /*
              * TODO: As long as the string stays around, we could delay this
              * till the end of a BB.
              */
             qemu_log_gen_printf_flush(db, true, db->num_insns == 1);
->>>>>>> bfbf8bb6
             gen_helper_qemu_log_instr_commit(cpu_env);
         }
 #endif
@@ -227,11 +211,7 @@
 #ifdef CONFIG_TCG_LOG_INSTR
     /* Commit previous instruction */
     if (unlikely(log_instr_enabled)) {
-<<<<<<< HEAD
-        qemu_log_gen_printf_flush(db, true);
-=======
         qemu_log_gen_printf_flush(db, true, db->num_insns == 1);
->>>>>>> bfbf8bb6
     }
 #endif
 
