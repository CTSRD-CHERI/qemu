--- conflicted
+++ resolved
@@ -199,10 +199,6 @@
 
 #define TCG_TARGET_HAS_MEMORY_BSWAP     1
 
-<<<<<<< HEAD
-/* not defined -- call should be eliminated at compile time */
-void tb_target_set_jmp_target(uintptr_t, uintptr_t, uintptr_t, uintptr_t);
-=======
 static inline void tb_target_set_jmp_target(uintptr_t tc_ptr, uintptr_t jmp_rx,
                                             uintptr_t jmp_rw, uintptr_t addr)
 {
@@ -210,6 +206,5 @@
     qatomic_set((int32_t *)jmp_rw, addr - (jmp_rx + 4));
     /* no need to flush icache explicitly */
 }
->>>>>>> e79de63a
 
 #endif /* TCG_TARGET_H */