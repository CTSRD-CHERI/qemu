--- conflicted
+++ resolved
@@ -2838,27 +2838,6 @@
 #endif
 }
 
-<<<<<<< HEAD
-#ifdef TARGET_AARCH64
-#define CHERI_INVALIDATE_RESPECT_IDX
-#endif
-
-#ifdef TARGET_CHERI
-static inline void gen_cheri_invalidate_tags(TCGv_cap_checked_ptr out_addr, TCGv_i32 memop, TCGArg idx) {
-#ifndef CHERI_INVALIDATE_RESPECT_IDX
-    // If idx would match whatever would be used by calling cpu_mmu_index
-    // there is no point of including the extra argumen on this hot path.
-    gen_helper_cheri_invalidate_tags(cpu_env, out_addr, memop);
-#else
-    TCGv_i32 tcg_idx = tcg_const_i32(idx);
-    gen_helper_cheri_invalidate_tags_mmu_idx(cpu_env, out_addr, memop, tcg_idx);
-    tcg_temp_free_i32(tcg_idx);
-#endif
-}
-#endif
-
-=======
->>>>>>> bfbf8bb6
 #if defined(TARGET_RISCV) && defined(CONFIG_RVFI_DII)
 static inline uint64_t memop_rvfi_mask(MemOp op) {
     return MAKE_64BIT_MASK(0, memop_size(op));
@@ -2923,15 +2902,9 @@
         }
     }
 #if defined(CONFIG_TCG_LOG_INSTR)
-<<<<<<< HEAD
-    TCGv_i32 tcop = tcg_const_i32(memop);
-    if (tcg_ctx_logging_enabled) {
-        gen_helper_qemu_log_instr_load32(cpu_env, saved_load_addr, val, tcop);
-=======
     TCGv_i32 tcoi = tcg_const_i32(make_memop_idx(memop, idx));
     if (tcg_ctx_logging_enabled) {
         gen_helper_qemu_log_instr_load32(cpu_env, saved_load_addr, val, tcoi);
->>>>>>> bfbf8bb6
     }
     tcg_temp_free_i32(tcoi);
     // Free the saved address if we needed it
@@ -2940,22 +2913,6 @@
 #endif
 }
 
-<<<<<<< HEAD
-static void handle_conditional_invalidate(TCGv_cap_checked_ptr checked_addr,
-                                          MemOp memop, TCGv_i32 store_happens)
-{
-#if defined(TARGET_MIPS) || defined(TARGET_RISCV) || defined(TARGET_CHERI)
-    TCGv_i32 op = tcg_const_i32(memop);
-#ifdef TARGET_CHERI
-    // Condition handled in helper
-    gen_helper_cheri_invalidate_tags_condition(cpu_env, checked_addr, op,
-                                               store_happens);
-#endif
-#if defined(TARGET_MIPS) || defined(TARGET_RISCV)
-    gen_cheri_break_loadlink(checked_addr, op);
-#endif
-    tcg_temp_free_i32(op);
-=======
 void handle_conditional_invalidate(TCGv_cap_checked_ptr checked_addr,
                                    MemOp memop, TCGArg mmu_idx,
                                    TCGv_i32 store_happens)
@@ -2969,7 +2926,6 @@
 #endif
 #if defined(TARGET_MIPS) || defined(TARGET_RISCV)
     gen_cheri_break_loadlink(checked_addr);
->>>>>>> bfbf8bb6
 #endif
 }
 
@@ -2991,8 +2947,11 @@
             tcg_gen_ext16u_i32(swap, val);
             tcg_gen_bswap16_i32(swap, swap);
             break;
-        case MO_32: tcg_gen_bswap32_i32(swap, val); break;
-        default: g_assert_not_reached();
+        case MO_32:
+            tcg_gen_bswap32_i32(swap, val);
+            break;
+        default:
+            g_assert_not_reached();
         }
         val = swap;
         memop &= ~MO_BSWAP;
@@ -3005,23 +2964,6 @@
     gen_rvfi_dii_set_field_const_i32(MEM, mem_wmask, memop_rvfi_mask(memop));
 
     plugin_gen_mem_callbacks(addr, info);
-<<<<<<< HEAD
-#if defined(TARGET_MIPS) || defined(TARGET_RISCV) ||                           \
-    defined(CONFIG_TCG_LOG_INSTR) || defined(TARGET_CHERI)
-    TCGv_i32 tcop = tcg_const_i32(memop);
-#if defined(CONFIG_TCG_LOG_INSTR)
-    if (tcg_ctx_logging_enabled) {
-        gen_helper_qemu_log_instr_store32(cpu_env, addr, val, tcop);
-    }
-#endif
-#ifdef TARGET_CHERI
-    if (invalidate)
-        gen_cheri_invalidate_tags(addr, tcop, idx);
-#endif
-#if defined(TARGET_MIPS) || defined(TARGET_RISCV)
-    if (invalidate)
-        gen_cheri_break_loadlink(addr, tcop);
-=======
 #if defined(TARGET_CHERI) || defined(CONFIG_TCG_LOG_INSTR)
     TCGv_i32 tcoi = tcg_const_i32(make_memop_idx(memop, idx));
 #if defined(CONFIG_TCG_LOG_INSTR)
@@ -3035,7 +2977,6 @@
     }
 #endif
     tcg_temp_free_i32(tcoi);
->>>>>>> bfbf8bb6
 #endif
 #if defined(TARGET_MIPS) || defined(TARGET_RISCV)
     if (invalidate) {
@@ -3136,11 +3077,7 @@
 #endif
 }
 
-<<<<<<< HEAD
-static void tcg_gen_qemu_st_i64_with_checked_addr_cond_invalidate(
-=======
 void tcg_gen_qemu_st_i64_with_checked_addr_cond_invalidate(
->>>>>>> bfbf8bb6
     TCGv_i64 val, TCGv_cap_checked_ptr addr, TCGArg idx, MemOp memop,
     bool invalidate)
 {
@@ -3169,8 +3106,11 @@
             tcg_gen_ext32u_i64(swap, val);
             tcg_gen_bswap32_i64(swap, swap);
             break;
-        case MO_64: tcg_gen_bswap64_i64(swap, val); break;
-        default: g_assert_not_reached();
+        case MO_64:
+            tcg_gen_bswap64_i64(swap, val);
+            break;
+        default:
+            g_assert_not_reached();
         }
         val = swap;
         memop &= ~MO_BSWAP;
@@ -3183,23 +3123,6 @@
     gen_rvfi_dii_set_field_const_i32(MEM, mem_wmask, memop_rvfi_mask(memop));
 
     plugin_gen_mem_callbacks(addr, info);
-<<<<<<< HEAD
-#if defined(TARGET_MIPS) || defined(TARGET_RISCV) ||                           \
-    defined(CONFIG_TCG_LOG_INSTR) || defined(TARGET_CHERI)
-    TCGv_i32 tcop = tcg_const_i32(memop);
-#if defined(CONFIG_TCG_LOG_INSTR)
-    if (tcg_ctx_logging_enabled) {
-        gen_helper_qemu_log_instr_store64(cpu_env, addr, val, tcop);
-    }
-#endif
-#if defined(TARGET_CHERI)
-    if (invalidate)
-        gen_cheri_invalidate_tags(addr, tcop, idx);
-#endif
-#if defined(TARGET_MIPS) || defined(TARGET_RISCV)
-    if (invalidate)
-        gen_cheri_break_loadlink(addr, tcop);
-=======
 #if defined(TARGET_CHERI) || defined(CONFIG_TCG_LOG_INSTR)
     TCGv_i32 tcoi = tcg_const_i32(make_memop_idx(memop, idx));
 #if defined(CONFIG_TCG_LOG_INSTR)
@@ -3213,7 +3136,6 @@
     }
 #endif
     tcg_temp_free_i32(tcoi);
->>>>>>> bfbf8bb6
 #endif
 #if defined(TARGET_MIPS) || defined(TARGET_RISCV)
     if (invalidate) {
@@ -3330,11 +3252,7 @@
         equal = tcg_temp_new_i32();
         tcg_gen_setcond_i32(TCG_COND_EQ, equal, t1, t2);
 #endif
-<<<<<<< HEAD
-        handle_conditional_invalidate(checked_addr, memop, equal);
-=======
         handle_conditional_invalidate(checked_addr, memop, idx, equal);
->>>>>>> bfbf8bb6
 #ifdef TARGET_CHERI
         tcg_temp_free_i32(equal);
 #endif
@@ -3392,11 +3310,7 @@
         tcg_gen_extrl_i64_i32(equal, equal64);
         tcg_temp_free_i64(equal64);
 #endif
-<<<<<<< HEAD
-        handle_conditional_invalidate(checked_addr, memop, equal);
-=======
         handle_conditional_invalidate(checked_addr, memop, idx, equal);
->>>>>>> bfbf8bb6
 #ifdef TARGET_CHERI
         tcg_temp_free_i32(equal);
 #endif
@@ -3524,17 +3438,6 @@
 #else
     gen(ret, cpu_env, addr, val);
 #endif
-<<<<<<< HEAD
-#if defined(TARGET_MIPS) || defined(TARGET_RISCV) || defined(TARGET_CHERI)
-    TCGv_i32 op = tcg_const_i32(memop);
-#ifdef TARGET_CHERI
-    gen_cheri_invalidate_tags(checked_addr, op, idx);
-#endif
-#if defined(TARGET_MIPS) || defined(TARGET_RISCV)
-    gen_cheri_break_loadlink(checked_addr, op);
-#endif
-    tcg_temp_free_i32(op);
-=======
 #if defined(TARGET_CHERI)
     TCGv_i32 tcoi = tcg_const_i32(make_memop_idx(memop, idx));
     gen_helper_cheri_invalidate_tags(cpu_env, checked_addr, tcoi);
@@ -3542,7 +3445,6 @@
 #endif
 #if defined(TARGET_MIPS) || defined(TARGET_RISCV)
     gen_cheri_break_loadlink(checked_addr);
->>>>>>> bfbf8bb6
 #endif
 
     if (memop & MO_SIGN) {
@@ -3615,49 +3517,6 @@
             tcg_gen_ext_i64(ret, ret, memop);
         }
     }
-<<<<<<< HEAD
-#if defined(TARGET_MIPS) || defined(TARGET_RISCV) || defined(TARGET_CHERI)
-    TCGv_i32 op = tcg_const_i32(memop);
-#ifdef TARGET_CHERI
-    gen_cheri_invalidate_tags(checked_addr, op, idx);
-#endif
-#if defined(TARGET_MIPS) || defined(TARGET_RISCV)
-    gen_cheri_break_loadlink(checked_addr, op);
-#endif
-    tcg_temp_free_i32(op);
-#endif
-}
-
-#define GEN_ATOMIC_HELPER(NAME, OP, NEW, SIGNED)                               \
-    static void *const table_##NAME[16] = {                                    \
-        [MO_8] = gen_helper_atomic_##NAME##b,                                  \
-        [MO_16 | MO_LE] = gen_helper_atomic_##NAME##w_le,                      \
-        [MO_16 | MO_BE] = gen_helper_atomic_##NAME##w_be,                      \
-        [MO_32 | MO_LE] = gen_helper_atomic_##NAME##l_le,                      \
-        [MO_32 | MO_BE] = gen_helper_atomic_##NAME##l_be,                      \
-        WITH_ATOMIC64([MO_64 | MO_LE] = gen_helper_atomic_##NAME##q_le)        \
-            WITH_ATOMIC64([MO_64 | MO_BE] = gen_helper_atomic_##NAME##q_be)};  \
-    void tcg_gen_atomic_##NAME##_i32(TCGv_i32 ret, TCGv_cap_checked_ptr addr,  \
-                                     TCGv_i32 val, TCGArg idx, MemOp memop)    \
-    {                                                                          \
-        if (tcg_ctx->tb_cflags & CF_PARALLEL) {                                \
-            do_atomic_op_i32(ret, addr, val, idx, memop, table_##NAME);        \
-        } else {                                                               \
-            do_nonatomic_op_i32(ret, addr, val, idx, memop, NEW,               \
-                                tcg_gen_##OP##_i32, SIGNED);                   \
-        }                                                                      \
-    }                                                                          \
-    void tcg_gen_atomic_##NAME##_i64(TCGv_i64 ret, TCGv_cap_checked_ptr addr,  \
-                                     TCGv_i64 val, TCGArg idx, MemOp memop)    \
-    {                                                                          \
-        if (tcg_ctx->tb_cflags & CF_PARALLEL) {                                \
-            do_atomic_op_i64(ret, addr, val, idx, memop, table_##NAME);        \
-        } else {                                                               \
-            do_nonatomic_op_i64(ret, addr, val, idx, memop, NEW,               \
-                                tcg_gen_##OP##_i64, SIGNED);                   \
-        }                                                                      \
-    }
-=======
 #if defined(TARGET_CHERI)
     TCGv_i32 tcoi = tcg_const_i32(make_memop_idx(memop, idx));
     gen_helper_cheri_invalidate_tags(cpu_env, checked_addr, tcoi);
@@ -3698,7 +3557,6 @@
                             tcg_gen_##OP##_i64, SIGNED);                \
     }                                                                   \
 }
->>>>>>> bfbf8bb6
 
 GEN_ATOMIC_HELPER(fetch_add, add, 0, GEN_OP_NO_SIGN)
 GEN_ATOMIC_HELPER(fetch_and, and, 0, GEN_OP_NO_SIGN)
