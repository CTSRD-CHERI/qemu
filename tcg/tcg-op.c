--- conflicted
+++ resolved
@@ -3271,14 +3271,8 @@
 
 #ifdef CONFIG_SOFTMMU
         {
-<<<<<<< HEAD
-            TCGv_i32 oi = tcg_const_i32(make_memop_idx(memop & ~MO_SIGN, idx));
-            gen(retv, cpu_env, (TCGv)checked_addr, cmpv, newv, oi);
-            tcg_temp_free_i32(oi);
-=======
             TCGMemOpIdx oi = make_memop_idx(memop & ~MO_SIGN, idx);
-            gen(retv, cpu_env, addr, cmpv, newv, tcg_constant_i32(oi));
->>>>>>> 7c797216
+            gen(retv, cpu_env, (TCGv)checked_addr, cmpv, newv, tcg_constant_i32(oi));
         }
 #else
         gen(retv, cpu_env, addr, cmpv, newv);
@@ -3335,14 +3329,8 @@
 
 #ifdef CONFIG_SOFTMMU
         {
-<<<<<<< HEAD
-            TCGv_i32 oi = tcg_const_i32(make_memop_idx(memop, idx));
-            gen(retv, cpu_env, (TCGv)checked_addr, cmpv, newv, oi);
-            tcg_temp_free_i32(oi);
-=======
             TCGMemOpIdx oi = make_memop_idx(memop, idx);
-            gen(retv, cpu_env, addr, cmpv, newv, tcg_constant_i32(oi));
->>>>>>> 7c797216
+            gen(retv, cpu_env, (TCGv)checked_addr, cmpv, newv, tcg_constant_i32(oi));
         }
 #else
         gen(retv, cpu_env, (TCGv)checked_addr, cmpv, newv);
@@ -3436,14 +3424,8 @@
 
 #ifdef CONFIG_SOFTMMU
     {
-<<<<<<< HEAD
-        TCGv_i32 oi = tcg_const_i32(make_memop_idx(memop & ~MO_SIGN, idx));
-        gen(ret, cpu_env, (TCGv)checked_addr, val, oi);
-        tcg_temp_free_i32(oi);
-=======
         TCGMemOpIdx oi = make_memop_idx(memop & ~MO_SIGN, idx);
-        gen(ret, cpu_env, addr, val, tcg_constant_i32(oi));
->>>>>>> 7c797216
+        gen(ret, cpu_env, (TCGv)checked_addr, val, tcg_constant_i32(oi));
     }
 #else
     gen(ret, cpu_env, addr, val);
@@ -3499,14 +3481,8 @@
 
 #ifdef CONFIG_SOFTMMU
         {
-<<<<<<< HEAD
-            TCGv_i32 oi = tcg_const_i32(make_memop_idx(memop & ~MO_SIGN, idx));
-            gen(ret, cpu_env, (TCGv)checked_addr, val, oi);
-            tcg_temp_free_i32(oi);
-=======
             TCGMemOpIdx oi = make_memop_idx(memop & ~MO_SIGN, idx);
-            gen(ret, cpu_env, addr, val, tcg_constant_i32(oi));
->>>>>>> 7c797216
+            gen(ret, cpu_env, (TCGv)checked_addr, val, tcg_constant_i32(oi));
         }
 #else
         gen(ret, cpu_env, (TCGv)checked_addr, val);
