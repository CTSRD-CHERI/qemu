/*
 * Tiny Code Generator for QEMU
 *
 * Copyright (c) 2008 Fabrice Bellard
 *
 * Permission is hereby granted, free of charge, to any person obtaining a copy
 * of this software and associated documentation files (the "Software"), to deal
 * in the Software without restriction, including without limitation the rights
 * to use, copy, modify, merge, publish, distribute, sublicense, and/or sell
 * copies of the Software, and to permit persons to whom the Software is
 * furnished to do so, subject to the following conditions:
 *
 * The above copyright notice and this permission notice shall be included in
 * all copies or substantial portions of the Software.
 *
 * THE SOFTWARE IS PROVIDED "AS IS", WITHOUT WARRANTY OF ANY KIND, EXPRESS OR
 * IMPLIED, INCLUDING BUT NOT LIMITED TO THE WARRANTIES OF MERCHANTABILITY,
 * FITNESS FOR A PARTICULAR PURPOSE AND NONINFRINGEMENT. IN NO EVENT SHALL
 * THE AUTHORS OR COPYRIGHT HOLDERS BE LIABLE FOR ANY CLAIM, DAMAGES OR OTHER
 * LIABILITY, WHETHER IN AN ACTION OF CONTRACT, TORT OR OTHERWISE, ARISING FROM,
 * OUT OF OR IN CONNECTION WITH THE SOFTWARE OR THE USE OR OTHER DEALINGS IN
 * THE SOFTWARE.
 */

#include "qemu/osdep.h"
#include "cpu.h"
#include "exec/exec-all.h"
#include "tcg/tcg.h"
#include "tcg/tcg-op.h"
#include "tcg/tcg-mo.h"
#include "trace-tcg.h"
#include "trace/mem.h"
#include "exec/plugin-gen.h"
#include "exec/log_instr.h"
#include "cheri_defs.h"
#include "cheri_tagmem.h"

#ifdef TARGET_CHERI
/* Because CHERI has to take out locks on all writes anyway, we can use the
 * apparently non-atomic sequences even for atomics. */
static bool tcg_op_use_locking()
{
    if (UNSAFE_SINGLE_CORE)
        return (tcg_ctx->tb_cflags & CF_PARALLEL);
    else
        return true;
}
#endif

/* Reduce the number of ifdefs below.  This assumes that all uses of
   TCGV_HIGH and TCGV_LOW are properly protected by a conditional that
   the compiler can eliminate.  */
#if TCG_TARGET_REG_BITS == 64
extern TCGv_i32 TCGV_LOW_link_error(TCGv_i64);
extern TCGv_i32 TCGV_HIGH_link_error(TCGv_i64);
#define TCGV_LOW  TCGV_LOW_link_error
#define TCGV_HIGH TCGV_HIGH_link_error
#endif

#define tcg_ctx_logging_enabled (unlikely(tcg_ctx->tb_cflags & CF_LOG_INSTR))

void tcg_gen_op1(TCGOpcode opc, TCGArg a1)
{
    TCGOp *op = tcg_emit_op(opc);
    op->args[0] = a1;
}

void tcg_gen_op2(TCGOpcode opc, TCGArg a1, TCGArg a2)
{
    TCGOp *op = tcg_emit_op(opc);
    op->args[0] = a1;
    op->args[1] = a2;
}

void tcg_gen_op3(TCGOpcode opc, TCGArg a1, TCGArg a2, TCGArg a3)
{
    TCGOp *op = tcg_emit_op(opc);
    op->args[0] = a1;
    op->args[1] = a2;
    op->args[2] = a3;
}

void tcg_gen_op4(TCGOpcode opc, TCGArg a1, TCGArg a2, TCGArg a3, TCGArg a4)
{
    TCGOp *op = tcg_emit_op(opc);
    op->args[0] = a1;
    op->args[1] = a2;
    op->args[2] = a3;
    op->args[3] = a4;
}

void tcg_gen_op5(TCGOpcode opc, TCGArg a1, TCGArg a2, TCGArg a3,
                 TCGArg a4, TCGArg a5)
{
    TCGOp *op = tcg_emit_op(opc);
    op->args[0] = a1;
    op->args[1] = a2;
    op->args[2] = a3;
    op->args[3] = a4;
    op->args[4] = a5;
}

void tcg_gen_op6(TCGOpcode opc, TCGArg a1, TCGArg a2, TCGArg a3,
                 TCGArg a4, TCGArg a5, TCGArg a6)
{
    TCGOp *op = tcg_emit_op(opc);
    op->args[0] = a1;
    op->args[1] = a2;
    op->args[2] = a3;
    op->args[3] = a4;
    op->args[4] = a5;
    op->args[5] = a6;
}

void tcg_gen_mb(TCGBar mb_type)
{
    if (tcg_ctx->tb_cflags & CF_PARALLEL) {
        tcg_gen_op1(INDEX_op_mb, mb_type);
    }
}

/* 32 bit ops */

void tcg_gen_addi_i32(TCGv_i32 ret, TCGv_i32 arg1, int32_t arg2)
{
    /* some cases can be optimized here */
    if (arg2 == 0) {
        tcg_gen_mov_i32(ret, arg1);
    } else {
        TCGv_i32 t0 = tcg_const_i32(arg2);
        tcg_gen_add_i32(ret, arg1, t0);
        tcg_temp_free_i32(t0);
    }
}

void tcg_gen_subfi_i32(TCGv_i32 ret, int32_t arg1, TCGv_i32 arg2)
{
    if (arg1 == 0 && TCG_TARGET_HAS_neg_i32) {
        /* Don't recurse with tcg_gen_neg_i32.  */
        tcg_gen_op2_i32(INDEX_op_neg_i32, ret, arg2);
    } else {
        TCGv_i32 t0 = tcg_const_i32(arg1);
        tcg_gen_sub_i32(ret, t0, arg2);
        tcg_temp_free_i32(t0);
    }
}

void tcg_gen_subi_i32(TCGv_i32 ret, TCGv_i32 arg1, int32_t arg2)
{
    /* some cases can be optimized here */
    if (arg2 == 0) {
        tcg_gen_mov_i32(ret, arg1);
    } else {
        TCGv_i32 t0 = tcg_const_i32(arg2);
        tcg_gen_sub_i32(ret, arg1, t0);
        tcg_temp_free_i32(t0);
    }
}

void tcg_gen_andi_i32(TCGv_i32 ret, TCGv_i32 arg1, int32_t arg2)
{
    TCGv_i32 t0;
    /* Some cases can be optimized here.  */
    switch (arg2) {
    case 0:
        tcg_gen_movi_i32(ret, 0);
        return;
    case -1:
        tcg_gen_mov_i32(ret, arg1);
        return;
    case 0xff:
        /* Don't recurse with tcg_gen_ext8u_i32.  */
        if (TCG_TARGET_HAS_ext8u_i32) {
            tcg_gen_op2_i32(INDEX_op_ext8u_i32, ret, arg1);
            return;
        }
        break;
    case 0xffff:
        if (TCG_TARGET_HAS_ext16u_i32) {
            tcg_gen_op2_i32(INDEX_op_ext16u_i32, ret, arg1);
            return;
        }
        break;
    }
    t0 = tcg_const_i32(arg2);
    tcg_gen_and_i32(ret, arg1, t0);
    tcg_temp_free_i32(t0);
}

void tcg_gen_ori_i32(TCGv_i32 ret, TCGv_i32 arg1, int32_t arg2)
{
    /* Some cases can be optimized here.  */
    if (arg2 == -1) {
        tcg_gen_movi_i32(ret, -1);
    } else if (arg2 == 0) {
        tcg_gen_mov_i32(ret, arg1);
    } else {
        TCGv_i32 t0 = tcg_const_i32(arg2);
        tcg_gen_or_i32(ret, arg1, t0);
        tcg_temp_free_i32(t0);
    }
}

void tcg_gen_xori_i32(TCGv_i32 ret, TCGv_i32 arg1, int32_t arg2)
{
    /* Some cases can be optimized here.  */
    if (arg2 == 0) {
        tcg_gen_mov_i32(ret, arg1);
    } else if (arg2 == -1 && TCG_TARGET_HAS_not_i32) {
        /* Don't recurse with tcg_gen_not_i32.  */
        tcg_gen_op2_i32(INDEX_op_not_i32, ret, arg1);
    } else {
        TCGv_i32 t0 = tcg_const_i32(arg2);
        tcg_gen_xor_i32(ret, arg1, t0);
        tcg_temp_free_i32(t0);
    }
}

void tcg_gen_shli_i32(TCGv_i32 ret, TCGv_i32 arg1, int32_t arg2)
{
    tcg_debug_assert(arg2 >= 0 && arg2 < 32);
    if (arg2 == 0) {
        tcg_gen_mov_i32(ret, arg1);
    } else {
        TCGv_i32 t0 = tcg_const_i32(arg2);
        tcg_gen_shl_i32(ret, arg1, t0);
        tcg_temp_free_i32(t0);
    }
}

void tcg_gen_shri_i32(TCGv_i32 ret, TCGv_i32 arg1, int32_t arg2)
{
    tcg_debug_assert(arg2 >= 0 && arg2 < 32);
    if (arg2 == 0) {
        tcg_gen_mov_i32(ret, arg1);
    } else {
        TCGv_i32 t0 = tcg_const_i32(arg2);
        tcg_gen_shr_i32(ret, arg1, t0);
        tcg_temp_free_i32(t0);
    }
}

void tcg_gen_sari_i32(TCGv_i32 ret, TCGv_i32 arg1, int32_t arg2)
{
    tcg_debug_assert(arg2 >= 0 && arg2 < 32);
    if (arg2 == 0) {
        tcg_gen_mov_i32(ret, arg1);
    } else {
        TCGv_i32 t0 = tcg_const_i32(arg2);
        tcg_gen_sar_i32(ret, arg1, t0);
        tcg_temp_free_i32(t0);
    }
}

void tcg_gen_brcond_i32(TCGCond cond, TCGv_i32 arg1, TCGv_i32 arg2, TCGLabel *l)
{
    if (cond == TCG_COND_ALWAYS) {
        tcg_gen_br(l);
    } else if (cond != TCG_COND_NEVER) {
        l->refs++;
        tcg_gen_op4ii_i32(INDEX_op_brcond_i32, arg1, arg2, cond, label_arg(l));
    }
}

void tcg_gen_brcondi_i32(TCGCond cond, TCGv_i32 arg1, int32_t arg2, TCGLabel *l)
{
    if (cond == TCG_COND_ALWAYS) {
        tcg_gen_br(l);
    } else if (cond != TCG_COND_NEVER) {
        TCGv_i32 t0 = tcg_const_i32(arg2);
        tcg_gen_brcond_i32(cond, arg1, t0, l);
        tcg_temp_free_i32(t0);
    }
}

void tcg_gen_setcond_i32(TCGCond cond, TCGv_i32 ret,
                         TCGv_i32 arg1, TCGv_i32 arg2)
{
    if (cond == TCG_COND_ALWAYS) {
        tcg_gen_movi_i32(ret, 1);
    } else if (cond == TCG_COND_NEVER) {
        tcg_gen_movi_i32(ret, 0);
    } else {
        tcg_gen_op4i_i32(INDEX_op_setcond_i32, ret, arg1, arg2, cond);
    }
}

void tcg_gen_setcondi_i32(TCGCond cond, TCGv_i32 ret,
                          TCGv_i32 arg1, int32_t arg2)
{
    TCGv_i32 t0 = tcg_const_i32(arg2);
    tcg_gen_setcond_i32(cond, ret, arg1, t0);
    tcg_temp_free_i32(t0);
}

void tcg_gen_muli_i32(TCGv_i32 ret, TCGv_i32 arg1, int32_t arg2)
{
    if (arg2 == 0) {
        tcg_gen_movi_i32(ret, 0);
    } else if (is_power_of_2(arg2)) {
        tcg_gen_shli_i32(ret, arg1, ctz32(arg2));
    } else {
        TCGv_i32 t0 = tcg_const_i32(arg2);
        tcg_gen_mul_i32(ret, arg1, t0);
        tcg_temp_free_i32(t0);
    }
}

void tcg_gen_div_i32(TCGv_i32 ret, TCGv_i32 arg1, TCGv_i32 arg2)
{
    if (TCG_TARGET_HAS_div_i32) {
        tcg_gen_op3_i32(INDEX_op_div_i32, ret, arg1, arg2);
    } else if (TCG_TARGET_HAS_div2_i32) {
        TCGv_i32 t0 = tcg_temp_new_i32();
        tcg_gen_sari_i32(t0, arg1, 31);
        tcg_gen_op5_i32(INDEX_op_div2_i32, ret, t0, arg1, t0, arg2);
        tcg_temp_free_i32(t0);
    } else {
        gen_helper_div_i32(ret, arg1, arg2);
    }
}

void tcg_gen_rem_i32(TCGv_i32 ret, TCGv_i32 arg1, TCGv_i32 arg2)
{
    if (TCG_TARGET_HAS_rem_i32) {
        tcg_gen_op3_i32(INDEX_op_rem_i32, ret, arg1, arg2);
    } else if (TCG_TARGET_HAS_div_i32) {
        TCGv_i32 t0 = tcg_temp_new_i32();
        tcg_gen_op3_i32(INDEX_op_div_i32, t0, arg1, arg2);
        tcg_gen_mul_i32(t0, t0, arg2);
        tcg_gen_sub_i32(ret, arg1, t0);
        tcg_temp_free_i32(t0);
    } else if (TCG_TARGET_HAS_div2_i32) {
        TCGv_i32 t0 = tcg_temp_new_i32();
        tcg_gen_sari_i32(t0, arg1, 31);
        tcg_gen_op5_i32(INDEX_op_div2_i32, t0, ret, arg1, t0, arg2);
        tcg_temp_free_i32(t0);
    } else {
        gen_helper_rem_i32(ret, arg1, arg2);
    }
}

void tcg_gen_divu_i32(TCGv_i32 ret, TCGv_i32 arg1, TCGv_i32 arg2)
{
    if (TCG_TARGET_HAS_div_i32) {
        tcg_gen_op3_i32(INDEX_op_divu_i32, ret, arg1, arg2);
    } else if (TCG_TARGET_HAS_div2_i32) {
        TCGv_i32 t0 = tcg_temp_new_i32();
        tcg_gen_movi_i32(t0, 0);
        tcg_gen_op5_i32(INDEX_op_divu2_i32, ret, t0, arg1, t0, arg2);
        tcg_temp_free_i32(t0);
    } else {
        gen_helper_divu_i32(ret, arg1, arg2);
    }
}

void tcg_gen_remu_i32(TCGv_i32 ret, TCGv_i32 arg1, TCGv_i32 arg2)
{
    if (TCG_TARGET_HAS_rem_i32) {
        tcg_gen_op3_i32(INDEX_op_remu_i32, ret, arg1, arg2);
    } else if (TCG_TARGET_HAS_div_i32) {
        TCGv_i32 t0 = tcg_temp_new_i32();
        tcg_gen_op3_i32(INDEX_op_divu_i32, t0, arg1, arg2);
        tcg_gen_mul_i32(t0, t0, arg2);
        tcg_gen_sub_i32(ret, arg1, t0);
        tcg_temp_free_i32(t0);
    } else if (TCG_TARGET_HAS_div2_i32) {
        TCGv_i32 t0 = tcg_temp_new_i32();
        tcg_gen_movi_i32(t0, 0);
        tcg_gen_op5_i32(INDEX_op_divu2_i32, t0, ret, arg1, t0, arg2);
        tcg_temp_free_i32(t0);
    } else {
        gen_helper_remu_i32(ret, arg1, arg2);
    }
}

void tcg_gen_andc_i32(TCGv_i32 ret, TCGv_i32 arg1, TCGv_i32 arg2)
{
    if (TCG_TARGET_HAS_andc_i32) {
        tcg_gen_op3_i32(INDEX_op_andc_i32, ret, arg1, arg2);
    } else {
        TCGv_i32 t0 = tcg_temp_new_i32();
        tcg_gen_not_i32(t0, arg2);
        tcg_gen_and_i32(ret, arg1, t0);
        tcg_temp_free_i32(t0);
    }
}

void tcg_gen_eqv_i32(TCGv_i32 ret, TCGv_i32 arg1, TCGv_i32 arg2)
{
    if (TCG_TARGET_HAS_eqv_i32) {
        tcg_gen_op3_i32(INDEX_op_eqv_i32, ret, arg1, arg2);
    } else {
        tcg_gen_xor_i32(ret, arg1, arg2);
        tcg_gen_not_i32(ret, ret);
    }
}

void tcg_gen_nand_i32(TCGv_i32 ret, TCGv_i32 arg1, TCGv_i32 arg2)
{
    if (TCG_TARGET_HAS_nand_i32) {
        tcg_gen_op3_i32(INDEX_op_nand_i32, ret, arg1, arg2);
    } else {
        tcg_gen_and_i32(ret, arg1, arg2);
        tcg_gen_not_i32(ret, ret);
    }
}

void tcg_gen_nor_i32(TCGv_i32 ret, TCGv_i32 arg1, TCGv_i32 arg2)
{
    if (TCG_TARGET_HAS_nor_i32) {
        tcg_gen_op3_i32(INDEX_op_nor_i32, ret, arg1, arg2);
    } else {
        tcg_gen_or_i32(ret, arg1, arg2);
        tcg_gen_not_i32(ret, ret);
    }
}

void tcg_gen_orc_i32(TCGv_i32 ret, TCGv_i32 arg1, TCGv_i32 arg2)
{
    if (TCG_TARGET_HAS_orc_i32) {
        tcg_gen_op3_i32(INDEX_op_orc_i32, ret, arg1, arg2);
    } else {
        TCGv_i32 t0 = tcg_temp_new_i32();
        tcg_gen_not_i32(t0, arg2);
        tcg_gen_or_i32(ret, arg1, t0);
        tcg_temp_free_i32(t0);
    }
}

void tcg_gen_clz_i32(TCGv_i32 ret, TCGv_i32 arg1, TCGv_i32 arg2)
{
    if (TCG_TARGET_HAS_clz_i32) {
        tcg_gen_op3_i32(INDEX_op_clz_i32, ret, arg1, arg2);
    } else if (TCG_TARGET_HAS_clz_i64) {
        TCGv_i64 t1 = tcg_temp_new_i64();
        TCGv_i64 t2 = tcg_temp_new_i64();
        tcg_gen_extu_i32_i64(t1, arg1);
        tcg_gen_extu_i32_i64(t2, arg2);
        tcg_gen_addi_i64(t2, t2, 32);
        tcg_gen_clz_i64(t1, t1, t2);
        tcg_gen_extrl_i64_i32(ret, t1);
        tcg_temp_free_i64(t1);
        tcg_temp_free_i64(t2);
        tcg_gen_subi_i32(ret, ret, 32);
    } else {
        gen_helper_clz_i32(ret, arg1, arg2);
    }
}

void tcg_gen_clzi_i32(TCGv_i32 ret, TCGv_i32 arg1, uint32_t arg2)
{
    TCGv_i32 t = tcg_const_i32(arg2);
    tcg_gen_clz_i32(ret, arg1, t);
    tcg_temp_free_i32(t);
}

void tcg_gen_ctz_i32(TCGv_i32 ret, TCGv_i32 arg1, TCGv_i32 arg2)
{
    if (TCG_TARGET_HAS_ctz_i32) {
        tcg_gen_op3_i32(INDEX_op_ctz_i32, ret, arg1, arg2);
    } else if (TCG_TARGET_HAS_ctz_i64) {
        TCGv_i64 t1 = tcg_temp_new_i64();
        TCGv_i64 t2 = tcg_temp_new_i64();
        tcg_gen_extu_i32_i64(t1, arg1);
        tcg_gen_extu_i32_i64(t2, arg2);
        tcg_gen_ctz_i64(t1, t1, t2);
        tcg_gen_extrl_i64_i32(ret, t1);
        tcg_temp_free_i64(t1);
        tcg_temp_free_i64(t2);
    } else if (TCG_TARGET_HAS_ctpop_i32
               || TCG_TARGET_HAS_ctpop_i64
               || TCG_TARGET_HAS_clz_i32
               || TCG_TARGET_HAS_clz_i64) {
        TCGv_i32 z, t = tcg_temp_new_i32();

        if (TCG_TARGET_HAS_ctpop_i32 || TCG_TARGET_HAS_ctpop_i64) {
            tcg_gen_subi_i32(t, arg1, 1);
            tcg_gen_andc_i32(t, t, arg1);
            tcg_gen_ctpop_i32(t, t);
        } else {
            /* Since all non-x86 hosts have clz(0) == 32, don't fight it.  */
            tcg_gen_neg_i32(t, arg1);
            tcg_gen_and_i32(t, t, arg1);
            tcg_gen_clzi_i32(t, t, 32);
            tcg_gen_xori_i32(t, t, 31);
        }
        z = tcg_const_i32(0);
        tcg_gen_movcond_i32(TCG_COND_EQ, ret, arg1, z, arg2, t);
        tcg_temp_free_i32(t);
        tcg_temp_free_i32(z);
    } else {
        gen_helper_ctz_i32(ret, arg1, arg2);
    }
}

void tcg_gen_ctzi_i32(TCGv_i32 ret, TCGv_i32 arg1, uint32_t arg2)
{
    if (!TCG_TARGET_HAS_ctz_i32 && TCG_TARGET_HAS_ctpop_i32 && arg2 == 32) {
        /* This equivalence has the advantage of not requiring a fixup.  */
        TCGv_i32 t = tcg_temp_new_i32();
        tcg_gen_subi_i32(t, arg1, 1);
        tcg_gen_andc_i32(t, t, arg1);
        tcg_gen_ctpop_i32(ret, t);
        tcg_temp_free_i32(t);
    } else {
        TCGv_i32 t = tcg_const_i32(arg2);
        tcg_gen_ctz_i32(ret, arg1, t);
        tcg_temp_free_i32(t);
    }
}

void tcg_gen_clrsb_i32(TCGv_i32 ret, TCGv_i32 arg)
{
    if (TCG_TARGET_HAS_clz_i32) {
        TCGv_i32 t = tcg_temp_new_i32();
        tcg_gen_sari_i32(t, arg, 31);
        tcg_gen_xor_i32(t, t, arg);
        tcg_gen_clzi_i32(t, t, 32);
        tcg_gen_subi_i32(ret, t, 1);
        tcg_temp_free_i32(t);
    } else {
        gen_helper_clrsb_i32(ret, arg);
    }
}

void tcg_gen_ctpop_i32(TCGv_i32 ret, TCGv_i32 arg1)
{
    if (TCG_TARGET_HAS_ctpop_i32) {
        tcg_gen_op2_i32(INDEX_op_ctpop_i32, ret, arg1);
    } else if (TCG_TARGET_HAS_ctpop_i64) {
        TCGv_i64 t = tcg_temp_new_i64();
        tcg_gen_extu_i32_i64(t, arg1);
        tcg_gen_ctpop_i64(t, t);
        tcg_gen_extrl_i64_i32(ret, t);
        tcg_temp_free_i64(t);
    } else {
        gen_helper_ctpop_i32(ret, arg1);
    }
}

void tcg_gen_rotl_i32(TCGv_i32 ret, TCGv_i32 arg1, TCGv_i32 arg2)
{
    if (TCG_TARGET_HAS_rot_i32) {
        tcg_gen_op3_i32(INDEX_op_rotl_i32, ret, arg1, arg2);
    } else {
        TCGv_i32 t0, t1;

        t0 = tcg_temp_new_i32();
        t1 = tcg_temp_new_i32();
        tcg_gen_shl_i32(t0, arg1, arg2);
        tcg_gen_subfi_i32(t1, 32, arg2);
        tcg_gen_shr_i32(t1, arg1, t1);
        tcg_gen_or_i32(ret, t0, t1);
        tcg_temp_free_i32(t0);
        tcg_temp_free_i32(t1);
    }
}

void tcg_gen_rotli_i32(TCGv_i32 ret, TCGv_i32 arg1, int32_t arg2)
{
    tcg_debug_assert(arg2 >= 0 && arg2 < 32);
    /* some cases can be optimized here */
    if (arg2 == 0) {
        tcg_gen_mov_i32(ret, arg1);
    } else if (TCG_TARGET_HAS_rot_i32) {
        TCGv_i32 t0 = tcg_const_i32(arg2);
        tcg_gen_rotl_i32(ret, arg1, t0);
        tcg_temp_free_i32(t0);
    } else {
        TCGv_i32 t0, t1;
        t0 = tcg_temp_new_i32();
        t1 = tcg_temp_new_i32();
        tcg_gen_shli_i32(t0, arg1, arg2);
        tcg_gen_shri_i32(t1, arg1, 32 - arg2);
        tcg_gen_or_i32(ret, t0, t1);
        tcg_temp_free_i32(t0);
        tcg_temp_free_i32(t1);
    }
}

void tcg_gen_rotr_i32(TCGv_i32 ret, TCGv_i32 arg1, TCGv_i32 arg2)
{
    if (TCG_TARGET_HAS_rot_i32) {
        tcg_gen_op3_i32(INDEX_op_rotr_i32, ret, arg1, arg2);
    } else {
        TCGv_i32 t0, t1;

        t0 = tcg_temp_new_i32();
        t1 = tcg_temp_new_i32();
        tcg_gen_shr_i32(t0, arg1, arg2);
        tcg_gen_subfi_i32(t1, 32, arg2);
        tcg_gen_shl_i32(t1, arg1, t1);
        tcg_gen_or_i32(ret, t0, t1);
        tcg_temp_free_i32(t0);
        tcg_temp_free_i32(t1);
    }
}

void tcg_gen_rotri_i32(TCGv_i32 ret, TCGv_i32 arg1, int32_t arg2)
{
    tcg_debug_assert(arg2 >= 0 && arg2 < 32);
    /* some cases can be optimized here */
    if (arg2 == 0) {
        tcg_gen_mov_i32(ret, arg1);
    } else {
        tcg_gen_rotli_i32(ret, arg1, 32 - arg2);
    }
}

void tcg_gen_deposit_i32(TCGv_i32 ret, TCGv_i32 arg1, TCGv_i32 arg2,
                         unsigned int ofs, unsigned int len)
{
    uint32_t mask;
    TCGv_i32 t1;

    tcg_debug_assert(ofs < 32);
    tcg_debug_assert(len > 0);
    tcg_debug_assert(len <= 32);
    tcg_debug_assert(ofs + len <= 32);

    if (len == 32) {
        tcg_gen_mov_i32(ret, arg2);
        return;
    }
    if (TCG_TARGET_HAS_deposit_i32 && TCG_TARGET_deposit_i32_valid(ofs, len)) {
        tcg_gen_op5ii_i32(INDEX_op_deposit_i32, ret, arg1, arg2, ofs, len);
        return;
    }

    t1 = tcg_temp_new_i32();

    if (TCG_TARGET_HAS_extract2_i32) {
        if (ofs + len == 32) {
            tcg_gen_shli_i32(t1, arg1, len);
            tcg_gen_extract2_i32(ret, t1, arg2, len);
            goto done;
        }
        if (ofs == 0) {
            tcg_gen_extract2_i32(ret, arg1, arg2, len);
            tcg_gen_rotli_i32(ret, ret, len);
            goto done;
        }
    }

    mask = (1u << len) - 1;
    if (ofs + len < 32) {
        tcg_gen_andi_i32(t1, arg2, mask);
        tcg_gen_shli_i32(t1, t1, ofs);
    } else {
        tcg_gen_shli_i32(t1, arg2, ofs);
    }
    tcg_gen_andi_i32(ret, arg1, ~(mask << ofs));
    tcg_gen_or_i32(ret, ret, t1);
 done:
    tcg_temp_free_i32(t1);
}

void tcg_gen_deposit_z_i32(TCGv_i32 ret, TCGv_i32 arg,
                           unsigned int ofs, unsigned int len)
{
    tcg_debug_assert(ofs < 32);
    tcg_debug_assert(len > 0);
    tcg_debug_assert(len <= 32);
    tcg_debug_assert(ofs + len <= 32);

    if (ofs + len == 32) {
        tcg_gen_shli_i32(ret, arg, ofs);
    } else if (ofs == 0) {
        tcg_gen_andi_i32(ret, arg, (1u << len) - 1);
    } else if (TCG_TARGET_HAS_deposit_i32
               && TCG_TARGET_deposit_i32_valid(ofs, len)) {
        TCGv_i32 zero = tcg_const_i32(0);
        tcg_gen_op5ii_i32(INDEX_op_deposit_i32, ret, zero, arg, ofs, len);
        tcg_temp_free_i32(zero);
    } else {
        /* To help two-operand hosts we prefer to zero-extend first,
           which allows ARG to stay live.  */
        switch (len) {
        case 16:
            if (TCG_TARGET_HAS_ext16u_i32) {
                tcg_gen_ext16u_i32(ret, arg);
                tcg_gen_shli_i32(ret, ret, ofs);
                return;
            }
            break;
        case 8:
            if (TCG_TARGET_HAS_ext8u_i32) {
                tcg_gen_ext8u_i32(ret, arg);
                tcg_gen_shli_i32(ret, ret, ofs);
                return;
            }
            break;
        }
        /* Otherwise prefer zero-extension over AND for code size.  */
        switch (ofs + len) {
        case 16:
            if (TCG_TARGET_HAS_ext16u_i32) {
                tcg_gen_shli_i32(ret, arg, ofs);
                tcg_gen_ext16u_i32(ret, ret);
                return;
            }
            break;
        case 8:
            if (TCG_TARGET_HAS_ext8u_i32) {
                tcg_gen_shli_i32(ret, arg, ofs);
                tcg_gen_ext8u_i32(ret, ret);
                return;
            }
            break;
        }
        tcg_gen_andi_i32(ret, arg, (1u << len) - 1);
        tcg_gen_shli_i32(ret, ret, ofs);
    }
}

void tcg_gen_extract_i32(TCGv_i32 ret, TCGv_i32 arg,
                         unsigned int ofs, unsigned int len)
{
    tcg_debug_assert(ofs < 32);
    tcg_debug_assert(len > 0);
    tcg_debug_assert(len <= 32);
    tcg_debug_assert(ofs + len <= 32);

    /* Canonicalize certain special cases, even if extract is supported.  */
    if (ofs + len == 32) {
        tcg_gen_shri_i32(ret, arg, 32 - len);
        return;
    }
    if (ofs == 0) {
        tcg_gen_andi_i32(ret, arg, (1u << len) - 1);
        return;
    }

    if (TCG_TARGET_HAS_extract_i32
        && TCG_TARGET_extract_i32_valid(ofs, len)) {
        tcg_gen_op4ii_i32(INDEX_op_extract_i32, ret, arg, ofs, len);
        return;
    }

    /* Assume that zero-extension, if available, is cheaper than a shift.  */
    switch (ofs + len) {
    case 16:
        if (TCG_TARGET_HAS_ext16u_i32) {
            tcg_gen_ext16u_i32(ret, arg);
            tcg_gen_shri_i32(ret, ret, ofs);
            return;
        }
        break;
    case 8:
        if (TCG_TARGET_HAS_ext8u_i32) {
            tcg_gen_ext8u_i32(ret, arg);
            tcg_gen_shri_i32(ret, ret, ofs);
            return;
        }
        break;
    }

    /* ??? Ideally we'd know what values are available for immediate AND.
       Assume that 8 bits are available, plus the special case of 16,
       so that we get ext8u, ext16u.  */
    switch (len) {
    case 1 ... 8: case 16:
        tcg_gen_shri_i32(ret, arg, ofs);
        tcg_gen_andi_i32(ret, ret, (1u << len) - 1);
        break;
    default:
        tcg_gen_shli_i32(ret, arg, 32 - len - ofs);
        tcg_gen_shri_i32(ret, ret, 32 - len);
        break;
    }
}

void tcg_gen_sextract_i32(TCGv_i32 ret, TCGv_i32 arg,
                          unsigned int ofs, unsigned int len)
{
    tcg_debug_assert(ofs < 32);
    tcg_debug_assert(len > 0);
    tcg_debug_assert(len <= 32);
    tcg_debug_assert(ofs + len <= 32);

    /* Canonicalize certain special cases, even if extract is supported.  */
    if (ofs + len == 32) {
        tcg_gen_sari_i32(ret, arg, 32 - len);
        return;
    }
    if (ofs == 0) {
        switch (len) {
        case 16:
            tcg_gen_ext16s_i32(ret, arg);
            return;
        case 8:
            tcg_gen_ext8s_i32(ret, arg);
            return;
        }
    }

    if (TCG_TARGET_HAS_sextract_i32
        && TCG_TARGET_extract_i32_valid(ofs, len)) {
        tcg_gen_op4ii_i32(INDEX_op_sextract_i32, ret, arg, ofs, len);
        return;
    }

    /* Assume that sign-extension, if available, is cheaper than a shift.  */
    switch (ofs + len) {
    case 16:
        if (TCG_TARGET_HAS_ext16s_i32) {
            tcg_gen_ext16s_i32(ret, arg);
            tcg_gen_sari_i32(ret, ret, ofs);
            return;
        }
        break;
    case 8:
        if (TCG_TARGET_HAS_ext8s_i32) {
            tcg_gen_ext8s_i32(ret, arg);
            tcg_gen_sari_i32(ret, ret, ofs);
            return;
        }
        break;
    }
    switch (len) {
    case 16:
        if (TCG_TARGET_HAS_ext16s_i32) {
            tcg_gen_shri_i32(ret, arg, ofs);
            tcg_gen_ext16s_i32(ret, ret);
            return;
        }
        break;
    case 8:
        if (TCG_TARGET_HAS_ext8s_i32) {
            tcg_gen_shri_i32(ret, arg, ofs);
            tcg_gen_ext8s_i32(ret, ret);
            return;
        }
        break;
    }

    tcg_gen_shli_i32(ret, arg, 32 - len - ofs);
    tcg_gen_sari_i32(ret, ret, 32 - len);
}

/*
 * Extract 32-bits from a 64-bit input, ah:al, starting from ofs.
 * Unlike tcg_gen_extract_i32 above, len is fixed at 32.
 */
void tcg_gen_extract2_i32(TCGv_i32 ret, TCGv_i32 al, TCGv_i32 ah,
                          unsigned int ofs)
{
    tcg_debug_assert(ofs <= 32);
    if (ofs == 0) {
        tcg_gen_mov_i32(ret, al);
    } else if (ofs == 32) {
        tcg_gen_mov_i32(ret, ah);
    } else if (al == ah) {
        tcg_gen_rotri_i32(ret, al, ofs);
    } else if (TCG_TARGET_HAS_extract2_i32) {
        tcg_gen_op4i_i32(INDEX_op_extract2_i32, ret, al, ah, ofs);
    } else {
        TCGv_i32 t0 = tcg_temp_new_i32();
        tcg_gen_shri_i32(t0, al, ofs);
        tcg_gen_deposit_i32(ret, t0, ah, 32 - ofs, ofs);
        tcg_temp_free_i32(t0);
    }
}

void tcg_gen_movcond_i32(TCGCond cond, TCGv_i32 ret, TCGv_i32 c1,
                         TCGv_i32 c2, TCGv_i32 v1, TCGv_i32 v2)
{
    if (cond == TCG_COND_ALWAYS) {
        tcg_gen_mov_i32(ret, v1);
    } else if (cond == TCG_COND_NEVER) {
        tcg_gen_mov_i32(ret, v2);
    } else if (TCG_TARGET_HAS_movcond_i32) {
        tcg_gen_op6i_i32(INDEX_op_movcond_i32, ret, c1, c2, v1, v2, cond);
    } else {
        TCGv_i32 t0 = tcg_temp_new_i32();
        TCGv_i32 t1 = tcg_temp_new_i32();
        tcg_gen_setcond_i32(cond, t0, c1, c2);
        tcg_gen_neg_i32(t0, t0);
        tcg_gen_and_i32(t1, v1, t0);
        tcg_gen_andc_i32(ret, v2, t0);
        tcg_gen_or_i32(ret, ret, t1);
        tcg_temp_free_i32(t0);
        tcg_temp_free_i32(t1);
    }
}

void tcg_gen_add2_i32(TCGv_i32 rl, TCGv_i32 rh, TCGv_i32 al,
                      TCGv_i32 ah, TCGv_i32 bl, TCGv_i32 bh)
{
    if (TCG_TARGET_HAS_add2_i32) {
        tcg_gen_op6_i32(INDEX_op_add2_i32, rl, rh, al, ah, bl, bh);
    } else {
        TCGv_i64 t0 = tcg_temp_new_i64();
        TCGv_i64 t1 = tcg_temp_new_i64();
        tcg_gen_concat_i32_i64(t0, al, ah);
        tcg_gen_concat_i32_i64(t1, bl, bh);
        tcg_gen_add_i64(t0, t0, t1);
        tcg_gen_extr_i64_i32(rl, rh, t0);
        tcg_temp_free_i64(t0);
        tcg_temp_free_i64(t1);
    }
}

void tcg_gen_sub2_i32(TCGv_i32 rl, TCGv_i32 rh, TCGv_i32 al,
                      TCGv_i32 ah, TCGv_i32 bl, TCGv_i32 bh)
{
    if (TCG_TARGET_HAS_sub2_i32) {
        tcg_gen_op6_i32(INDEX_op_sub2_i32, rl, rh, al, ah, bl, bh);
    } else {
        TCGv_i64 t0 = tcg_temp_new_i64();
        TCGv_i64 t1 = tcg_temp_new_i64();
        tcg_gen_concat_i32_i64(t0, al, ah);
        tcg_gen_concat_i32_i64(t1, bl, bh);
        tcg_gen_sub_i64(t0, t0, t1);
        tcg_gen_extr_i64_i32(rl, rh, t0);
        tcg_temp_free_i64(t0);
        tcg_temp_free_i64(t1);
    }
}

void tcg_gen_mulu2_i32(TCGv_i32 rl, TCGv_i32 rh, TCGv_i32 arg1, TCGv_i32 arg2)
{
    if (TCG_TARGET_HAS_mulu2_i32) {
        tcg_gen_op4_i32(INDEX_op_mulu2_i32, rl, rh, arg1, arg2);
    } else if (TCG_TARGET_HAS_muluh_i32) {
        TCGv_i32 t = tcg_temp_new_i32();
        tcg_gen_op3_i32(INDEX_op_mul_i32, t, arg1, arg2);
        tcg_gen_op3_i32(INDEX_op_muluh_i32, rh, arg1, arg2);
        tcg_gen_mov_i32(rl, t);
        tcg_temp_free_i32(t);
    } else {
        TCGv_i64 t0 = tcg_temp_new_i64();
        TCGv_i64 t1 = tcg_temp_new_i64();
        tcg_gen_extu_i32_i64(t0, arg1);
        tcg_gen_extu_i32_i64(t1, arg2);
        tcg_gen_mul_i64(t0, t0, t1);
        tcg_gen_extr_i64_i32(rl, rh, t0);
        tcg_temp_free_i64(t0);
        tcg_temp_free_i64(t1);
    }
}

void tcg_gen_muls2_i32(TCGv_i32 rl, TCGv_i32 rh, TCGv_i32 arg1, TCGv_i32 arg2)
{
    if (TCG_TARGET_HAS_muls2_i32) {
        tcg_gen_op4_i32(INDEX_op_muls2_i32, rl, rh, arg1, arg2);
    } else if (TCG_TARGET_HAS_mulsh_i32) {
        TCGv_i32 t = tcg_temp_new_i32();
        tcg_gen_op3_i32(INDEX_op_mul_i32, t, arg1, arg2);
        tcg_gen_op3_i32(INDEX_op_mulsh_i32, rh, arg1, arg2);
        tcg_gen_mov_i32(rl, t);
        tcg_temp_free_i32(t);
    } else if (TCG_TARGET_REG_BITS == 32) {
        TCGv_i32 t0 = tcg_temp_new_i32();
        TCGv_i32 t1 = tcg_temp_new_i32();
        TCGv_i32 t2 = tcg_temp_new_i32();
        TCGv_i32 t3 = tcg_temp_new_i32();
        tcg_gen_mulu2_i32(t0, t1, arg1, arg2);
        /* Adjust for negative inputs.  */
        tcg_gen_sari_i32(t2, arg1, 31);
        tcg_gen_sari_i32(t3, arg2, 31);
        tcg_gen_and_i32(t2, t2, arg2);
        tcg_gen_and_i32(t3, t3, arg1);
        tcg_gen_sub_i32(rh, t1, t2);
        tcg_gen_sub_i32(rh, rh, t3);
        tcg_gen_mov_i32(rl, t0);
        tcg_temp_free_i32(t0);
        tcg_temp_free_i32(t1);
        tcg_temp_free_i32(t2);
        tcg_temp_free_i32(t3);
    } else {
        TCGv_i64 t0 = tcg_temp_new_i64();
        TCGv_i64 t1 = tcg_temp_new_i64();
        tcg_gen_ext_i32_i64(t0, arg1);
        tcg_gen_ext_i32_i64(t1, arg2);
        tcg_gen_mul_i64(t0, t0, t1);
        tcg_gen_extr_i64_i32(rl, rh, t0);
        tcg_temp_free_i64(t0);
        tcg_temp_free_i64(t1);
    }
}

void tcg_gen_mulsu2_i32(TCGv_i32 rl, TCGv_i32 rh, TCGv_i32 arg1, TCGv_i32 arg2)
{
    if (TCG_TARGET_REG_BITS == 32) {
        TCGv_i32 t0 = tcg_temp_new_i32();
        TCGv_i32 t1 = tcg_temp_new_i32();
        TCGv_i32 t2 = tcg_temp_new_i32();
        tcg_gen_mulu2_i32(t0, t1, arg1, arg2);
        /* Adjust for negative input for the signed arg1.  */
        tcg_gen_sari_i32(t2, arg1, 31);
        tcg_gen_and_i32(t2, t2, arg2);
        tcg_gen_sub_i32(rh, t1, t2);
        tcg_gen_mov_i32(rl, t0);
        tcg_temp_free_i32(t0);
        tcg_temp_free_i32(t1);
        tcg_temp_free_i32(t2);
    } else {
        TCGv_i64 t0 = tcg_temp_new_i64();
        TCGv_i64 t1 = tcg_temp_new_i64();
        tcg_gen_ext_i32_i64(t0, arg1);
        tcg_gen_extu_i32_i64(t1, arg2);
        tcg_gen_mul_i64(t0, t0, t1);
        tcg_gen_extr_i64_i32(rl, rh, t0);
        tcg_temp_free_i64(t0);
        tcg_temp_free_i64(t1);
    }
}

void tcg_gen_ext8s_i32(TCGv_i32 ret, TCGv_i32 arg)
{
    if (TCG_TARGET_HAS_ext8s_i32) {
        tcg_gen_op2_i32(INDEX_op_ext8s_i32, ret, arg);
    } else {
        tcg_gen_shli_i32(ret, arg, 24);
        tcg_gen_sari_i32(ret, ret, 24);
    }
}

void tcg_gen_ext16s_i32(TCGv_i32 ret, TCGv_i32 arg)
{
    if (TCG_TARGET_HAS_ext16s_i32) {
        tcg_gen_op2_i32(INDEX_op_ext16s_i32, ret, arg);
    } else {
        tcg_gen_shli_i32(ret, arg, 16);
        tcg_gen_sari_i32(ret, ret, 16);
    }
}

void tcg_gen_ext8u_i32(TCGv_i32 ret, TCGv_i32 arg)
{
    if (TCG_TARGET_HAS_ext8u_i32) {
        tcg_gen_op2_i32(INDEX_op_ext8u_i32, ret, arg);
    } else {
        tcg_gen_andi_i32(ret, arg, 0xffu);
    }
}

void tcg_gen_ext16u_i32(TCGv_i32 ret, TCGv_i32 arg)
{
    if (TCG_TARGET_HAS_ext16u_i32) {
        tcg_gen_op2_i32(INDEX_op_ext16u_i32, ret, arg);
    } else {
        tcg_gen_andi_i32(ret, arg, 0xffffu);
    }
}

/* Note: we assume the two high bytes are set to zero */
void tcg_gen_bswap16_i32(TCGv_i32 ret, TCGv_i32 arg)
{
    if (TCG_TARGET_HAS_bswap16_i32) {
        tcg_gen_op2_i32(INDEX_op_bswap16_i32, ret, arg);
    } else {
        TCGv_i32 t0 = tcg_temp_new_i32();

        tcg_gen_ext8u_i32(t0, arg);
        tcg_gen_shli_i32(t0, t0, 8);
        tcg_gen_shri_i32(ret, arg, 8);
        tcg_gen_or_i32(ret, ret, t0);
        tcg_temp_free_i32(t0);
    }
}

void tcg_gen_bswap32_i32(TCGv_i32 ret, TCGv_i32 arg)
{
    if (TCG_TARGET_HAS_bswap32_i32) {
        tcg_gen_op2_i32(INDEX_op_bswap32_i32, ret, arg);
    } else {
        TCGv_i32 t0 = tcg_temp_new_i32();
        TCGv_i32 t1 = tcg_temp_new_i32();
        TCGv_i32 t2 = tcg_const_i32(0x00ff00ff);

                                        /* arg = abcd */
        tcg_gen_shri_i32(t0, arg, 8);   /*  t0 = .abc */
        tcg_gen_and_i32(t1, arg, t2);   /*  t1 = .b.d */
        tcg_gen_and_i32(t0, t0, t2);    /*  t0 = .a.c */
        tcg_gen_shli_i32(t1, t1, 8);    /*  t1 = b.d. */
        tcg_gen_or_i32(ret, t0, t1);    /* ret = badc */

        tcg_gen_shri_i32(t0, ret, 16);  /*  t0 = ..ba */
        tcg_gen_shli_i32(t1, ret, 16);  /*  t1 = dc.. */
        tcg_gen_or_i32(ret, t0, t1);    /* ret = dcba */

        tcg_temp_free_i32(t0);
        tcg_temp_free_i32(t1);
        tcg_temp_free_i32(t2);
    }
}

void tcg_gen_smin_i32(TCGv_i32 ret, TCGv_i32 a, TCGv_i32 b)
{
    tcg_gen_movcond_i32(TCG_COND_LT, ret, a, b, a, b);
}

void tcg_gen_umin_i32(TCGv_i32 ret, TCGv_i32 a, TCGv_i32 b)
{
    tcg_gen_movcond_i32(TCG_COND_LTU, ret, a, b, a, b);
}

void tcg_gen_smax_i32(TCGv_i32 ret, TCGv_i32 a, TCGv_i32 b)
{
    tcg_gen_movcond_i32(TCG_COND_LT, ret, a, b, b, a);
}

void tcg_gen_umax_i32(TCGv_i32 ret, TCGv_i32 a, TCGv_i32 b)
{
    tcg_gen_movcond_i32(TCG_COND_LTU, ret, a, b, b, a);
}

void tcg_gen_abs_i32(TCGv_i32 ret, TCGv_i32 a)
{
    TCGv_i32 t = tcg_temp_new_i32();

    tcg_gen_sari_i32(t, a, 31);
    tcg_gen_xor_i32(ret, a, t);
    tcg_gen_sub_i32(ret, ret, t);
    tcg_temp_free_i32(t);
}

/* 64-bit ops */

#if TCG_TARGET_REG_BITS == 32
/* These are all inline for TCG_TARGET_REG_BITS == 64.  */

void tcg_gen_discard_i64(TCGv_i64 arg)
{
    tcg_gen_discard_i32(TCGV_LOW(arg));
    tcg_gen_discard_i32(TCGV_HIGH(arg));
}

void tcg_gen_sync_i64(TCGv_i64 arg)
{
    tcg_gen_sync_i32(TCGV_LOW(arg));
    tcg_gen_sync_i32(TCGV_HIGH(arg));
}

void tcg_gen_mov_i64(TCGv_i64 ret, TCGv_i64 arg)
{
    tcg_gen_mov_i32(TCGV_LOW(ret), TCGV_LOW(arg));
    tcg_gen_mov_i32(TCGV_HIGH(ret), TCGV_HIGH(arg));
}

void tcg_gen_movi_i64(TCGv_i64 ret, int64_t arg)
{
    tcg_gen_movi_i32(TCGV_LOW(ret), arg);
    tcg_gen_movi_i32(TCGV_HIGH(ret), arg >> 32);
}

void tcg_gen_ld8u_i64(TCGv_i64 ret, TCGv_ptr arg2, tcg_target_long offset)
{
    tcg_gen_ld8u_i32(TCGV_LOW(ret), arg2, offset);
    tcg_gen_movi_i32(TCGV_HIGH(ret), 0);
}

void tcg_gen_ld8s_i64(TCGv_i64 ret, TCGv_ptr arg2, tcg_target_long offset)
{
    tcg_gen_ld8s_i32(TCGV_LOW(ret), arg2, offset);
    tcg_gen_sari_i32(TCGV_HIGH(ret), TCGV_LOW(ret), 31);
}

void tcg_gen_ld16u_i64(TCGv_i64 ret, TCGv_ptr arg2, tcg_target_long offset)
{
    tcg_gen_ld16u_i32(TCGV_LOW(ret), arg2, offset);
    tcg_gen_movi_i32(TCGV_HIGH(ret), 0);
}

void tcg_gen_ld16s_i64(TCGv_i64 ret, TCGv_ptr arg2, tcg_target_long offset)
{
    tcg_gen_ld16s_i32(TCGV_LOW(ret), arg2, offset);
    tcg_gen_sari_i32(TCGV_HIGH(ret), TCGV_LOW(ret), 31);
}

void tcg_gen_ld32u_i64(TCGv_i64 ret, TCGv_ptr arg2, tcg_target_long offset)
{
    tcg_gen_ld_i32(TCGV_LOW(ret), arg2, offset);
    tcg_gen_movi_i32(TCGV_HIGH(ret), 0);
}

void tcg_gen_ld32s_i64(TCGv_i64 ret, TCGv_ptr arg2, tcg_target_long offset)
{
    tcg_gen_ld_i32(TCGV_LOW(ret), arg2, offset);
    tcg_gen_sari_i32(TCGV_HIGH(ret), TCGV_LOW(ret), 31);
}

void tcg_gen_ld_i64(TCGv_i64 ret, TCGv_ptr arg2, tcg_target_long offset)
{
    /* Since arg2 and ret have different types,
       they cannot be the same temporary */
#ifdef HOST_WORDS_BIGENDIAN
    tcg_gen_ld_i32(TCGV_HIGH(ret), arg2, offset);
    tcg_gen_ld_i32(TCGV_LOW(ret), arg2, offset + 4);
#else
    tcg_gen_ld_i32(TCGV_LOW(ret), arg2, offset);
    tcg_gen_ld_i32(TCGV_HIGH(ret), arg2, offset + 4);
#endif
}

void tcg_gen_st_i64(TCGv_i64 arg1, TCGv_ptr arg2, tcg_target_long offset)
{
#ifdef HOST_WORDS_BIGENDIAN
    tcg_gen_st_i32(TCGV_HIGH(arg1), arg2, offset);
    tcg_gen_st_i32(TCGV_LOW(arg1), arg2, offset + 4);
#else
    tcg_gen_st_i32(TCGV_LOW(arg1), arg2, offset);
    tcg_gen_st_i32(TCGV_HIGH(arg1), arg2, offset + 4);
#endif
}

void tcg_gen_and_i64(TCGv_i64 ret, TCGv_i64 arg1, TCGv_i64 arg2)
{
    tcg_gen_and_i32(TCGV_LOW(ret), TCGV_LOW(arg1), TCGV_LOW(arg2));
    tcg_gen_and_i32(TCGV_HIGH(ret), TCGV_HIGH(arg1), TCGV_HIGH(arg2));
}

void tcg_gen_or_i64(TCGv_i64 ret, TCGv_i64 arg1, TCGv_i64 arg2)
{
    tcg_gen_or_i32(TCGV_LOW(ret), TCGV_LOW(arg1), TCGV_LOW(arg2));
    tcg_gen_or_i32(TCGV_HIGH(ret), TCGV_HIGH(arg1), TCGV_HIGH(arg2));
}

void tcg_gen_xor_i64(TCGv_i64 ret, TCGv_i64 arg1, TCGv_i64 arg2)
{
    tcg_gen_xor_i32(TCGV_LOW(ret), TCGV_LOW(arg1), TCGV_LOW(arg2));
    tcg_gen_xor_i32(TCGV_HIGH(ret), TCGV_HIGH(arg1), TCGV_HIGH(arg2));
}

void tcg_gen_shl_i64(TCGv_i64 ret, TCGv_i64 arg1, TCGv_i64 arg2)
{
    gen_helper_shl_i64(ret, arg1, arg2);
}

void tcg_gen_shr_i64(TCGv_i64 ret, TCGv_i64 arg1, TCGv_i64 arg2)
{
    gen_helper_shr_i64(ret, arg1, arg2);
}

void tcg_gen_sar_i64(TCGv_i64 ret, TCGv_i64 arg1, TCGv_i64 arg2)
{
    gen_helper_sar_i64(ret, arg1, arg2);
}

void tcg_gen_mul_i64(TCGv_i64 ret, TCGv_i64 arg1, TCGv_i64 arg2)
{
    TCGv_i64 t0;
    TCGv_i32 t1;

    t0 = tcg_temp_new_i64();
    t1 = tcg_temp_new_i32();

    tcg_gen_mulu2_i32(TCGV_LOW(t0), TCGV_HIGH(t0),
                      TCGV_LOW(arg1), TCGV_LOW(arg2));

    tcg_gen_mul_i32(t1, TCGV_LOW(arg1), TCGV_HIGH(arg2));
    tcg_gen_add_i32(TCGV_HIGH(t0), TCGV_HIGH(t0), t1);
    tcg_gen_mul_i32(t1, TCGV_HIGH(arg1), TCGV_LOW(arg2));
    tcg_gen_add_i32(TCGV_HIGH(t0), TCGV_HIGH(t0), t1);

    tcg_gen_mov_i64(ret, t0);
    tcg_temp_free_i64(t0);
    tcg_temp_free_i32(t1);
}
#endif /* TCG_TARGET_REG_SIZE == 32 */

void tcg_gen_addi_i64(TCGv_i64 ret, TCGv_i64 arg1, int64_t arg2)
{
    /* some cases can be optimized here */
    if (arg2 == 0) {
        tcg_gen_mov_i64(ret, arg1);
    } else {
        TCGv_i64 t0 = tcg_const_i64(arg2);
        tcg_gen_add_i64(ret, arg1, t0);
        tcg_temp_free_i64(t0);
    }
}

void tcg_gen_subfi_i64(TCGv_i64 ret, int64_t arg1, TCGv_i64 arg2)
{
    if (arg1 == 0 && TCG_TARGET_HAS_neg_i64) {
        /* Don't recurse with tcg_gen_neg_i64.  */
        tcg_gen_op2_i64(INDEX_op_neg_i64, ret, arg2);
    } else {
        TCGv_i64 t0 = tcg_const_i64(arg1);
        tcg_gen_sub_i64(ret, t0, arg2);
        tcg_temp_free_i64(t0);
    }
}

void tcg_gen_subi_i64(TCGv_i64 ret, TCGv_i64 arg1, int64_t arg2)
{
    /* some cases can be optimized here */
    if (arg2 == 0) {
        tcg_gen_mov_i64(ret, arg1);
    } else {
        TCGv_i64 t0 = tcg_const_i64(arg2);
        tcg_gen_sub_i64(ret, arg1, t0);
        tcg_temp_free_i64(t0);
    }
}

void tcg_gen_andi_i64(TCGv_i64 ret, TCGv_i64 arg1, int64_t arg2)
{
    TCGv_i64 t0;

    if (TCG_TARGET_REG_BITS == 32) {
        tcg_gen_andi_i32(TCGV_LOW(ret), TCGV_LOW(arg1), arg2);
        tcg_gen_andi_i32(TCGV_HIGH(ret), TCGV_HIGH(arg1), arg2 >> 32);
        return;
    }

    /* Some cases can be optimized here.  */
    switch (arg2) {
    case 0:
        tcg_gen_movi_i64(ret, 0);
        return;
    case -1:
        tcg_gen_mov_i64(ret, arg1);
        return;
    case 0xff:
        /* Don't recurse with tcg_gen_ext8u_i64.  */
        if (TCG_TARGET_HAS_ext8u_i64) {
            tcg_gen_op2_i64(INDEX_op_ext8u_i64, ret, arg1);
            return;
        }
        break;
    case 0xffff:
        if (TCG_TARGET_HAS_ext16u_i64) {
            tcg_gen_op2_i64(INDEX_op_ext16u_i64, ret, arg1);
            return;
        }
        break;
    case 0xffffffffu:
        if (TCG_TARGET_HAS_ext32u_i64) {
            tcg_gen_op2_i64(INDEX_op_ext32u_i64, ret, arg1);
            return;
        }
        break;
    }
    t0 = tcg_const_i64(arg2);
    tcg_gen_and_i64(ret, arg1, t0);
    tcg_temp_free_i64(t0);
}

void tcg_gen_ori_i64(TCGv_i64 ret, TCGv_i64 arg1, int64_t arg2)
{
    if (TCG_TARGET_REG_BITS == 32) {
        tcg_gen_ori_i32(TCGV_LOW(ret), TCGV_LOW(arg1), arg2);
        tcg_gen_ori_i32(TCGV_HIGH(ret), TCGV_HIGH(arg1), arg2 >> 32);
        return;
    }
    /* Some cases can be optimized here.  */
    if (arg2 == -1) {
        tcg_gen_movi_i64(ret, -1);
    } else if (arg2 == 0) {
        tcg_gen_mov_i64(ret, arg1);
    } else {
        TCGv_i64 t0 = tcg_const_i64(arg2);
        tcg_gen_or_i64(ret, arg1, t0);
        tcg_temp_free_i64(t0);
    }
}

void tcg_gen_xori_i64(TCGv_i64 ret, TCGv_i64 arg1, int64_t arg2)
{
    if (TCG_TARGET_REG_BITS == 32) {
        tcg_gen_xori_i32(TCGV_LOW(ret), TCGV_LOW(arg1), arg2);
        tcg_gen_xori_i32(TCGV_HIGH(ret), TCGV_HIGH(arg1), arg2 >> 32);
        return;
    }
    /* Some cases can be optimized here.  */
    if (arg2 == 0) {
        tcg_gen_mov_i64(ret, arg1);
    } else if (arg2 == -1 && TCG_TARGET_HAS_not_i64) {
        /* Don't recurse with tcg_gen_not_i64.  */
        tcg_gen_op2_i64(INDEX_op_not_i64, ret, arg1);
    } else {
        TCGv_i64 t0 = tcg_const_i64(arg2);
        tcg_gen_xor_i64(ret, arg1, t0);
        tcg_temp_free_i64(t0);
    }
}

static inline void tcg_gen_shifti_i64(TCGv_i64 ret, TCGv_i64 arg1,
                                      unsigned c, bool right, bool arith)
{
    tcg_debug_assert(c < 64);
    if (c == 0) {
        tcg_gen_mov_i32(TCGV_LOW(ret), TCGV_LOW(arg1));
        tcg_gen_mov_i32(TCGV_HIGH(ret), TCGV_HIGH(arg1));
    } else if (c >= 32) {
        c -= 32;
        if (right) {
            if (arith) {
                tcg_gen_sari_i32(TCGV_LOW(ret), TCGV_HIGH(arg1), c);
                tcg_gen_sari_i32(TCGV_HIGH(ret), TCGV_HIGH(arg1), 31);
            } else {
                tcg_gen_shri_i32(TCGV_LOW(ret), TCGV_HIGH(arg1), c);
                tcg_gen_movi_i32(TCGV_HIGH(ret), 0);
            }
        } else {
            tcg_gen_shli_i32(TCGV_HIGH(ret), TCGV_LOW(arg1), c);
            tcg_gen_movi_i32(TCGV_LOW(ret), 0);
        }
    } else if (right) {
        if (TCG_TARGET_HAS_extract2_i32) {
            tcg_gen_extract2_i32(TCGV_LOW(ret),
                                 TCGV_LOW(arg1), TCGV_HIGH(arg1), c);
        } else {
            tcg_gen_shri_i32(TCGV_LOW(ret), TCGV_LOW(arg1), c);
            tcg_gen_deposit_i32(TCGV_LOW(ret), TCGV_LOW(ret),
                                TCGV_HIGH(arg1), 32 - c, c);
        }
        if (arith) {
            tcg_gen_sari_i32(TCGV_HIGH(ret), TCGV_HIGH(arg1), c);
        } else {
            tcg_gen_shri_i32(TCGV_HIGH(ret), TCGV_HIGH(arg1), c);
        }
    } else {
        if (TCG_TARGET_HAS_extract2_i32) {
            tcg_gen_extract2_i32(TCGV_HIGH(ret),
                                 TCGV_LOW(arg1), TCGV_HIGH(arg1), 32 - c);
        } else {
            TCGv_i32 t0 = tcg_temp_new_i32();
            tcg_gen_shri_i32(t0, TCGV_LOW(arg1), 32 - c);
            tcg_gen_deposit_i32(TCGV_HIGH(ret), t0,
                                TCGV_HIGH(arg1), c, 32 - c);
            tcg_temp_free_i32(t0);
        }
        tcg_gen_shli_i32(TCGV_LOW(ret), TCGV_LOW(arg1), c);
    }
}

void tcg_gen_shli_i64(TCGv_i64 ret, TCGv_i64 arg1, int64_t arg2)
{
    tcg_debug_assert(arg2 >= 0 && arg2 < 64);
    if (TCG_TARGET_REG_BITS == 32) {
        tcg_gen_shifti_i64(ret, arg1, arg2, 0, 0);
    } else if (arg2 == 0) {
        tcg_gen_mov_i64(ret, arg1);
    } else {
        TCGv_i64 t0 = tcg_const_i64(arg2);
        tcg_gen_shl_i64(ret, arg1, t0);
        tcg_temp_free_i64(t0);
    }
}

void tcg_gen_shri_i64(TCGv_i64 ret, TCGv_i64 arg1, int64_t arg2)
{
    tcg_debug_assert(arg2 >= 0 && arg2 < 64);
    if (TCG_TARGET_REG_BITS == 32) {
        tcg_gen_shifti_i64(ret, arg1, arg2, 1, 0);
    } else if (arg2 == 0) {
        tcg_gen_mov_i64(ret, arg1);
    } else {
        TCGv_i64 t0 = tcg_const_i64(arg2);
        tcg_gen_shr_i64(ret, arg1, t0);
        tcg_temp_free_i64(t0);
    }
}

void tcg_gen_sari_i64(TCGv_i64 ret, TCGv_i64 arg1, int64_t arg2)
{
    tcg_debug_assert(arg2 >= 0 && arg2 < 64);
    if (TCG_TARGET_REG_BITS == 32) {
        tcg_gen_shifti_i64(ret, arg1, arg2, 1, 1);
    } else if (arg2 == 0) {
        tcg_gen_mov_i64(ret, arg1);
    } else {
        TCGv_i64 t0 = tcg_const_i64(arg2);
        tcg_gen_sar_i64(ret, arg1, t0);
        tcg_temp_free_i64(t0);
    }
}

void tcg_gen_brcond_i64(TCGCond cond, TCGv_i64 arg1, TCGv_i64 arg2, TCGLabel *l)
{
    if (cond == TCG_COND_ALWAYS) {
        tcg_gen_br(l);
    } else if (cond != TCG_COND_NEVER) {
        l->refs++;
        if (TCG_TARGET_REG_BITS == 32) {
            tcg_gen_op6ii_i32(INDEX_op_brcond2_i32, TCGV_LOW(arg1),
                              TCGV_HIGH(arg1), TCGV_LOW(arg2),
                              TCGV_HIGH(arg2), cond, label_arg(l));
        } else {
            tcg_gen_op4ii_i64(INDEX_op_brcond_i64, arg1, arg2, cond,
                              label_arg(l));
        }
    }
}

void tcg_gen_brcondi_i64(TCGCond cond, TCGv_i64 arg1, int64_t arg2, TCGLabel *l)
{
    if (cond == TCG_COND_ALWAYS) {
        tcg_gen_br(l);
    } else if (cond != TCG_COND_NEVER) {
        TCGv_i64 t0 = tcg_const_i64(arg2);
        tcg_gen_brcond_i64(cond, arg1, t0, l);
        tcg_temp_free_i64(t0);
    }
}

void tcg_gen_setcond_i64(TCGCond cond, TCGv_i64 ret,
                         TCGv_i64 arg1, TCGv_i64 arg2)
{
    if (cond == TCG_COND_ALWAYS) {
        tcg_gen_movi_i64(ret, 1);
    } else if (cond == TCG_COND_NEVER) {
        tcg_gen_movi_i64(ret, 0);
    } else {
        if (TCG_TARGET_REG_BITS == 32) {
            tcg_gen_op6i_i32(INDEX_op_setcond2_i32, TCGV_LOW(ret),
                             TCGV_LOW(arg1), TCGV_HIGH(arg1),
                             TCGV_LOW(arg2), TCGV_HIGH(arg2), cond);
            tcg_gen_movi_i32(TCGV_HIGH(ret), 0);
        } else {
            tcg_gen_op4i_i64(INDEX_op_setcond_i64, ret, arg1, arg2, cond);
        }
    }
}

void tcg_gen_setcondi_i64(TCGCond cond, TCGv_i64 ret,
                          TCGv_i64 arg1, int64_t arg2)
{
    TCGv_i64 t0 = tcg_const_i64(arg2);
    tcg_gen_setcond_i64(cond, ret, arg1, t0);
    tcg_temp_free_i64(t0);
}

void tcg_gen_muli_i64(TCGv_i64 ret, TCGv_i64 arg1, int64_t arg2)
{
    if (arg2 == 0) {
        tcg_gen_movi_i64(ret, 0);
    } else if (is_power_of_2(arg2)) {
        tcg_gen_shli_i64(ret, arg1, ctz64(arg2));
    } else {
        TCGv_i64 t0 = tcg_const_i64(arg2);
        tcg_gen_mul_i64(ret, arg1, t0);
        tcg_temp_free_i64(t0);
    }
}

void tcg_gen_div_i64(TCGv_i64 ret, TCGv_i64 arg1, TCGv_i64 arg2)
{
    if (TCG_TARGET_HAS_div_i64) {
        tcg_gen_op3_i64(INDEX_op_div_i64, ret, arg1, arg2);
    } else if (TCG_TARGET_HAS_div2_i64) {
        TCGv_i64 t0 = tcg_temp_new_i64();
        tcg_gen_sari_i64(t0, arg1, 63);
        tcg_gen_op5_i64(INDEX_op_div2_i64, ret, t0, arg1, t0, arg2);
        tcg_temp_free_i64(t0);
    } else {
        gen_helper_div_i64(ret, arg1, arg2);
    }
}

void tcg_gen_rem_i64(TCGv_i64 ret, TCGv_i64 arg1, TCGv_i64 arg2)
{
    if (TCG_TARGET_HAS_rem_i64) {
        tcg_gen_op3_i64(INDEX_op_rem_i64, ret, arg1, arg2);
    } else if (TCG_TARGET_HAS_div_i64) {
        TCGv_i64 t0 = tcg_temp_new_i64();
        tcg_gen_op3_i64(INDEX_op_div_i64, t0, arg1, arg2);
        tcg_gen_mul_i64(t0, t0, arg2);
        tcg_gen_sub_i64(ret, arg1, t0);
        tcg_temp_free_i64(t0);
    } else if (TCG_TARGET_HAS_div2_i64) {
        TCGv_i64 t0 = tcg_temp_new_i64();
        tcg_gen_sari_i64(t0, arg1, 63);
        tcg_gen_op5_i64(INDEX_op_div2_i64, t0, ret, arg1, t0, arg2);
        tcg_temp_free_i64(t0);
    } else {
        gen_helper_rem_i64(ret, arg1, arg2);
    }
}

void tcg_gen_divu_i64(TCGv_i64 ret, TCGv_i64 arg1, TCGv_i64 arg2)
{
    if (TCG_TARGET_HAS_div_i64) {
        tcg_gen_op3_i64(INDEX_op_divu_i64, ret, arg1, arg2);
    } else if (TCG_TARGET_HAS_div2_i64) {
        TCGv_i64 t0 = tcg_temp_new_i64();
        tcg_gen_movi_i64(t0, 0);
        tcg_gen_op5_i64(INDEX_op_divu2_i64, ret, t0, arg1, t0, arg2);
        tcg_temp_free_i64(t0);
    } else {
        gen_helper_divu_i64(ret, arg1, arg2);
    }
}

void tcg_gen_remu_i64(TCGv_i64 ret, TCGv_i64 arg1, TCGv_i64 arg2)
{
    if (TCG_TARGET_HAS_rem_i64) {
        tcg_gen_op3_i64(INDEX_op_remu_i64, ret, arg1, arg2);
    } else if (TCG_TARGET_HAS_div_i64) {
        TCGv_i64 t0 = tcg_temp_new_i64();
        tcg_gen_op3_i64(INDEX_op_divu_i64, t0, arg1, arg2);
        tcg_gen_mul_i64(t0, t0, arg2);
        tcg_gen_sub_i64(ret, arg1, t0);
        tcg_temp_free_i64(t0);
    } else if (TCG_TARGET_HAS_div2_i64) {
        TCGv_i64 t0 = tcg_temp_new_i64();
        tcg_gen_movi_i64(t0, 0);
        tcg_gen_op5_i64(INDEX_op_divu2_i64, t0, ret, arg1, t0, arg2);
        tcg_temp_free_i64(t0);
    } else {
        gen_helper_remu_i64(ret, arg1, arg2);
    }
}

void tcg_gen_ext8s_i64(TCGv_i64 ret, TCGv_i64 arg)
{
    if (TCG_TARGET_REG_BITS == 32) {
        tcg_gen_ext8s_i32(TCGV_LOW(ret), TCGV_LOW(arg));
        tcg_gen_sari_i32(TCGV_HIGH(ret), TCGV_LOW(ret), 31);
    } else if (TCG_TARGET_HAS_ext8s_i64) {
        tcg_gen_op2_i64(INDEX_op_ext8s_i64, ret, arg);
    } else {
        tcg_gen_shli_i64(ret, arg, 56);
        tcg_gen_sari_i64(ret, ret, 56);
    }
}

void tcg_gen_ext16s_i64(TCGv_i64 ret, TCGv_i64 arg)
{
    if (TCG_TARGET_REG_BITS == 32) {
        tcg_gen_ext16s_i32(TCGV_LOW(ret), TCGV_LOW(arg));
        tcg_gen_sari_i32(TCGV_HIGH(ret), TCGV_LOW(ret), 31);
    } else if (TCG_TARGET_HAS_ext16s_i64) {
        tcg_gen_op2_i64(INDEX_op_ext16s_i64, ret, arg);
    } else {
        tcg_gen_shli_i64(ret, arg, 48);
        tcg_gen_sari_i64(ret, ret, 48);
    }
}

void tcg_gen_ext32s_i64(TCGv_i64 ret, TCGv_i64 arg)
{
    if (TCG_TARGET_REG_BITS == 32) {
        tcg_gen_mov_i32(TCGV_LOW(ret), TCGV_LOW(arg));
        tcg_gen_sari_i32(TCGV_HIGH(ret), TCGV_LOW(ret), 31);
    } else if (TCG_TARGET_HAS_ext32s_i64) {
        tcg_gen_op2_i64(INDEX_op_ext32s_i64, ret, arg);
    } else {
        tcg_gen_shli_i64(ret, arg, 32);
        tcg_gen_sari_i64(ret, ret, 32);
    }
}

void tcg_gen_ext8u_i64(TCGv_i64 ret, TCGv_i64 arg)
{
    if (TCG_TARGET_REG_BITS == 32) {
        tcg_gen_ext8u_i32(TCGV_LOW(ret), TCGV_LOW(arg));
        tcg_gen_movi_i32(TCGV_HIGH(ret), 0);
    } else if (TCG_TARGET_HAS_ext8u_i64) {
        tcg_gen_op2_i64(INDEX_op_ext8u_i64, ret, arg);
    } else {
        tcg_gen_andi_i64(ret, arg, 0xffu);
    }
}

void tcg_gen_ext16u_i64(TCGv_i64 ret, TCGv_i64 arg)
{
    if (TCG_TARGET_REG_BITS == 32) {
        tcg_gen_ext16u_i32(TCGV_LOW(ret), TCGV_LOW(arg));
        tcg_gen_movi_i32(TCGV_HIGH(ret), 0);
    } else if (TCG_TARGET_HAS_ext16u_i64) {
        tcg_gen_op2_i64(INDEX_op_ext16u_i64, ret, arg);
    } else {
        tcg_gen_andi_i64(ret, arg, 0xffffu);
    }
}

void tcg_gen_ext32u_i64(TCGv_i64 ret, TCGv_i64 arg)
{
    if (TCG_TARGET_REG_BITS == 32) {
        tcg_gen_mov_i32(TCGV_LOW(ret), TCGV_LOW(arg));
        tcg_gen_movi_i32(TCGV_HIGH(ret), 0);
    } else if (TCG_TARGET_HAS_ext32u_i64) {
        tcg_gen_op2_i64(INDEX_op_ext32u_i64, ret, arg);
    } else {
        tcg_gen_andi_i64(ret, arg, 0xffffffffu);
    }
}

/* Note: we assume the six high bytes are set to zero */
void tcg_gen_bswap16_i64(TCGv_i64 ret, TCGv_i64 arg)
{
    if (TCG_TARGET_REG_BITS == 32) {
        tcg_gen_bswap16_i32(TCGV_LOW(ret), TCGV_LOW(arg));
        tcg_gen_movi_i32(TCGV_HIGH(ret), 0);
    } else if (TCG_TARGET_HAS_bswap16_i64) {
        tcg_gen_op2_i64(INDEX_op_bswap16_i64, ret, arg);
    } else {
        TCGv_i64 t0 = tcg_temp_new_i64();

        tcg_gen_ext8u_i64(t0, arg);
        tcg_gen_shli_i64(t0, t0, 8);
        tcg_gen_shri_i64(ret, arg, 8);
        tcg_gen_or_i64(ret, ret, t0);
        tcg_temp_free_i64(t0);
    }
}

/* Note: we assume the four high bytes are set to zero */
void tcg_gen_bswap32_i64(TCGv_i64 ret, TCGv_i64 arg)
{
    if (TCG_TARGET_REG_BITS == 32) {
        tcg_gen_bswap32_i32(TCGV_LOW(ret), TCGV_LOW(arg));
        tcg_gen_movi_i32(TCGV_HIGH(ret), 0);
    } else if (TCG_TARGET_HAS_bswap32_i64) {
        tcg_gen_op2_i64(INDEX_op_bswap32_i64, ret, arg);
    } else {
        TCGv_i64 t0 = tcg_temp_new_i64();
        TCGv_i64 t1 = tcg_temp_new_i64();
        TCGv_i64 t2 = tcg_const_i64(0x00ff00ff);

                                        /* arg = ....abcd */
        tcg_gen_shri_i64(t0, arg, 8);   /*  t0 = .....abc */
        tcg_gen_and_i64(t1, arg, t2);   /*  t1 = .....b.d */
        tcg_gen_and_i64(t0, t0, t2);    /*  t0 = .....a.c */
        tcg_gen_shli_i64(t1, t1, 8);    /*  t1 = ....b.d. */
        tcg_gen_or_i64(ret, t0, t1);    /* ret = ....badc */

        tcg_gen_shli_i64(t1, ret, 48);  /*  t1 = dc...... */
        tcg_gen_shri_i64(t0, ret, 16);  /*  t0 = ......ba */
        tcg_gen_shri_i64(t1, t1, 32);   /*  t1 = ....dc.. */
        tcg_gen_or_i64(ret, t0, t1);    /* ret = ....dcba */

        tcg_temp_free_i64(t0);
        tcg_temp_free_i64(t1);
        tcg_temp_free_i64(t2);
    }
}

void tcg_gen_bswap64_i64(TCGv_i64 ret, TCGv_i64 arg)
{
    if (TCG_TARGET_REG_BITS == 32) {
        TCGv_i32 t0, t1;
        t0 = tcg_temp_new_i32();
        t1 = tcg_temp_new_i32();

        tcg_gen_bswap32_i32(t0, TCGV_LOW(arg));
        tcg_gen_bswap32_i32(t1, TCGV_HIGH(arg));
        tcg_gen_mov_i32(TCGV_LOW(ret), t1);
        tcg_gen_mov_i32(TCGV_HIGH(ret), t0);
        tcg_temp_free_i32(t0);
        tcg_temp_free_i32(t1);
    } else if (TCG_TARGET_HAS_bswap64_i64) {
        tcg_gen_op2_i64(INDEX_op_bswap64_i64, ret, arg);
    } else {
        TCGv_i64 t0 = tcg_temp_new_i64();
        TCGv_i64 t1 = tcg_temp_new_i64();
        TCGv_i64 t2 = tcg_temp_new_i64();

                                        /* arg = abcdefgh */
        tcg_gen_movi_i64(t2, 0x00ff00ff00ff00ffull);
        tcg_gen_shri_i64(t0, arg, 8);   /*  t0 = .abcdefg */
        tcg_gen_and_i64(t1, arg, t2);   /*  t1 = .b.d.f.h */
        tcg_gen_and_i64(t0, t0, t2);    /*  t0 = .a.c.e.g */
        tcg_gen_shli_i64(t1, t1, 8);    /*  t1 = b.d.f.h. */
        tcg_gen_or_i64(ret, t0, t1);    /* ret = badcfehg */

        tcg_gen_movi_i64(t2, 0x0000ffff0000ffffull);
        tcg_gen_shri_i64(t0, ret, 16);  /*  t0 = ..badcfe */
        tcg_gen_and_i64(t1, ret, t2);   /*  t1 = ..dc..hg */
        tcg_gen_and_i64(t0, t0, t2);    /*  t0 = ..ba..fe */
        tcg_gen_shli_i64(t1, t1, 16);   /*  t1 = dc..hg.. */
        tcg_gen_or_i64(ret, t0, t1);    /* ret = dcbahgfe */

        tcg_gen_shri_i64(t0, ret, 32);  /*  t0 = ....dcba */
        tcg_gen_shli_i64(t1, ret, 32);  /*  t1 = hgfe.... */
        tcg_gen_or_i64(ret, t0, t1);    /* ret = hgfedcba */

        tcg_temp_free_i64(t0);
        tcg_temp_free_i64(t1);
        tcg_temp_free_i64(t2);
    }
}

void tcg_gen_not_i64(TCGv_i64 ret, TCGv_i64 arg)
{
    if (TCG_TARGET_REG_BITS == 32) {
        tcg_gen_not_i32(TCGV_LOW(ret), TCGV_LOW(arg));
        tcg_gen_not_i32(TCGV_HIGH(ret), TCGV_HIGH(arg));
    } else if (TCG_TARGET_HAS_not_i64) {
        tcg_gen_op2_i64(INDEX_op_not_i64, ret, arg);
    } else {
        tcg_gen_xori_i64(ret, arg, -1);
    }
}

void tcg_gen_andc_i64(TCGv_i64 ret, TCGv_i64 arg1, TCGv_i64 arg2)
{
    if (TCG_TARGET_REG_BITS == 32) {
        tcg_gen_andc_i32(TCGV_LOW(ret), TCGV_LOW(arg1), TCGV_LOW(arg2));
        tcg_gen_andc_i32(TCGV_HIGH(ret), TCGV_HIGH(arg1), TCGV_HIGH(arg2));
    } else if (TCG_TARGET_HAS_andc_i64) {
        tcg_gen_op3_i64(INDEX_op_andc_i64, ret, arg1, arg2);
    } else {
        TCGv_i64 t0 = tcg_temp_new_i64();
        tcg_gen_not_i64(t0, arg2);
        tcg_gen_and_i64(ret, arg1, t0);
        tcg_temp_free_i64(t0);
    }
}

void tcg_gen_eqv_i64(TCGv_i64 ret, TCGv_i64 arg1, TCGv_i64 arg2)
{
    if (TCG_TARGET_REG_BITS == 32) {
        tcg_gen_eqv_i32(TCGV_LOW(ret), TCGV_LOW(arg1), TCGV_LOW(arg2));
        tcg_gen_eqv_i32(TCGV_HIGH(ret), TCGV_HIGH(arg1), TCGV_HIGH(arg2));
    } else if (TCG_TARGET_HAS_eqv_i64) {
        tcg_gen_op3_i64(INDEX_op_eqv_i64, ret, arg1, arg2);
    } else {
        tcg_gen_xor_i64(ret, arg1, arg2);
        tcg_gen_not_i64(ret, ret);
    }
}

void tcg_gen_nand_i64(TCGv_i64 ret, TCGv_i64 arg1, TCGv_i64 arg2)
{
    if (TCG_TARGET_REG_BITS == 32) {
        tcg_gen_nand_i32(TCGV_LOW(ret), TCGV_LOW(arg1), TCGV_LOW(arg2));
        tcg_gen_nand_i32(TCGV_HIGH(ret), TCGV_HIGH(arg1), TCGV_HIGH(arg2));
    } else if (TCG_TARGET_HAS_nand_i64) {
        tcg_gen_op3_i64(INDEX_op_nand_i64, ret, arg1, arg2);
    } else {
        tcg_gen_and_i64(ret, arg1, arg2);
        tcg_gen_not_i64(ret, ret);
    }
}

void tcg_gen_nor_i64(TCGv_i64 ret, TCGv_i64 arg1, TCGv_i64 arg2)
{
    if (TCG_TARGET_REG_BITS == 32) {
        tcg_gen_nor_i32(TCGV_LOW(ret), TCGV_LOW(arg1), TCGV_LOW(arg2));
        tcg_gen_nor_i32(TCGV_HIGH(ret), TCGV_HIGH(arg1), TCGV_HIGH(arg2));
    } else if (TCG_TARGET_HAS_nor_i64) {
        tcg_gen_op3_i64(INDEX_op_nor_i64, ret, arg1, arg2);
    } else {
        tcg_gen_or_i64(ret, arg1, arg2);
        tcg_gen_not_i64(ret, ret);
    }
}

void tcg_gen_orc_i64(TCGv_i64 ret, TCGv_i64 arg1, TCGv_i64 arg2)
{
    if (TCG_TARGET_REG_BITS == 32) {
        tcg_gen_orc_i32(TCGV_LOW(ret), TCGV_LOW(arg1), TCGV_LOW(arg2));
        tcg_gen_orc_i32(TCGV_HIGH(ret), TCGV_HIGH(arg1), TCGV_HIGH(arg2));
    } else if (TCG_TARGET_HAS_orc_i64) {
        tcg_gen_op3_i64(INDEX_op_orc_i64, ret, arg1, arg2);
    } else {
        TCGv_i64 t0 = tcg_temp_new_i64();
        tcg_gen_not_i64(t0, arg2);
        tcg_gen_or_i64(ret, arg1, t0);
        tcg_temp_free_i64(t0);
    }
}

void tcg_gen_clz_i64(TCGv_i64 ret, TCGv_i64 arg1, TCGv_i64 arg2)
{
    if (TCG_TARGET_HAS_clz_i64) {
        tcg_gen_op3_i64(INDEX_op_clz_i64, ret, arg1, arg2);
    } else {
        gen_helper_clz_i64(ret, arg1, arg2);
    }
}

void tcg_gen_clzi_i64(TCGv_i64 ret, TCGv_i64 arg1, uint64_t arg2)
{
    if (TCG_TARGET_REG_BITS == 32
        && TCG_TARGET_HAS_clz_i32
        && arg2 <= 0xffffffffu) {
        TCGv_i32 t = tcg_const_i32((uint32_t)arg2 - 32);
        tcg_gen_clz_i32(t, TCGV_LOW(arg1), t);
        tcg_gen_addi_i32(t, t, 32);
        tcg_gen_clz_i32(TCGV_LOW(ret), TCGV_HIGH(arg1), t);
        tcg_gen_movi_i32(TCGV_HIGH(ret), 0);
        tcg_temp_free_i32(t);
    } else {
        TCGv_i64 t = tcg_const_i64(arg2);
        tcg_gen_clz_i64(ret, arg1, t);
        tcg_temp_free_i64(t);
    }
}

void tcg_gen_ctz_i64(TCGv_i64 ret, TCGv_i64 arg1, TCGv_i64 arg2)
{
    if (TCG_TARGET_HAS_ctz_i64) {
        tcg_gen_op3_i64(INDEX_op_ctz_i64, ret, arg1, arg2);
    } else if (TCG_TARGET_HAS_ctpop_i64 || TCG_TARGET_HAS_clz_i64) {
        TCGv_i64 z, t = tcg_temp_new_i64();

        if (TCG_TARGET_HAS_ctpop_i64) {
            tcg_gen_subi_i64(t, arg1, 1);
            tcg_gen_andc_i64(t, t, arg1);
            tcg_gen_ctpop_i64(t, t);
        } else {
            /* Since all non-x86 hosts have clz(0) == 64, don't fight it.  */
            tcg_gen_neg_i64(t, arg1);
            tcg_gen_and_i64(t, t, arg1);
            tcg_gen_clzi_i64(t, t, 64);
            tcg_gen_xori_i64(t, t, 63);
        }
        z = tcg_const_i64(0);
        tcg_gen_movcond_i64(TCG_COND_EQ, ret, arg1, z, arg2, t);
        tcg_temp_free_i64(t);
        tcg_temp_free_i64(z);
    } else {
        gen_helper_ctz_i64(ret, arg1, arg2);
    }
}

void tcg_gen_ctzi_i64(TCGv_i64 ret, TCGv_i64 arg1, uint64_t arg2)
{
    if (TCG_TARGET_REG_BITS == 32
        && TCG_TARGET_HAS_ctz_i32
        && arg2 <= 0xffffffffu) {
        TCGv_i32 t32 = tcg_const_i32((uint32_t)arg2 - 32);
        tcg_gen_ctz_i32(t32, TCGV_HIGH(arg1), t32);
        tcg_gen_addi_i32(t32, t32, 32);
        tcg_gen_ctz_i32(TCGV_LOW(ret), TCGV_LOW(arg1), t32);
        tcg_gen_movi_i32(TCGV_HIGH(ret), 0);
        tcg_temp_free_i32(t32);
    } else if (!TCG_TARGET_HAS_ctz_i64
               && TCG_TARGET_HAS_ctpop_i64
               && arg2 == 64) {
        /* This equivalence has the advantage of not requiring a fixup.  */
        TCGv_i64 t = tcg_temp_new_i64();
        tcg_gen_subi_i64(t, arg1, 1);
        tcg_gen_andc_i64(t, t, arg1);
        tcg_gen_ctpop_i64(ret, t);
        tcg_temp_free_i64(t);
    } else {
        TCGv_i64 t64 = tcg_const_i64(arg2);
        tcg_gen_ctz_i64(ret, arg1, t64);
        tcg_temp_free_i64(t64);
    }
}

void tcg_gen_clrsb_i64(TCGv_i64 ret, TCGv_i64 arg)
{
    if (TCG_TARGET_HAS_clz_i64 || TCG_TARGET_HAS_clz_i32) {
        TCGv_i64 t = tcg_temp_new_i64();
        tcg_gen_sari_i64(t, arg, 63);
        tcg_gen_xor_i64(t, t, arg);
        tcg_gen_clzi_i64(t, t, 64);
        tcg_gen_subi_i64(ret, t, 1);
        tcg_temp_free_i64(t);
    } else {
        gen_helper_clrsb_i64(ret, arg);
    }
}

void tcg_gen_ctpop_i64(TCGv_i64 ret, TCGv_i64 arg1)
{
    if (TCG_TARGET_HAS_ctpop_i64) {
        tcg_gen_op2_i64(INDEX_op_ctpop_i64, ret, arg1);
    } else if (TCG_TARGET_REG_BITS == 32 && TCG_TARGET_HAS_ctpop_i32) {
        tcg_gen_ctpop_i32(TCGV_HIGH(ret), TCGV_HIGH(arg1));
        tcg_gen_ctpop_i32(TCGV_LOW(ret), TCGV_LOW(arg1));
        tcg_gen_add_i32(TCGV_LOW(ret), TCGV_LOW(ret), TCGV_HIGH(ret));
        tcg_gen_movi_i32(TCGV_HIGH(ret), 0);
    } else {
        gen_helper_ctpop_i64(ret, arg1);
    }
}

void tcg_gen_rotl_i64(TCGv_i64 ret, TCGv_i64 arg1, TCGv_i64 arg2)
{
    if (TCG_TARGET_HAS_rot_i64) {
        tcg_gen_op3_i64(INDEX_op_rotl_i64, ret, arg1, arg2);
    } else {
        TCGv_i64 t0, t1;
        t0 = tcg_temp_new_i64();
        t1 = tcg_temp_new_i64();
        tcg_gen_shl_i64(t0, arg1, arg2);
        tcg_gen_subfi_i64(t1, 64, arg2);
        tcg_gen_shr_i64(t1, arg1, t1);
        tcg_gen_or_i64(ret, t0, t1);
        tcg_temp_free_i64(t0);
        tcg_temp_free_i64(t1);
    }
}

void tcg_gen_rotli_i64(TCGv_i64 ret, TCGv_i64 arg1, int64_t arg2)
{
    tcg_debug_assert(arg2 >= 0 && arg2 < 64);
    /* some cases can be optimized here */
    if (arg2 == 0) {
        tcg_gen_mov_i64(ret, arg1);
    } else if (TCG_TARGET_HAS_rot_i64) {
        TCGv_i64 t0 = tcg_const_i64(arg2);
        tcg_gen_rotl_i64(ret, arg1, t0);
        tcg_temp_free_i64(t0);
    } else {
        TCGv_i64 t0, t1;
        t0 = tcg_temp_new_i64();
        t1 = tcg_temp_new_i64();
        tcg_gen_shli_i64(t0, arg1, arg2);
        tcg_gen_shri_i64(t1, arg1, 64 - arg2);
        tcg_gen_or_i64(ret, t0, t1);
        tcg_temp_free_i64(t0);
        tcg_temp_free_i64(t1);
    }
}

void tcg_gen_rotr_i64(TCGv_i64 ret, TCGv_i64 arg1, TCGv_i64 arg2)
{
    if (TCG_TARGET_HAS_rot_i64) {
        tcg_gen_op3_i64(INDEX_op_rotr_i64, ret, arg1, arg2);
    } else {
        TCGv_i64 t0, t1;
        t0 = tcg_temp_new_i64();
        t1 = tcg_temp_new_i64();
        tcg_gen_shr_i64(t0, arg1, arg2);
        tcg_gen_subfi_i64(t1, 64, arg2);
        tcg_gen_shl_i64(t1, arg1, t1);
        tcg_gen_or_i64(ret, t0, t1);
        tcg_temp_free_i64(t0);
        tcg_temp_free_i64(t1);
    }
}

void tcg_gen_rotri_i64(TCGv_i64 ret, TCGv_i64 arg1, int64_t arg2)
{
    tcg_debug_assert(arg2 >= 0 && arg2 < 64);
    /* some cases can be optimized here */
    if (arg2 == 0) {
        tcg_gen_mov_i64(ret, arg1);
    } else {
        tcg_gen_rotli_i64(ret, arg1, 64 - arg2);
    }
}

void tcg_gen_deposit_i64(TCGv_i64 ret, TCGv_i64 arg1, TCGv_i64 arg2,
                         unsigned int ofs, unsigned int len)
{
    uint64_t mask;
    TCGv_i64 t1;

    tcg_debug_assert(ofs < 64);
    tcg_debug_assert(len > 0);
    tcg_debug_assert(len <= 64);
    tcg_debug_assert(ofs + len <= 64);

    if (len == 64) {
        tcg_gen_mov_i64(ret, arg2);
        return;
    }
    if (TCG_TARGET_HAS_deposit_i64 && TCG_TARGET_deposit_i64_valid(ofs, len)) {
        tcg_gen_op5ii_i64(INDEX_op_deposit_i64, ret, arg1, arg2, ofs, len);
        return;
    }

    if (TCG_TARGET_REG_BITS == 32) {
        if (ofs >= 32) {
            tcg_gen_deposit_i32(TCGV_HIGH(ret), TCGV_HIGH(arg1),
                                TCGV_LOW(arg2), ofs - 32, len);
            tcg_gen_mov_i32(TCGV_LOW(ret), TCGV_LOW(arg1));
            return;
        }
        if (ofs + len <= 32) {
            tcg_gen_deposit_i32(TCGV_LOW(ret), TCGV_LOW(arg1),
                                TCGV_LOW(arg2), ofs, len);
            tcg_gen_mov_i32(TCGV_HIGH(ret), TCGV_HIGH(arg1));
            return;
        }
    }

    t1 = tcg_temp_new_i64();

    if (TCG_TARGET_HAS_extract2_i64) {
        if (ofs + len == 64) {
            tcg_gen_shli_i64(t1, arg1, len);
            tcg_gen_extract2_i64(ret, t1, arg2, len);
            goto done;
        }
        if (ofs == 0) {
            tcg_gen_extract2_i64(ret, arg1, arg2, len);
            tcg_gen_rotli_i64(ret, ret, len);
            goto done;
        }
    }

    mask = (1ull << len) - 1;
    if (ofs + len < 64) {
        tcg_gen_andi_i64(t1, arg2, mask);
        tcg_gen_shli_i64(t1, t1, ofs);
    } else {
        tcg_gen_shli_i64(t1, arg2, ofs);
    }
    tcg_gen_andi_i64(ret, arg1, ~(mask << ofs));
    tcg_gen_or_i64(ret, ret, t1);
 done:
    tcg_temp_free_i64(t1);
}

void tcg_gen_deposit_z_i64(TCGv_i64 ret, TCGv_i64 arg,
                           unsigned int ofs, unsigned int len)
{
    tcg_debug_assert(ofs < 64);
    tcg_debug_assert(len > 0);
    tcg_debug_assert(len <= 64);
    tcg_debug_assert(ofs + len <= 64);

    if (ofs + len == 64) {
        tcg_gen_shli_i64(ret, arg, ofs);
    } else if (ofs == 0) {
        tcg_gen_andi_i64(ret, arg, (1ull << len) - 1);
    } else if (TCG_TARGET_HAS_deposit_i64
               && TCG_TARGET_deposit_i64_valid(ofs, len)) {
        TCGv_i64 zero = tcg_const_i64(0);
        tcg_gen_op5ii_i64(INDEX_op_deposit_i64, ret, zero, arg, ofs, len);
        tcg_temp_free_i64(zero);
    } else {
        if (TCG_TARGET_REG_BITS == 32) {
            if (ofs >= 32) {
                tcg_gen_deposit_z_i32(TCGV_HIGH(ret), TCGV_LOW(arg),
                                      ofs - 32, len);
                tcg_gen_movi_i32(TCGV_LOW(ret), 0);
                return;
            }
            if (ofs + len <= 32) {
                tcg_gen_deposit_z_i32(TCGV_LOW(ret), TCGV_LOW(arg), ofs, len);
                tcg_gen_movi_i32(TCGV_HIGH(ret), 0);
                return;
            }
        }
        /* To help two-operand hosts we prefer to zero-extend first,
           which allows ARG to stay live.  */
        switch (len) {
        case 32:
            if (TCG_TARGET_HAS_ext32u_i64) {
                tcg_gen_ext32u_i64(ret, arg);
                tcg_gen_shli_i64(ret, ret, ofs);
                return;
            }
            break;
        case 16:
            if (TCG_TARGET_HAS_ext16u_i64) {
                tcg_gen_ext16u_i64(ret, arg);
                tcg_gen_shli_i64(ret, ret, ofs);
                return;
            }
            break;
        case 8:
            if (TCG_TARGET_HAS_ext8u_i64) {
                tcg_gen_ext8u_i64(ret, arg);
                tcg_gen_shli_i64(ret, ret, ofs);
                return;
            }
            break;
        }
        /* Otherwise prefer zero-extension over AND for code size.  */
        switch (ofs + len) {
        case 32:
            if (TCG_TARGET_HAS_ext32u_i64) {
                tcg_gen_shli_i64(ret, arg, ofs);
                tcg_gen_ext32u_i64(ret, ret);
                return;
            }
            break;
        case 16:
            if (TCG_TARGET_HAS_ext16u_i64) {
                tcg_gen_shli_i64(ret, arg, ofs);
                tcg_gen_ext16u_i64(ret, ret);
                return;
            }
            break;
        case 8:
            if (TCG_TARGET_HAS_ext8u_i64) {
                tcg_gen_shli_i64(ret, arg, ofs);
                tcg_gen_ext8u_i64(ret, ret);
                return;
            }
            break;
        }
        tcg_gen_andi_i64(ret, arg, (1ull << len) - 1);
        tcg_gen_shli_i64(ret, ret, ofs);
    }
}

void tcg_gen_extract_i64(TCGv_i64 ret, TCGv_i64 arg,
                         unsigned int ofs, unsigned int len)
{
    tcg_debug_assert(ofs < 64);
    tcg_debug_assert(len > 0);
    tcg_debug_assert(len <= 64);
    tcg_debug_assert(ofs + len <= 64);

    /* Canonicalize certain special cases, even if extract is supported.  */
    if (ofs + len == 64) {
        tcg_gen_shri_i64(ret, arg, 64 - len);
        return;
    }
    if (ofs == 0) {
        tcg_gen_andi_i64(ret, arg, (1ull << len) - 1);
        return;
    }

    if (TCG_TARGET_REG_BITS == 32) {
        /* Look for a 32-bit extract within one of the two words.  */
        if (ofs >= 32) {
            tcg_gen_extract_i32(TCGV_LOW(ret), TCGV_HIGH(arg), ofs - 32, len);
            tcg_gen_movi_i32(TCGV_HIGH(ret), 0);
            return;
        }
        if (ofs + len <= 32) {
            tcg_gen_extract_i32(TCGV_LOW(ret), TCGV_LOW(arg), ofs, len);
            tcg_gen_movi_i32(TCGV_HIGH(ret), 0);
            return;
        }
        /* The field is split across two words.  One double-word
           shift is better than two double-word shifts.  */
        goto do_shift_and;
    }

    if (TCG_TARGET_HAS_extract_i64
        && TCG_TARGET_extract_i64_valid(ofs, len)) {
        tcg_gen_op4ii_i64(INDEX_op_extract_i64, ret, arg, ofs, len);
        return;
    }

    /* Assume that zero-extension, if available, is cheaper than a shift.  */
    switch (ofs + len) {
    case 32:
        if (TCG_TARGET_HAS_ext32u_i64) {
            tcg_gen_ext32u_i64(ret, arg);
            tcg_gen_shri_i64(ret, ret, ofs);
            return;
        }
        break;
    case 16:
        if (TCG_TARGET_HAS_ext16u_i64) {
            tcg_gen_ext16u_i64(ret, arg);
            tcg_gen_shri_i64(ret, ret, ofs);
            return;
        }
        break;
    case 8:
        if (TCG_TARGET_HAS_ext8u_i64) {
            tcg_gen_ext8u_i64(ret, arg);
            tcg_gen_shri_i64(ret, ret, ofs);
            return;
        }
        break;
    }

    /* ??? Ideally we'd know what values are available for immediate AND.
       Assume that 8 bits are available, plus the special cases of 16 and 32,
       so that we get ext8u, ext16u, and ext32u.  */
    switch (len) {
    case 1 ... 8: case 16: case 32:
    do_shift_and:
        tcg_gen_shri_i64(ret, arg, ofs);
        tcg_gen_andi_i64(ret, ret, (1ull << len) - 1);
        break;
    default:
        tcg_gen_shli_i64(ret, arg, 64 - len - ofs);
        tcg_gen_shri_i64(ret, ret, 64 - len);
        break;
    }
}

void tcg_gen_sextract_i64(TCGv_i64 ret, TCGv_i64 arg,
                          unsigned int ofs, unsigned int len)
{
    tcg_debug_assert(ofs < 64);
    tcg_debug_assert(len > 0);
    tcg_debug_assert(len <= 64);
    tcg_debug_assert(ofs + len <= 64);

    /* Canonicalize certain special cases, even if sextract is supported.  */
    if (ofs + len == 64) {
        tcg_gen_sari_i64(ret, arg, 64 - len);
        return;
    }
    if (ofs == 0) {
        switch (len) {
        case 32:
            tcg_gen_ext32s_i64(ret, arg);
            return;
        case 16:
            tcg_gen_ext16s_i64(ret, arg);
            return;
        case 8:
            tcg_gen_ext8s_i64(ret, arg);
            return;
        }
    }

    if (TCG_TARGET_REG_BITS == 32) {
        /* Look for a 32-bit extract within one of the two words.  */
        if (ofs >= 32) {
            tcg_gen_sextract_i32(TCGV_LOW(ret), TCGV_HIGH(arg), ofs - 32, len);
        } else if (ofs + len <= 32) {
            tcg_gen_sextract_i32(TCGV_LOW(ret), TCGV_LOW(arg), ofs, len);
        } else if (ofs == 0) {
            tcg_gen_mov_i32(TCGV_LOW(ret), TCGV_LOW(arg));
            tcg_gen_sextract_i32(TCGV_HIGH(ret), TCGV_HIGH(arg), 0, len - 32);
            return;
        } else if (len > 32) {
            TCGv_i32 t = tcg_temp_new_i32();
            /* Extract the bits for the high word normally.  */
            tcg_gen_sextract_i32(t, TCGV_HIGH(arg), ofs + 32, len - 32);
            /* Shift the field down for the low part.  */
            tcg_gen_shri_i64(ret, arg, ofs);
            /* Overwrite the shift into the high part.  */
            tcg_gen_mov_i32(TCGV_HIGH(ret), t);
            tcg_temp_free_i32(t);
            return;
        } else {
            /* Shift the field down for the low part, such that the
               field sits at the MSB.  */
            tcg_gen_shri_i64(ret, arg, ofs + len - 32);
            /* Shift the field down from the MSB, sign extending.  */
            tcg_gen_sari_i32(TCGV_LOW(ret), TCGV_LOW(ret), 32 - len);
        }
        /* Sign-extend the field from 32 bits.  */
        tcg_gen_sari_i32(TCGV_HIGH(ret), TCGV_LOW(ret), 31);
        return;
    }

    if (TCG_TARGET_HAS_sextract_i64
        && TCG_TARGET_extract_i64_valid(ofs, len)) {
        tcg_gen_op4ii_i64(INDEX_op_sextract_i64, ret, arg, ofs, len);
        return;
    }

    /* Assume that sign-extension, if available, is cheaper than a shift.  */
    switch (ofs + len) {
    case 32:
        if (TCG_TARGET_HAS_ext32s_i64) {
            tcg_gen_ext32s_i64(ret, arg);
            tcg_gen_sari_i64(ret, ret, ofs);
            return;
        }
        break;
    case 16:
        if (TCG_TARGET_HAS_ext16s_i64) {
            tcg_gen_ext16s_i64(ret, arg);
            tcg_gen_sari_i64(ret, ret, ofs);
            return;
        }
        break;
    case 8:
        if (TCG_TARGET_HAS_ext8s_i64) {
            tcg_gen_ext8s_i64(ret, arg);
            tcg_gen_sari_i64(ret, ret, ofs);
            return;
        }
        break;
    }
    switch (len) {
    case 32:
        if (TCG_TARGET_HAS_ext32s_i64) {
            tcg_gen_shri_i64(ret, arg, ofs);
            tcg_gen_ext32s_i64(ret, ret);
            return;
        }
        break;
    case 16:
        if (TCG_TARGET_HAS_ext16s_i64) {
            tcg_gen_shri_i64(ret, arg, ofs);
            tcg_gen_ext16s_i64(ret, ret);
            return;
        }
        break;
    case 8:
        if (TCG_TARGET_HAS_ext8s_i64) {
            tcg_gen_shri_i64(ret, arg, ofs);
            tcg_gen_ext8s_i64(ret, ret);
            return;
        }
        break;
    }
    tcg_gen_shli_i64(ret, arg, 64 - len - ofs);
    tcg_gen_sari_i64(ret, ret, 64 - len);
}

/*
 * Extract 64 bits from a 128-bit input, ah:al, starting from ofs.
 * Unlike tcg_gen_extract_i64 above, len is fixed at 64.
 */
void tcg_gen_extract2_i64(TCGv_i64 ret, TCGv_i64 al, TCGv_i64 ah,
                          unsigned int ofs)
{
    tcg_debug_assert(ofs <= 64);
    if (ofs == 0) {
        tcg_gen_mov_i64(ret, al);
    } else if (ofs == 64) {
        tcg_gen_mov_i64(ret, ah);
    } else if (al == ah) {
        tcg_gen_rotri_i64(ret, al, ofs);
    } else if (TCG_TARGET_HAS_extract2_i64) {
        tcg_gen_op4i_i64(INDEX_op_extract2_i64, ret, al, ah, ofs);
    } else {
        TCGv_i64 t0 = tcg_temp_new_i64();
        tcg_gen_shri_i64(t0, al, ofs);
        tcg_gen_deposit_i64(ret, t0, ah, 64 - ofs, ofs);
        tcg_temp_free_i64(t0);
    }
}

void tcg_gen_movcond_i64(TCGCond cond, TCGv_i64 ret, TCGv_i64 c1,
                         TCGv_i64 c2, TCGv_i64 v1, TCGv_i64 v2)
{
    if (cond == TCG_COND_ALWAYS) {
        tcg_gen_mov_i64(ret, v1);
    } else if (cond == TCG_COND_NEVER) {
        tcg_gen_mov_i64(ret, v2);
    } else if (TCG_TARGET_REG_BITS == 32) {
        TCGv_i32 t0 = tcg_temp_new_i32();
        TCGv_i32 t1 = tcg_temp_new_i32();
        tcg_gen_op6i_i32(INDEX_op_setcond2_i32, t0,
                         TCGV_LOW(c1), TCGV_HIGH(c1),
                         TCGV_LOW(c2), TCGV_HIGH(c2), cond);

        if (TCG_TARGET_HAS_movcond_i32) {
            tcg_gen_movi_i32(t1, 0);
            tcg_gen_movcond_i32(TCG_COND_NE, TCGV_LOW(ret), t0, t1,
                                TCGV_LOW(v1), TCGV_LOW(v2));
            tcg_gen_movcond_i32(TCG_COND_NE, TCGV_HIGH(ret), t0, t1,
                                TCGV_HIGH(v1), TCGV_HIGH(v2));
        } else {
            tcg_gen_neg_i32(t0, t0);

            tcg_gen_and_i32(t1, TCGV_LOW(v1), t0);
            tcg_gen_andc_i32(TCGV_LOW(ret), TCGV_LOW(v2), t0);
            tcg_gen_or_i32(TCGV_LOW(ret), TCGV_LOW(ret), t1);

            tcg_gen_and_i32(t1, TCGV_HIGH(v1), t0);
            tcg_gen_andc_i32(TCGV_HIGH(ret), TCGV_HIGH(v2), t0);
            tcg_gen_or_i32(TCGV_HIGH(ret), TCGV_HIGH(ret), t1);
        }
        tcg_temp_free_i32(t0);
        tcg_temp_free_i32(t1);
    } else if (TCG_TARGET_HAS_movcond_i64) {
        tcg_gen_op6i_i64(INDEX_op_movcond_i64, ret, c1, c2, v1, v2, cond);
    } else {
        TCGv_i64 t0 = tcg_temp_new_i64();
        TCGv_i64 t1 = tcg_temp_new_i64();
        tcg_gen_setcond_i64(cond, t0, c1, c2);
        tcg_gen_neg_i64(t0, t0);
        tcg_gen_and_i64(t1, v1, t0);
        tcg_gen_andc_i64(ret, v2, t0);
        tcg_gen_or_i64(ret, ret, t1);
        tcg_temp_free_i64(t0);
        tcg_temp_free_i64(t1);
    }
}

void tcg_gen_add2_i64(TCGv_i64 rl, TCGv_i64 rh, TCGv_i64 al,
                      TCGv_i64 ah, TCGv_i64 bl, TCGv_i64 bh)
{
    if (TCG_TARGET_HAS_add2_i64) {
        tcg_gen_op6_i64(INDEX_op_add2_i64, rl, rh, al, ah, bl, bh);
    } else {
        TCGv_i64 t0 = tcg_temp_new_i64();
        TCGv_i64 t1 = tcg_temp_new_i64();
        tcg_gen_add_i64(t0, al, bl);
        tcg_gen_setcond_i64(TCG_COND_LTU, t1, t0, al);
        tcg_gen_add_i64(rh, ah, bh);
        tcg_gen_add_i64(rh, rh, t1);
        tcg_gen_mov_i64(rl, t0);
        tcg_temp_free_i64(t0);
        tcg_temp_free_i64(t1);
    }
}

void tcg_gen_sub2_i64(TCGv_i64 rl, TCGv_i64 rh, TCGv_i64 al,
                      TCGv_i64 ah, TCGv_i64 bl, TCGv_i64 bh)
{
    if (TCG_TARGET_HAS_sub2_i64) {
        tcg_gen_op6_i64(INDEX_op_sub2_i64, rl, rh, al, ah, bl, bh);
    } else {
        TCGv_i64 t0 = tcg_temp_new_i64();
        TCGv_i64 t1 = tcg_temp_new_i64();
        tcg_gen_sub_i64(t0, al, bl);
        tcg_gen_setcond_i64(TCG_COND_LTU, t1, al, bl);
        tcg_gen_sub_i64(rh, ah, bh);
        tcg_gen_sub_i64(rh, rh, t1);
        tcg_gen_mov_i64(rl, t0);
        tcg_temp_free_i64(t0);
        tcg_temp_free_i64(t1);
    }
}

void tcg_gen_mulu2_i64(TCGv_i64 rl, TCGv_i64 rh, TCGv_i64 arg1, TCGv_i64 arg2)
{
    if (TCG_TARGET_HAS_mulu2_i64) {
        tcg_gen_op4_i64(INDEX_op_mulu2_i64, rl, rh, arg1, arg2);
    } else if (TCG_TARGET_HAS_muluh_i64) {
        TCGv_i64 t = tcg_temp_new_i64();
        tcg_gen_op3_i64(INDEX_op_mul_i64, t, arg1, arg2);
        tcg_gen_op3_i64(INDEX_op_muluh_i64, rh, arg1, arg2);
        tcg_gen_mov_i64(rl, t);
        tcg_temp_free_i64(t);
    } else {
        TCGv_i64 t0 = tcg_temp_new_i64();
        tcg_gen_mul_i64(t0, arg1, arg2);
        gen_helper_muluh_i64(rh, arg1, arg2);
        tcg_gen_mov_i64(rl, t0);
        tcg_temp_free_i64(t0);
    }
}

void tcg_gen_muls2_i64(TCGv_i64 rl, TCGv_i64 rh, TCGv_i64 arg1, TCGv_i64 arg2)
{
    if (TCG_TARGET_HAS_muls2_i64) {
        tcg_gen_op4_i64(INDEX_op_muls2_i64, rl, rh, arg1, arg2);
    } else if (TCG_TARGET_HAS_mulsh_i64) {
        TCGv_i64 t = tcg_temp_new_i64();
        tcg_gen_op3_i64(INDEX_op_mul_i64, t, arg1, arg2);
        tcg_gen_op3_i64(INDEX_op_mulsh_i64, rh, arg1, arg2);
        tcg_gen_mov_i64(rl, t);
        tcg_temp_free_i64(t);
    } else if (TCG_TARGET_HAS_mulu2_i64 || TCG_TARGET_HAS_muluh_i64) {
        TCGv_i64 t0 = tcg_temp_new_i64();
        TCGv_i64 t1 = tcg_temp_new_i64();
        TCGv_i64 t2 = tcg_temp_new_i64();
        TCGv_i64 t3 = tcg_temp_new_i64();
        tcg_gen_mulu2_i64(t0, t1, arg1, arg2);
        /* Adjust for negative inputs.  */
        tcg_gen_sari_i64(t2, arg1, 63);
        tcg_gen_sari_i64(t3, arg2, 63);
        tcg_gen_and_i64(t2, t2, arg2);
        tcg_gen_and_i64(t3, t3, arg1);
        tcg_gen_sub_i64(rh, t1, t2);
        tcg_gen_sub_i64(rh, rh, t3);
        tcg_gen_mov_i64(rl, t0);
        tcg_temp_free_i64(t0);
        tcg_temp_free_i64(t1);
        tcg_temp_free_i64(t2);
        tcg_temp_free_i64(t3);
    } else {
        TCGv_i64 t0 = tcg_temp_new_i64();
        tcg_gen_mul_i64(t0, arg1, arg2);
        gen_helper_mulsh_i64(rh, arg1, arg2);
        tcg_gen_mov_i64(rl, t0);
        tcg_temp_free_i64(t0);
    }
}

void tcg_gen_mulsu2_i64(TCGv_i64 rl, TCGv_i64 rh, TCGv_i64 arg1, TCGv_i64 arg2)
{
    TCGv_i64 t0 = tcg_temp_new_i64();
    TCGv_i64 t1 = tcg_temp_new_i64();
    TCGv_i64 t2 = tcg_temp_new_i64();
    tcg_gen_mulu2_i64(t0, t1, arg1, arg2);
    /* Adjust for negative input for the signed arg1.  */
    tcg_gen_sari_i64(t2, arg1, 63);
    tcg_gen_and_i64(t2, t2, arg2);
    tcg_gen_sub_i64(rh, t1, t2);
    tcg_gen_mov_i64(rl, t0);
    tcg_temp_free_i64(t0);
    tcg_temp_free_i64(t1);
    tcg_temp_free_i64(t2);
}

void tcg_gen_smin_i64(TCGv_i64 ret, TCGv_i64 a, TCGv_i64 b)
{
    tcg_gen_movcond_i64(TCG_COND_LT, ret, a, b, a, b);
}

void tcg_gen_umin_i64(TCGv_i64 ret, TCGv_i64 a, TCGv_i64 b)
{
    tcg_gen_movcond_i64(TCG_COND_LTU, ret, a, b, a, b);
}

void tcg_gen_smax_i64(TCGv_i64 ret, TCGv_i64 a, TCGv_i64 b)
{
    tcg_gen_movcond_i64(TCG_COND_LT, ret, a, b, b, a);
}

void tcg_gen_umax_i64(TCGv_i64 ret, TCGv_i64 a, TCGv_i64 b)
{
    tcg_gen_movcond_i64(TCG_COND_LTU, ret, a, b, b, a);
}

void tcg_gen_abs_i64(TCGv_i64 ret, TCGv_i64 a)
{
    TCGv_i64 t = tcg_temp_new_i64();

    tcg_gen_sari_i64(t, a, 63);
    tcg_gen_xor_i64(ret, a, t);
    tcg_gen_sub_i64(ret, ret, t);
    tcg_temp_free_i64(t);
}

/* Size changing operations.  */

void tcg_gen_extrl_i64_i32(TCGv_i32 ret, TCGv_i64 arg)
{
    if (TCG_TARGET_REG_BITS == 32) {
        tcg_gen_mov_i32(ret, TCGV_LOW(arg));
    } else if (TCG_TARGET_HAS_extrl_i64_i32) {
        tcg_gen_op2(INDEX_op_extrl_i64_i32,
                    tcgv_i32_arg(ret), tcgv_i64_arg(arg));
    } else {
        tcg_gen_mov_i32(ret, (TCGv_i32)arg);
    }
}

void tcg_gen_extrh_i64_i32(TCGv_i32 ret, TCGv_i64 arg)
{
    if (TCG_TARGET_REG_BITS == 32) {
        tcg_gen_mov_i32(ret, TCGV_HIGH(arg));
    } else if (TCG_TARGET_HAS_extrh_i64_i32) {
        tcg_gen_op2(INDEX_op_extrh_i64_i32,
                    tcgv_i32_arg(ret), tcgv_i64_arg(arg));
    } else {
        TCGv_i64 t = tcg_temp_new_i64();
        tcg_gen_shri_i64(t, arg, 32);
        tcg_gen_mov_i32(ret, (TCGv_i32)t);
        tcg_temp_free_i64(t);
    }
}

void tcg_gen_extu_i32_i64(TCGv_i64 ret, TCGv_i32 arg)
{
    if (TCG_TARGET_REG_BITS == 32) {
        tcg_gen_mov_i32(TCGV_LOW(ret), arg);
        tcg_gen_movi_i32(TCGV_HIGH(ret), 0);
    } else {
        tcg_gen_op2(INDEX_op_extu_i32_i64,
                    tcgv_i64_arg(ret), tcgv_i32_arg(arg));
    }
}

void tcg_gen_ext_i32_i64(TCGv_i64 ret, TCGv_i32 arg)
{
    if (TCG_TARGET_REG_BITS == 32) {
        tcg_gen_mov_i32(TCGV_LOW(ret), arg);
        tcg_gen_sari_i32(TCGV_HIGH(ret), TCGV_LOW(ret), 31);
    } else {
        tcg_gen_op2(INDEX_op_ext_i32_i64,
                    tcgv_i64_arg(ret), tcgv_i32_arg(arg));
    }
}

void tcg_gen_concat_i32_i64(TCGv_i64 dest, TCGv_i32 low, TCGv_i32 high)
{
    TCGv_i64 tmp;

    if (TCG_TARGET_REG_BITS == 32) {
        tcg_gen_mov_i32(TCGV_LOW(dest), low);
        tcg_gen_mov_i32(TCGV_HIGH(dest), high);
        return;
    }

    tmp = tcg_temp_new_i64();
    /* These extensions are only needed for type correctness.
       We may be able to do better given target specific information.  */
    tcg_gen_extu_i32_i64(tmp, high);
    tcg_gen_extu_i32_i64(dest, low);
    /* If deposit is available, use it.  Otherwise use the extra
       knowledge that we have of the zero-extensions above.  */
    if (TCG_TARGET_HAS_deposit_i64 && TCG_TARGET_deposit_i64_valid(32, 32)) {
        tcg_gen_deposit_i64(dest, dest, tmp, 32, 32);
    } else {
        tcg_gen_shli_i64(tmp, tmp, 32);
        tcg_gen_or_i64(dest, dest, tmp);
    }
    tcg_temp_free_i64(tmp);
}

void tcg_gen_extr_i64_i32(TCGv_i32 lo, TCGv_i32 hi, TCGv_i64 arg)
{
    if (TCG_TARGET_REG_BITS == 32) {
        tcg_gen_mov_i32(lo, TCGV_LOW(arg));
        tcg_gen_mov_i32(hi, TCGV_HIGH(arg));
    } else {
        tcg_gen_extrl_i64_i32(lo, arg);
        tcg_gen_extrh_i64_i32(hi, arg);
    }
}

void tcg_gen_extr32_i64(TCGv_i64 lo, TCGv_i64 hi, TCGv_i64 arg)
{
    tcg_gen_ext32u_i64(lo, arg);
    tcg_gen_shri_i64(hi, arg, 32);
}

/* QEMU specific operations.  */

void tcg_gen_exit_tb(const TranslationBlock *tb, unsigned idx)
{
    /*
     * Let the jit code return the read-only version of the
     * TranslationBlock, so that we minimize the pc-relative
     * distance of the address of the exit_tb code to TB.
     * This will improve utilization of pc-relative address loads.
     *
     * TODO: Move this to translator_loop, so that all const
     * TranslationBlock pointers refer to read-only memory.
     * This requires coordination with targets that do not use
     * the translator_loop.
     */
    uintptr_t val = (uintptr_t)tcg_splitwx_to_rx((void *)tb) + idx;

    if (tb == NULL) {
        tcg_debug_assert(idx == 0);
    } else if (idx <= TB_EXIT_IDXMAX) {
#ifdef CONFIG_DEBUG_TCG
        /* This is an exit following a goto_tb.  Verify that we have
           seen this numbered exit before, via tcg_gen_goto_tb.  */
        tcg_debug_assert(tcg_ctx->goto_tb_issue_mask & (1 << idx));
#endif
        /* When not chaining, exit without indicating a link.  */
        if (qemu_loglevel_mask(CPU_LOG_TB_NOCHAIN)) {
            val = 0;
        }
    } else {
        /* This is an exit via the exitreq label.  */
        tcg_debug_assert(idx == TB_EXIT_REQUESTED);
    }

    plugin_gen_disable_mem_helpers();
    tcg_gen_op1i(INDEX_op_exit_tb, val);
}

void tcg_gen_goto_tb(unsigned idx)
{
    /* We only support two chained exits.  */
    tcg_debug_assert(idx <= TB_EXIT_IDXMAX);
#ifdef CONFIG_DEBUG_TCG
    /* Verify that we havn't seen this numbered exit before.  */
    tcg_debug_assert((tcg_ctx->goto_tb_issue_mask & (1 << idx)) == 0);
    tcg_ctx->goto_tb_issue_mask |= 1 << idx;
#endif
    plugin_gen_disable_mem_helpers();
    /* When not chaining, we simply fall through to the "fallback" exit.  */
    if (!qemu_loglevel_mask(CPU_LOG_TB_NOCHAIN)) {
        tcg_gen_op1i(INDEX_op_goto_tb, idx);
    }
}

void tcg_gen_lookup_and_goto_ptr(void)
{
    if (TCG_TARGET_HAS_goto_ptr && !qemu_loglevel_mask(CPU_LOG_TB_NOCHAIN)) {
        TCGv_ptr ptr;

        plugin_gen_disable_mem_helpers();
        ptr = tcg_temp_new_ptr();
        gen_helper_lookup_tb_ptr(ptr, cpu_env);
        tcg_gen_op1i(INDEX_op_goto_ptr, tcgv_ptr_arg(ptr));
        tcg_temp_free_ptr(ptr);
    } else {
        tcg_gen_exit_tb(NULL, 0);
    }
}

static inline MemOp tcg_canonicalize_memop(MemOp op, bool is64, bool st)
{
    /* Trigger the asserts within as early as possible.  */
    (void)get_alignment_bits(op);

    switch (op & MO_SIZE) {
    case MO_8:
        op &= ~MO_BSWAP;
        break;
    case MO_16:
        break;
    case MO_32:
        if (!is64) {
            op &= ~MO_SIGN;
        }
        break;
    case MO_64:
        if (!is64) {
            tcg_abort();
        }
        break;
    }
    if (st) {
        op &= ~MO_SIGN;
    }
    return op;
}

static void gen_ldst_i32(TCGOpcode opc, TCGv_i32 val, TCGv_cap_checked_ptr addr,
                         MemOp memop, TCGArg idx)
{
    TCGMemOpIdx oi = make_memop_idx(memop, idx);
#if TARGET_LONG_BITS == 32
    tcg_gen_op3i_i32(opc, val, (TCGv)addr, oi);
#else
    if (TCG_TARGET_REG_BITS == 32) {
        tcg_gen_op4i_i32(opc, val, TCGV_LOW((TCGv)addr), TCGV_HIGH((TCGv)addr), oi);
    } else {
        tcg_gen_op3(opc, tcgv_i32_arg(val), tcgv_i64_arg((TCGv)addr), oi);
    }
#endif
}

static void gen_ldst_i64(TCGOpcode opc, TCGv_i64 val, TCGv_cap_checked_ptr addr,
                         MemOp memop, TCGArg idx)
{
    TCGMemOpIdx oi = make_memop_idx(memop, idx);
#if TARGET_LONG_BITS == 32
    if (TCG_TARGET_REG_BITS == 32) {
        tcg_gen_op4i_i32(opc, TCGV_LOW(val), TCGV_HIGH(val), (TCGv)addr, oi);
    } else {
        tcg_gen_op3(opc, tcgv_i64_arg(val), tcgv_i32_arg((TCGv)addr), oi);
    }
#else
    if (TCG_TARGET_REG_BITS == 32) {
        tcg_gen_op5i_i32(opc, TCGV_LOW(val), TCGV_HIGH(val),
                         TCGV_LOW((TCGv)addr), TCGV_HIGH((TCGv)addr), oi);
    } else {
        tcg_gen_op3i_i64(opc, val, (TCGv)addr, oi);
    }
#endif
}

static void tcg_gen_req_mo(TCGBar type)
{
#ifdef TCG_GUEST_DEFAULT_MO
    type &= TCG_GUEST_DEFAULT_MO;
#endif
    type &= ~TCG_TARGET_DEFAULT_MO;
    if (type) {
        tcg_gen_mb(type | TCG_BAR_SC);
    }
}

static inline TCGv_cap_checked_ptr plugin_prep_mem_callbacks(TCGv_cap_checked_ptr vaddr)
{
#ifdef CONFIG_PLUGIN
    if (tcg_ctx->plugin_insn != NULL) {
        /* Save a copy of the vaddr for use after a load.  */
        TCGv_cap_checked_ptr temp = tcg_temp_new_cap_checked();
        tcg_gen_mov_cap_checked(temp, vaddr);
        return temp;
    }
#endif
    return vaddr;
}

static inline void plugin_gen_mem_callbacks(TCGv_cap_checked_ptr vaddr, uint16_t info)
{
#ifdef CONFIG_PLUGIN
    if (tcg_ctx->plugin_insn != NULL) {
        plugin_gen_empty_mem_callback((TCGv)vaddr, info);
        tcg_temp_free_cap_checked(vaddr);
    }
#endif
}

#if defined(TARGET_RISCV) && defined(CONFIG_RVFI_DII)
static inline uint64_t memop_rvfi_mask(MemOp op) {
    return MAKE_64BIT_MASK(0, memop_size(op));
}
#elif !defined(TARGET_RISCV)
#define gen_rvfi_dii_set_field(type, field, arg) ((void)0)
#define gen_rvfi_dii_set_field_zext_i32(type, field, arg) ((void)0)
#define gen_rvfi_dii_set_field_zext_addr(type, field, arg) ((void)0)
#define gen_rvfi_dii_set_field_const_i64(type, field, arg) ((void)0)
#define gen_rvfi_dii_set_field_const_i32(type, field, arg) ((void)0)
#endif

void tcg_gen_qemu_ld_i32_with_checked_addr(TCGv_i32 val, TCGv_cap_checked_ptr addr, TCGArg idx, MemOp memop)
{
    MemOp orig_memop;
    uint16_t info = trace_mem_get_info(memop, idx, 0);

    tcg_gen_req_mo(TCG_MO_LD_LD | TCG_MO_ST_LD);
    memop = tcg_canonicalize_memop(memop, 0, 0);
    trace_guest_mem_before_tcg(tcg_ctx->cpu, cpu_env, (TCGv)addr, info);

    orig_memop = memop;
    if (!TCG_TARGET_HAS_MEMORY_BSWAP && (memop & MO_BSWAP)) {
        memop &= ~MO_BSWAP;
        /* The bswap primitive requires zero-extended input.  */
        if ((memop & MO_SSIZE) == MO_SW) {
            memop &= ~MO_SIGN;
        }
    }

    addr = plugin_prep_mem_callbacks(addr);
#if defined(CONFIG_TCG_LOG_INSTR)
    TCGv_cap_checked_ptr saved_load_addr;
    // If addr and val are the same, we need to allocate a temporary
    if ((TCGv)addr == (TCGv)val) {
        saved_load_addr = tcg_temp_new_cap_checked();
        tcg_gen_mov_cap_checked(saved_load_addr, addr);
    } else {
        saved_load_addr = addr;
    }
#endif
    gen_ldst_i32(INDEX_op_qemu_ld_i32, val, addr, memop, idx);
    gen_rvfi_dii_set_field_zext_addr(MEM, mem_addr, addr);
    gen_rvfi_dii_set_field_zext_i32(MEM, mem_rdata[0], val);
    gen_rvfi_dii_set_field_const_i32(MEM, mem_rmask, memop_rvfi_mask(memop));

    plugin_gen_mem_callbacks(addr, info);

    if ((orig_memop ^ memop) & MO_BSWAP) {
        switch (orig_memop & MO_SIZE) {
        case MO_16:
            tcg_gen_bswap16_i32(val, val);
            if (orig_memop & MO_SIGN) {
                tcg_gen_ext16s_i32(val, val);
            }
            break;
        case MO_32:
            tcg_gen_bswap32_i32(val, val);
            break;
        default:
            g_assert_not_reached();
        }
    }
#if defined(CONFIG_TCG_LOG_INSTR)
    TCGv_i32 tcoi = tcg_const_i32(make_memop_idx(memop, idx));
    if (tcg_ctx_logging_enabled) {
        gen_helper_qemu_log_instr_load32(cpu_env, saved_load_addr, val, tcoi);
    }
    tcg_temp_free_i32(tcoi);
    // Free the saved address if we needed it
    if (saved_load_addr != addr)
        tcg_temp_free_cap_checked(saved_load_addr);
#endif
}

TCGv_i32 handle_conditional_invalidate_start(TCGv_cap_checked_ptr checked_addr,
                                             MemOp memop, TCGArg mmu_idx)
{
    TCGv_i32 tcoi = NULL;
#if defined(TARGET_CHERI)
    tcoi = tcg_const_i32(make_memop_idx(memop, mmu_idx));

    if (tcg_op_use_locking()) {
        gen_helper_cheri_invalidate_lock_tags_start_or_dummy(
            cpu_env, checked_addr, tcoi);
    }
#endif
    return tcoi;
}

void handle_conditional_invalidate_end(TCGv_cap_checked_ptr checked_addr,
                                       TCGv_i32 oi, TCGv_i32 store_happens)
{
#ifdef TARGET_CHERI
    /* Condition handled in helper */
    if (tcg_op_use_locking()) {
        gen_helper_cheri_invalidate_lock_tags_end_condition(
            cpu_env, checked_addr, oi, store_happens);
    } else {
        gen_helper_cheri_invalidate_tags_condition(cpu_env, checked_addr, oi,
                                                   store_happens);
    }
    tcg_temp_free_i32(oi);
#endif
#if defined(TARGET_MIPS) || defined(TARGET_RISCV)
    gen_cheri_break_loadlink(checked_addr);
#endif
}

static void tcg_gen_qemu_st_i32_with_checked_addr_cond_invalidate(
    TCGv_i32 val, TCGv_cap_checked_ptr addr, TCGArg idx, MemOp memop,
    bool invalidate, bool take_lock)
{
    TCGv_i32 swap = NULL;
    uint16_t info = trace_mem_get_info(memop, idx, 1);

    tcg_gen_req_mo(TCG_MO_LD_ST | TCG_MO_ST_ST);
    memop = tcg_canonicalize_memop(memop, 0, 1);
    trace_guest_mem_before_tcg(tcg_ctx->cpu, cpu_env, (TCGv)addr, info);

    if (!TCG_TARGET_HAS_MEMORY_BSWAP && (memop & MO_BSWAP)) {
        swap = tcg_temp_new_i32();
        switch (memop & MO_SIZE) {
        case MO_16:
            tcg_gen_ext16u_i32(swap, val);
            tcg_gen_bswap16_i32(swap, swap);
            break;
        case MO_32:
            tcg_gen_bswap32_i32(swap, val);
            break;
        default:
            g_assert_not_reached();
        }
        val = swap;
        memop &= ~MO_BSWAP;
    }

    addr = plugin_prep_mem_callbacks(addr);
    gen_ldst_i32(INDEX_op_qemu_st_i32, val, addr, memop, idx);
    gen_rvfi_dii_set_field_zext_addr(MEM, mem_addr, addr);
    gen_rvfi_dii_set_field_zext_i32(MEM, mem_wdata[0], val);
<<<<<<< HEAD
=======

    TCGv_i32 tcoi = NULL;
#if defined(CONFIG_TCG_LOG_INSTR) || defined(TARGET_CHERI)
    tcoi = tcg_const_i32(make_memop_idx(memop, idx));
#endif

#ifdef TARGET_CHERI
    if (tcg_op_use_locking() && take_lock) {
        gen_helper_cheri_invalidate_lock_tags_start(cpu_env, addr, tcoi);
    }
#endif
    gen_ldst_i32(INDEX_op_qemu_st_i32, val, addr, memop, idx);
#ifdef TARGET_CHERI
    if (invalidate) {
        if (tcg_op_use_locking()) {
            gen_helper_cheri_invalidate_lock_tags_end(cpu_env, addr, tcoi);
        } else {
            gen_helper_cheri_invalidate_tags(cpu_env, addr, tcoi);
        }
    }
#endif

>>>>>>> e863f7f8
    gen_rvfi_dii_set_field_const_i32(MEM, mem_wmask, memop_rvfi_mask(memop));

    plugin_gen_mem_callbacks(addr, info);
#if defined(CONFIG_TCG_LOG_INSTR)
    if (tcg_ctx_logging_enabled) {
        gen_helper_qemu_log_instr_store32(cpu_env, addr, val, tcoi);
    }
#endif
    if (tcoi)
        tcg_temp_free_i32(tcoi);
#if defined(TARGET_MIPS) || defined(TARGET_RISCV)
    if (invalidate) {
        gen_cheri_break_loadlink(addr);
    }
#endif

    if (swap) {
        tcg_temp_free_i32(swap);
    }
}

void tcg_gen_qemu_st_i32_with_checked_addr(TCGv_i32 val,
                                           TCGv_cap_checked_ptr addr,
                                           TCGArg idx, MemOp memop)
{
    tcg_gen_qemu_st_i32_with_checked_addr_cond_invalidate(val, addr, idx, memop,
                                                          true, true);
}

void tcg_gen_qemu_ld_i64_with_checked_addr(TCGv_i64 val, TCGv_cap_checked_ptr addr, TCGArg idx, MemOp memop)
{
    MemOp orig_memop;
    uint16_t info;

    if (TCG_TARGET_REG_BITS == 32 && (memop & MO_SIZE) < MO_64) {
        tcg_gen_qemu_ld_i32_with_checked_addr(TCGV_LOW(val), addr, idx, memop);
        if (memop & MO_SIGN) {
            tcg_gen_sari_i32(TCGV_HIGH(val), TCGV_LOW(val), 31);
        } else {
            tcg_gen_movi_i32(TCGV_HIGH(val), 0);
        }
        return;
    }

    tcg_gen_req_mo(TCG_MO_LD_LD | TCG_MO_ST_LD);
    memop = tcg_canonicalize_memop(memop, 1, 0);
    info = trace_mem_get_info(memop, idx, 0);
    trace_guest_mem_before_tcg(tcg_ctx->cpu, cpu_env, (TCGv)addr, info);

    orig_memop = memop;
    if (!TCG_TARGET_HAS_MEMORY_BSWAP && (memop & MO_BSWAP)) {
        memop &= ~MO_BSWAP;
        /* The bswap primitive requires zero-extended input.  */
        if ((memop & MO_SIGN) && (memop & MO_SIZE) < MO_64) {
            memop &= ~MO_SIGN;
        }
    }

    addr = plugin_prep_mem_callbacks(addr);
#if defined(CONFIG_TCG_LOG_INSTR)
    TCGv_cap_checked_ptr saved_load_addr;
    // If addr and val are the same, we need to allocate a temporary
    if ((TCGv)addr == (TCGv)val) {
        saved_load_addr = tcg_temp_new_cap_checked();
        tcg_gen_mov_cap_checked(saved_load_addr, addr);
    } else {
        saved_load_addr = addr;
    }
#endif
    gen_ldst_i64(INDEX_op_qemu_ld_i64, val, addr, memop, idx);
    gen_rvfi_dii_set_field_zext_addr(MEM, mem_addr, addr);
    gen_rvfi_dii_set_field(MEM, mem_rdata[0], val);
    gen_rvfi_dii_set_field_const_i32(MEM, mem_rmask, memop_rvfi_mask(memop));

    plugin_gen_mem_callbacks(addr, info);

    if ((orig_memop ^ memop) & MO_BSWAP) {
        switch (orig_memop & MO_SIZE) {
        case MO_16:
            tcg_gen_bswap16_i64(val, val);
            if (orig_memop & MO_SIGN) {
                tcg_gen_ext16s_i64(val, val);
            }
            break;
        case MO_32:
            tcg_gen_bswap32_i64(val, val);
            if (orig_memop & MO_SIGN) {
                tcg_gen_ext32s_i64(val, val);
            }
            break;
        case MO_64:
            tcg_gen_bswap64_i64(val, val);
            break;
        default:
            g_assert_not_reached();
        }
    }
#if defined(CONFIG_TCG_LOG_INSTR)
    TCGv_i32 tcop = tcg_const_i32(memop);
    if (tcg_ctx_logging_enabled) {
        gen_helper_qemu_log_instr_load64(cpu_env, saved_load_addr, val, tcop);
    }
    tcg_temp_free_i32(tcop);
    // Free the saved address if we needed it
    if (saved_load_addr != addr)
        tcg_temp_free_cap_checked(saved_load_addr);
#endif
}

void tcg_gen_qemu_st_i64_with_checked_addr_cond_invalidate(
    TCGv_i64 val, TCGv_cap_checked_ptr addr, TCGArg idx, MemOp memop,
    bool invalidate, bool take_lock)
{
    TCGv_i64 swap = NULL;
    uint16_t info;

    if (TCG_TARGET_REG_BITS == 32 && (memop & MO_SIZE) < MO_64) {
        tcg_gen_qemu_st_i32_with_checked_addr_cond_invalidate(
            TCGV_LOW(val), addr, idx, memop, invalidate, take_lock);
        return;
    }

    tcg_gen_req_mo(TCG_MO_LD_ST | TCG_MO_ST_ST);
    memop = tcg_canonicalize_memop(memop, 1, 1);
    info = trace_mem_get_info(memop, idx, 1);
    trace_guest_mem_before_tcg(tcg_ctx->cpu, cpu_env, (TCGv)addr, info);

    if (!TCG_TARGET_HAS_MEMORY_BSWAP && (memop & MO_BSWAP)) {
        swap = tcg_temp_new_i64();
        switch (memop & MO_SIZE) {
        case MO_16:
            tcg_gen_ext16u_i64(swap, val);
            tcg_gen_bswap16_i64(swap, swap);
            break;
        case MO_32:
            tcg_gen_ext32u_i64(swap, val);
            tcg_gen_bswap32_i64(swap, swap);
            break;
        case MO_64:
            tcg_gen_bswap64_i64(swap, val);
            break;
        default:
            g_assert_not_reached();
        }
        val = swap;
        memop &= ~MO_BSWAP;
    }

    addr = plugin_prep_mem_callbacks(addr);
    gen_ldst_i64(INDEX_op_qemu_st_i64, val, addr, memop, idx);
    gen_rvfi_dii_set_field_zext_addr(MEM, mem_addr, addr);
    gen_rvfi_dii_set_field(MEM, mem_wdata[0], val);
<<<<<<< HEAD
=======

    TCGv_i32 tcoi = tcg_const_i32(make_memop_idx(memop, idx));
#if defined(CONFIG_TCG_LOG_INSTR) || defined(TARGET_CHERI)
    tcoi = tcg_const_i32(make_memop_idx(memop, idx));
#endif
#ifdef TARGET_CHERI
    if (tcg_op_use_locking() && take_lock) {
        gen_helper_cheri_invalidate_lock_tags_start(cpu_env, addr, tcoi);
    }
#endif
    gen_ldst_i64(INDEX_op_qemu_st_i64, val, addr, memop, idx);
>>>>>>> e863f7f8
    gen_rvfi_dii_set_field_const_i32(MEM, mem_wmask, memop_rvfi_mask(memop));

    plugin_gen_mem_callbacks(addr, info);

#if defined(CONFIG_TCG_LOG_INSTR)
    if (tcg_ctx_logging_enabled) {
        gen_helper_qemu_log_instr_store64(cpu_env, addr, val, tcoi);
    }
#endif
#if defined(TARGET_CHERI)
    if (invalidate) {
        if (tcg_op_use_locking()) {
            gen_helper_cheri_invalidate_lock_tags_end(cpu_env, addr, tcoi);
        } else {
            gen_helper_cheri_invalidate_tags(cpu_env, addr, tcoi);
        }
    }
#endif

#if defined(TARGET_MIPS) || defined(TARGET_RISCV)
    if (invalidate) {
        gen_cheri_break_loadlink(addr);
    }
#endif

    if (tcoi)
        tcg_temp_free_i32(tcoi);

    if (swap) {
        tcg_temp_free_i64(swap);
    }
}

void tcg_gen_qemu_st_i64_with_checked_addr(TCGv_i64 val,
                                           TCGv_cap_checked_ptr addr,
                                           TCGArg idx, MemOp memop)
{
    tcg_gen_qemu_st_i64_with_checked_addr_cond_invalidate(val, addr, idx, memop,
                                                          true, true);
}

static void tcg_gen_ext_i32(TCGv_i32 ret, TCGv_i32 val, MemOp opc)
{
    switch (opc & MO_SSIZE) {
    case MO_SB:
        tcg_gen_ext8s_i32(ret, val);
        break;
    case MO_UB:
        tcg_gen_ext8u_i32(ret, val);
        break;
    case MO_SW:
        tcg_gen_ext16s_i32(ret, val);
        break;
    case MO_UW:
        tcg_gen_ext16u_i32(ret, val);
        break;
    default:
        tcg_gen_mov_i32(ret, val);
        break;
    }
}

static void tcg_gen_ext_i64(TCGv_i64 ret, TCGv_i64 val, MemOp opc)
{
    switch (opc & MO_SSIZE) {
    case MO_SB:
        tcg_gen_ext8s_i64(ret, val);
        break;
    case MO_UB:
        tcg_gen_ext8u_i64(ret, val);
        break;
    case MO_SW:
        tcg_gen_ext16s_i64(ret, val);
        break;
    case MO_UW:
        tcg_gen_ext16u_i64(ret, val);
        break;
    case MO_SL:
        tcg_gen_ext32s_i64(ret, val);
        break;
    case MO_UL:
        tcg_gen_ext32u_i64(ret, val);
        break;
    default:
        tcg_gen_mov_i64(ret, val);
        break;
    }
}

#ifdef CONFIG_SOFTMMU
typedef void (*gen_atomic_cx_i32)(TCGv_i32, TCGv_env, TCGv,
                                  TCGv_i32, TCGv_i32, TCGv_i32);
typedef void (*gen_atomic_cx_i64)(TCGv_i64, TCGv_env, TCGv,
                                  TCGv_i64, TCGv_i64, TCGv_i32);
typedef void (*gen_atomic_op_i32)(TCGv_i32, TCGv_env, TCGv,
                                  TCGv_i32, TCGv_i32);
typedef void (*gen_atomic_op_i64)(TCGv_i64, TCGv_env, TCGv,
                                  TCGv_i64, TCGv_i32);
#else
typedef void (*gen_atomic_cx_i32)(TCGv_i32, TCGv_env, TCGv, TCGv_i32, TCGv_i32);
typedef void (*gen_atomic_cx_i64)(TCGv_i64, TCGv_env, TCGv, TCGv_i64, TCGv_i64);
typedef void (*gen_atomic_op_i32)(TCGv_i32, TCGv_env, TCGv, TCGv_i32);
typedef void (*gen_atomic_op_i64)(TCGv_i64, TCGv_env, TCGv, TCGv_i64);
#endif

#ifdef CONFIG_ATOMIC64
# define WITH_ATOMIC64(X) X,
#else
# define WITH_ATOMIC64(X)
#endif

static void * const table_cmpxchg[16] = {
    [MO_8] = gen_helper_atomic_cmpxchgb,
    [MO_16 | MO_LE] = gen_helper_atomic_cmpxchgw_le,
    [MO_16 | MO_BE] = gen_helper_atomic_cmpxchgw_be,
    [MO_32 | MO_LE] = gen_helper_atomic_cmpxchgl_le,
    [MO_32 | MO_BE] = gen_helper_atomic_cmpxchgl_be,
    WITH_ATOMIC64([MO_64 | MO_LE] = gen_helper_atomic_cmpxchgq_le)
    WITH_ATOMIC64([MO_64 | MO_BE] = gen_helper_atomic_cmpxchgq_be)
};

void tcg_gen_atomic_cmpxchg_i32_with_checked_addr(
    TCGv_i32 retv, TCGv_cap_checked_ptr checked_addr, TCGv_i32 cmpv,
    TCGv_i32 newv, TCGArg idx, MemOp memop)
{
    memop = tcg_canonicalize_memop(memop, 0, 0);
    if (!(tcg_ctx->tb_cflags & CF_PARALLEL) || ALL_WRITES_ATOMIC) {
        TCGv_i32 t1 = tcg_temp_new_i32();
        TCGv_i32 t2 = tcg_temp_new_i32();

        tcg_gen_ext_i32(t2, cmpv, memop & MO_SIZE);
        TCGv_i32 tcoi =
            handle_conditional_invalidate_start(checked_addr, memop, idx);
        tcg_gen_qemu_ld_i32_with_checked_addr(t1, checked_addr, idx, memop & ~MO_SIGN);
        TCGv_i32 equal = NULL;
#ifdef TARGET_CHERI
        equal = tcg_temp_new_i32();
        tcg_gen_setcond_i32(TCG_COND_EQ, equal, t1, t2);
#endif
        tcg_gen_movcond_i32(TCG_COND_EQ, t2, t1, t2, newv, t1);
        tcg_gen_qemu_st_i32_with_checked_addr_cond_invalidate(
            t2, checked_addr, idx, memop, false, false);
        handle_conditional_invalidate_end(checked_addr, tcoi, equal);
#ifdef TARGET_CHERI
        tcg_temp_free_i32(equal);
#endif
        tcg_temp_free_i32(t2);

        if (memop & MO_SIGN) {
            tcg_gen_ext_i32(retv, t1, memop);
        } else {
            tcg_gen_mov_i32(retv, t1);
        }
        tcg_temp_free_i32(t1);
    } else {
        ASSERT_IF_CHERI();
        gen_atomic_cx_i32 gen;

        gen = table_cmpxchg[memop & (MO_SIZE | MO_BSWAP)];
        tcg_debug_assert(gen != NULL);

#ifdef CONFIG_SOFTMMU
        {
            TCGv_i32 oi = tcg_const_i32(make_memop_idx(memop & ~MO_SIGN, idx));
            gen(retv, cpu_env, (TCGv)checked_addr, cmpv, newv, oi);
            tcg_temp_free_i32(oi);
        }
#else
        gen(retv, cpu_env, (TCGv)checked_addr, cmpv, newv);
#endif

        if (memop & MO_SIGN) {
            tcg_gen_ext_i32(retv, retv, memop);
        }
    }
}

void tcg_gen_atomic_cmpxchg_i64_with_checked_addr(
    TCGv_i64 retv, TCGv_cap_checked_ptr checked_addr, TCGv_i64 cmpv,
    TCGv_i64 newv, TCGArg idx, MemOp memop)
{
    memop = tcg_canonicalize_memop(memop, 1, 0);

    if (!(tcg_ctx->tb_cflags & CF_PARALLEL) || ALL_WRITES_ATOMIC) {
        TCGv_i64 t1 = tcg_temp_new_i64();
        TCGv_i64 t2 = tcg_temp_new_i64();

        tcg_gen_ext_i64(t2, cmpv, memop & MO_SIZE);
        TCGv_i32 tcoi =
            handle_conditional_invalidate_start(checked_addr, memop, idx);
        tcg_gen_qemu_ld_i64_with_checked_addr(t1, checked_addr, idx, memop & ~MO_SIGN);
        TCGv_i32 equal = NULL;
#ifdef TARGET_CHERI
        equal = tcg_temp_new_i32();
        TCGv_i64 equal64 = tcg_temp_new_i64();
        tcg_gen_setcond_i64(TCG_COND_EQ, equal64, t1, t2);
        tcg_gen_extrl_i64_i32(equal, equal64);
        tcg_temp_free_i64(equal64);
#endif
        tcg_gen_movcond_i64(TCG_COND_EQ, t2, t1, t2, newv, t1);
        tcg_gen_qemu_st_i64_with_checked_addr_cond_invalidate(
            t2, checked_addr, idx, memop, false, false);
        handle_conditional_invalidate_end(checked_addr, tcoi, equal);
#ifdef TARGET_CHERI
        tcg_temp_free_i32(equal);
#endif
        tcg_temp_free_i64(t2);

        if (memop & MO_SIGN) {
            tcg_gen_ext_i64(retv, t1, memop);
        } else {
            tcg_gen_mov_i64(retv, t1);
        }
        tcg_temp_free_i64(t1);
    } else if ((memop & MO_SIZE) == MO_64) {
        ASSERT_IF_CHERI();
#ifdef CONFIG_ATOMIC64
        gen_atomic_cx_i64 gen;

        gen = table_cmpxchg[memop & (MO_SIZE | MO_BSWAP)];
        tcg_debug_assert(gen != NULL);

#ifdef CONFIG_SOFTMMU
        {
            TCGv_i32 oi = tcg_const_i32(make_memop_idx(memop, idx));
            gen(retv, cpu_env, (TCGv)checked_addr, cmpv, newv, oi);
            tcg_temp_free_i32(oi);
        }
#else
        gen(retv, cpu_env, (TCGv)checked_addr, cmpv, newv);
#endif
#else
        gen_helper_exit_atomic(cpu_env);
        /* Produce a result, so that we have a well-formed opcode stream
           with respect to uses of the result in the (dead) code following.  */
        tcg_gen_movi_i64(retv, 0);
#endif /* CONFIG_ATOMIC64 */
    } else {
        ASSERT_IF_CHERI();
        TCGv_i32 c32 = tcg_temp_new_i32();
        TCGv_i32 n32 = tcg_temp_new_i32();
        TCGv_i32 r32 = tcg_temp_new_i32();

        tcg_gen_extrl_i64_i32(c32, cmpv);
        tcg_gen_extrl_i64_i32(n32, newv);
        tcg_gen_atomic_cmpxchg_i32_with_checked_addr(r32, checked_addr, c32, n32, idx, memop & ~MO_SIGN);
        tcg_temp_free_i32(c32);
        tcg_temp_free_i32(n32);

        tcg_gen_extu_i32_i64(retv, r32);
        tcg_temp_free_i32(r32);

        if (memop & MO_SIGN) {
            tcg_gen_ext_i64(retv, retv, memop);
        }
    }
}

enum GEN_OP_SIGN {
    GEN_OP_SIGNED,
    GEN_OP_UNSIGNED,
    GEN_OP_NO_SIGN,
};

// The sign of an atomic operation need not match the sign of a memop.
// For example, arm has a fetch minimum signed byte instruction.
// This does NOT sign-extend the value loaded (and so no MO_SIGN), but expects
// the comparison to be signed. AMOMINU.W on RISCV should be doing an unsigned
// min, but WILL sign-extend the value loaded after. Best way of handling this
// is to do an appropriate load for the operation, then extend the result
// afterwards.

static MemOp get_memop_for_operation(MemOp base_memop,
                                     enum GEN_OP_SIGN gen_sign)
{
    if (((base_memop & MO_SIZE) == MO_Q) || gen_sign == GEN_OP_NO_SIGN)
        return base_memop;
    else if (gen_sign == GEN_OP_SIGNED)
        return base_memop | MO_SIGN;
    else
        return base_memop & ~MO_SIGN;
}

static void do_nonatomic_op_i32(TCGv_i32 ret, TCGv_cap_checked_ptr checked_addr,
                                TCGv_i32 val, TCGArg idx, MemOp memop,
                                bool new_val,
                                void (*gen)(TCGv_i32, TCGv_i32, TCGv_i32),
                                enum GEN_OP_SIGN gen_sign)
{
    TCGv_i32 t1 = tcg_temp_new_i32();
    TCGv_i32 t2 = tcg_temp_new_i32();

    memop = tcg_canonicalize_memop(memop, 0, 0);

#ifdef TARGET_CHERI
    if (tcg_op_use_locking()) {
        TCGv_i32 tcoi = tcg_const_i32(make_memop_idx(memop, idx));
        gen_helper_cheri_invalidate_lock_tags_start_or_dummy(
            cpu_env, checked_addr, tcoi);
        tcg_temp_free_i32(tcoi);
    }
#endif

    MemOp tempop = get_memop_for_operation(memop, gen_sign);
    tcg_gen_qemu_ld_i32_with_checked_addr(t1, checked_addr, idx, tempop);
    tcg_gen_ext_i32(t2, val, tempop);
    gen(t2, t1, t2);

    tcg_gen_qemu_st_i32_with_checked_addr_cond_invalidate(t2, checked_addr, idx,
                                                          memop, true, false);

    tcg_gen_ext_i32(ret, (new_val ? t2 : t1), memop);
    tcg_temp_free_i32(t1);
    tcg_temp_free_i32(t2);
}

static void do_atomic_op_i32(TCGv_i32 ret, TCGv_cap_checked_ptr checked_addr,
                             TCGv_i32 val, TCGArg idx, MemOp memop,
                             void *const table[])
{
    ASSERT_IF_CHERI();
    gen_atomic_op_i32 gen;

    memop = tcg_canonicalize_memop(memop, 0, 0);

    gen = table[memop & (MO_SIZE | MO_BSWAP)];
    tcg_debug_assert(gen != NULL);

#ifdef CONFIG_SOFTMMU
    {
        TCGv_i32 oi = tcg_const_i32(make_memop_idx(memop & ~MO_SIGN, idx));
        gen(ret, cpu_env, (TCGv)checked_addr, val, oi);
        tcg_temp_free_i32(oi);
    }
#else
    gen(ret, cpu_env, (TCGv)checked_addr, val);
#endif

#if defined(TARGET_MIPS) || defined(TARGET_RISCV)
    gen_cheri_break_loadlink(checked_addr);
#endif

    if (memop & MO_SIGN) {
        tcg_gen_ext_i32(ret, ret, memop);
    }
}

static void do_nonatomic_op_i64(TCGv_i64 ret, TCGv_cap_checked_ptr checked_addr,
                                TCGv_i64 val, TCGArg idx, MemOp memop,
                                bool new_val,
                                void (*gen)(TCGv_i64, TCGv_i64, TCGv_i64),
                                enum GEN_OP_SIGN gen_sign)
{
    TCGv_i64 t1 = tcg_temp_new_i64();
    TCGv_i64 t2 = tcg_temp_new_i64();

    memop = tcg_canonicalize_memop(memop, 1, 0);

#ifdef TARGET_CHERI
    if (tcg_op_use_locking()) {
        TCGv_i32 tcop = tcg_const_i32(memop);
        gen_helper_cheri_invalidate_lock_tags_start_or_dummy(
            cpu_env, checked_addr, tcop);
        tcg_temp_free_i32(tcop);
    }
#endif

    MemOp tempop = get_memop_for_operation(memop, gen_sign);
    tcg_gen_qemu_ld_i64_with_checked_addr(t1, checked_addr, idx, tempop);
    tcg_gen_ext_i64(t2, val, tempop);
    gen(t2, t1, t2);

    tcg_gen_qemu_st_i64_with_checked_addr_cond_invalidate(t2, checked_addr, idx,
                                                          memop, true, false);

    tcg_gen_ext_i64(ret, (new_val ? t2 : t1), memop);
    tcg_temp_free_i64(t1);
    tcg_temp_free_i64(t2);
}

static void do_atomic_op_i64(TCGv_i64 ret, TCGv_cap_checked_ptr checked_addr,
                             TCGv_i64 val, TCGArg idx, MemOp memop,
                             void *const table[])
{
    ASSERT_IF_CHERI();
    memop = tcg_canonicalize_memop(memop, 1, 0);
    if ((memop & MO_SIZE) == MO_64) {
#ifdef CONFIG_ATOMIC64
        gen_atomic_op_i64 gen;

        gen = table[memop & (MO_SIZE | MO_BSWAP)];
        tcg_debug_assert(gen != NULL);

#ifdef CONFIG_SOFTMMU
        {
            TCGv_i32 oi = tcg_const_i32(make_memop_idx(memop & ~MO_SIGN, idx));
            gen(ret, cpu_env, (TCGv)checked_addr, val, oi);
            tcg_temp_free_i32(oi);
        }
#else
        gen(ret, cpu_env, (TCGv)checked_addr, val);
#endif
#else
        gen_helper_exit_atomic(cpu_env);
        /* Produce a result, so that we have a well-formed opcode stream
           with respect to uses of the result in the (dead) code following.  */
        tcg_gen_movi_i64(ret, 0);
#endif /* CONFIG_ATOMIC64 */
    } else {
        TCGv_i32 v32 = tcg_temp_new_i32();
        TCGv_i32 r32 = tcg_temp_new_i32();

        tcg_gen_extrl_i64_i32(v32, val);
        do_atomic_op_i32(r32, checked_addr, v32, idx, memop & ~MO_SIGN, table);
        tcg_temp_free_i32(v32);

        tcg_gen_extu_i32_i64(ret, r32);
        tcg_temp_free_i32(r32);

        if (memop & MO_SIGN) {
            tcg_gen_ext_i64(ret, ret, memop);
        }
    }
#if defined(TARGET_MIPS) || defined(TARGET_RISCV)
    gen_cheri_break_loadlink(checked_addr);
#endif
}

#define GEN_ATOMIC_HELPER(NAME, OP, NEW, SIGNED)                        \
static void * const table_##NAME[16] = {                                \
    [MO_8] = gen_helper_atomic_##NAME##b,                               \
    [MO_16 | MO_LE] = gen_helper_atomic_##NAME##w_le,                   \
    [MO_16 | MO_BE] = gen_helper_atomic_##NAME##w_be,                   \
    [MO_32 | MO_LE] = gen_helper_atomic_##NAME##l_le,                   \
    [MO_32 | MO_BE] = gen_helper_atomic_##NAME##l_be,                   \
    WITH_ATOMIC64([MO_64 | MO_LE] = gen_helper_atomic_##NAME##q_le)     \
    WITH_ATOMIC64([MO_64 | MO_BE] = gen_helper_atomic_##NAME##q_be)     \
};                                                                      \
void tcg_gen_atomic_##NAME##_i32                                        \
    (TCGv_i32 ret, TCGv_cap_checked_ptr addr, TCGv_i32 val, TCGArg idx, MemOp memop)    \
{                                                                       \
    if ((tcg_ctx->tb_cflags & CF_PARALLEL) && !ALL_WRITES_ATOMIC) {     \
        do_atomic_op_i32(ret, addr, val, idx, memop, table_##NAME);     \
    } else {                                                            \
        do_nonatomic_op_i32(ret, addr, val, idx, memop, NEW,            \
                            tcg_gen_##OP##_i32, SIGNED);                \
    }                                                                   \
}                                                                       \
void tcg_gen_atomic_##NAME##_i64                                        \
    (TCGv_i64 ret, TCGv_cap_checked_ptr addr, TCGv_i64 val, TCGArg idx, MemOp memop)    \
{                                                                       \
    if ((tcg_ctx->tb_cflags & CF_PARALLEL) && !ALL_WRITES_ATOMIC) {     \
        do_atomic_op_i64(ret, addr, val, idx, memop, table_##NAME);     \
    } else {                                                            \
        do_nonatomic_op_i64(ret, addr, val, idx, memop, NEW,            \
                            tcg_gen_##OP##_i64, SIGNED);                \
    }                                                                   \
}

GEN_ATOMIC_HELPER(fetch_add, add, 0, GEN_OP_NO_SIGN)
GEN_ATOMIC_HELPER(fetch_and, and, 0, GEN_OP_NO_SIGN)
GEN_ATOMIC_HELPER(fetch_or, or, 0, GEN_OP_NO_SIGN)
GEN_ATOMIC_HELPER(fetch_xor, xor, 0, GEN_OP_NO_SIGN)
GEN_ATOMIC_HELPER(fetch_smin, smin, 0, GEN_OP_SIGNED)
GEN_ATOMIC_HELPER(fetch_umin, umin, 0, GEN_OP_UNSIGNED)
GEN_ATOMIC_HELPER(fetch_smax, smax, 0, GEN_OP_SIGNED)
GEN_ATOMIC_HELPER(fetch_umax, umax, 0, GEN_OP_UNSIGNED)

GEN_ATOMIC_HELPER(add_fetch, add, 1, GEN_OP_NO_SIGN)
GEN_ATOMIC_HELPER(and_fetch, and, 1, GEN_OP_NO_SIGN)
GEN_ATOMIC_HELPER(or_fetch, or, 1, GEN_OP_NO_SIGN)
GEN_ATOMIC_HELPER(xor_fetch, xor, 1, GEN_OP_NO_SIGN)
GEN_ATOMIC_HELPER(smin_fetch, smin, 1, GEN_OP_SIGNED)
GEN_ATOMIC_HELPER(umin_fetch, umin, 1, GEN_OP_UNSIGNED)
GEN_ATOMIC_HELPER(smax_fetch, smax, 1, GEN_OP_SIGNED)
GEN_ATOMIC_HELPER(umax_fetch, umax, 1, GEN_OP_UNSIGNED)

static void tcg_gen_mov2_i32(TCGv_i32 r, TCGv_i32 a, TCGv_i32 b)
{
    tcg_gen_mov_i32(r, b);
}

static void tcg_gen_mov2_i64(TCGv_i64 r, TCGv_i64 a, TCGv_i64 b)
{
    tcg_gen_mov_i64(r, b);
}

GEN_ATOMIC_HELPER(xchg, mov2, 0, GEN_OP_NO_SIGN)

#undef GEN_ATOMIC_HELPER<|MERGE_RESOLUTION|>--- conflicted
+++ resolved
@@ -2989,11 +2989,6 @@
     }
 
     addr = plugin_prep_mem_callbacks(addr);
-    gen_ldst_i32(INDEX_op_qemu_st_i32, val, addr, memop, idx);
-    gen_rvfi_dii_set_field_zext_addr(MEM, mem_addr, addr);
-    gen_rvfi_dii_set_field_zext_i32(MEM, mem_wdata[0], val);
-<<<<<<< HEAD
-=======
 
     TCGv_i32 tcoi = NULL;
 #if defined(CONFIG_TCG_LOG_INSTR) || defined(TARGET_CHERI)
@@ -3016,7 +3011,8 @@
     }
 #endif
 
->>>>>>> e863f7f8
+    gen_rvfi_dii_set_field_zext_addr(MEM, mem_addr, addr);
+    gen_rvfi_dii_set_field_zext_i32(MEM, mem_wdata[0], val);
     gen_rvfi_dii_set_field_const_i32(MEM, mem_wmask, memop_rvfi_mask(memop));
 
     plugin_gen_mem_callbacks(addr, info);
@@ -3166,23 +3162,19 @@
     }
 
     addr = plugin_prep_mem_callbacks(addr);
+
+    TCGv_i32 tcoi = tcg_const_i32(make_memop_idx(memop, idx));
+#if defined(CONFIG_TCG_LOG_INSTR) || defined(TARGET_CHERI)
+    tcoi = tcg_const_i32(make_memop_idx(memop, idx));
+#endif
+#ifdef TARGET_CHERI
+    if (tcg_op_use_locking() && take_lock) {
+        gen_helper_cheri_invalidate_lock_tags_start(cpu_env, addr, tcoi);
+    }
+#endif
     gen_ldst_i64(INDEX_op_qemu_st_i64, val, addr, memop, idx);
     gen_rvfi_dii_set_field_zext_addr(MEM, mem_addr, addr);
     gen_rvfi_dii_set_field(MEM, mem_wdata[0], val);
-<<<<<<< HEAD
-=======
-
-    TCGv_i32 tcoi = tcg_const_i32(make_memop_idx(memop, idx));
-#if defined(CONFIG_TCG_LOG_INSTR) || defined(TARGET_CHERI)
-    tcoi = tcg_const_i32(make_memop_idx(memop, idx));
-#endif
-#ifdef TARGET_CHERI
-    if (tcg_op_use_locking() && take_lock) {
-        gen_helper_cheri_invalidate_lock_tags_start(cpu_env, addr, tcoi);
-    }
-#endif
-    gen_ldst_i64(INDEX_op_qemu_st_i64, val, addr, memop, idx);
->>>>>>> e863f7f8
     gen_rvfi_dii_set_field_const_i32(MEM, mem_wmask, memop_rvfi_mask(memop));
 
     plugin_gen_mem_callbacks(addr, info);
